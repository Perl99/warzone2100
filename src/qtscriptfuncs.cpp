--- conflicted
+++ resolved
@@ -2732,7 +2732,7 @@
 {
 	QString building = context->argument(0).toString();
 	int index = getStructStatFromName(building.toUtf8().constData());
-<<<<<<< HEAD
+	SCRIPT_ASSERT(context, index >= 0, "%s not found", building.toUtf8().constData());
 	int player;
 	if (context->argumentCount() > 1)
 	{
@@ -2742,10 +2742,6 @@
 	{
 		player = engine->globalObject().property("me").toInt32();
 	}
-=======
-	SCRIPT_ASSERT(context, index >= 0, "%s not found", building.toUtf8().constData());
-	int player = context->argument(1).toInt32();
->>>>>>> e38de7b6
 	return QScriptValue(apStructTypeLists[player][index] == AVAILABLE
 			    && asStructLimits[player][index].currentQuantity < asStructLimits[player][index].limit);
 }
