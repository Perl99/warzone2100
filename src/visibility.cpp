--- conflicted
+++ resolved
@@ -748,11 +748,6 @@
 						// play message to indicate been seen
 						audio_QueueTrackPos(type, psObj->pos.x, psObj->pos.y, psObj->pos.z);
 					}
-<<<<<<< HEAD
-					debug(LOG_MSG, "Added message for oil well or artefact, pViewData=%p at (%d, %d, %d)",
-					      psMessage->pViewData, psObj->pos.x, psObj->pos.y, psObj->pos.z);
-=======
->>>>>>> d716f9fe
 				}
 			}
 		}
