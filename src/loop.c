--- conflicted
+++ resolved
@@ -212,13 +212,9 @@
 						 && CoordInRadar(mouseX(), mouseY())
 						 && getHQExists(selectedPlayer) ) ) )
 			{
-<<<<<<< HEAD
-				frameSetCursorFromRes(CURSOR_DEFAULT);
-=======
 				// Using software cursors (when on) for these menus due to a bug in SDL's SDL_ShowCursor()
 				pie_SetMouse(CURSOR_DEFAULT, war_GetColouredCursor());
 
->>>>>>> ab2bafd7
 				intRetVal = INT_INTERCEPT;
 			}
 
