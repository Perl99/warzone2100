/*
	This file is part of Warzone 2100.
	Copyright (C) 1999-2004  Eidos Interactive
	Copyright (C) 2005-2009  Warzone Resurrection Project

	Warzone 2100 is free software; you can redistribute it and/or modify
	it under the terms of the GNU General Public License as published by
	the Free Software Foundation; either version 2 of the License, or
	(at your option) any later version.

	Warzone 2100 is distributed in the hope that it will be useful,
	but WITHOUT ANY WARRANTY; without even the implied warranty of
	MERCHANTABILITY or FITNESS FOR A PARTICULAR PURPOSE. See the
	GNU General Public License for more details.

	You should have received a copy of the GNU General Public License
	along with Warzone 2100; if not, write to the Free Software
	Foundation, Inc., 51 Franklin St, Fifth Floor, Boston, MA 02110-1301 USA
*/
/*
 * Loop.c
 *
 * The main game loop
 *
 */
#include "lib/framework/frame.h"
#include "lib/framework/input.h"
#include "lib/framework/strres.h"

#include "lib/ivis_common/rendmode.h"
#include "lib/ivis_common/piestate.h" //ivis render code
#include "lib/ivis_common/piemode.h"
// FIXME Direct iVis implementation include!
#include "lib/ivis_common/rendmode.h" //ivis render code
#include "lib/ivis_opengl/screen.h"

#include "lib/gamelib/gtime.h"
#include "lib/gamelib/animobj.h"
#include "lib/script/script.h"
#include "lib/sound/audio.h"
#include "lib/sound/cdaudio.h"
#include "lib/sound/mixer.h"
#include "lib/netplay/netplay.h"

#include "loop.h"
#include "objects.h"
#include "display.h"
#include "map.h"
#include "hci.h"
#include "ingameop.h"
#include "miscimd.h"
#include "effects.h"
#include "radar.h"
#include "projectile.h"
#include "console.h"
#include "power.h"
#include "message.h"
#include "bucket3d.h"
#include "display3d.h"
#include "warzoneconfig.h"

#include "multiplay.h" //ajl
#include "scripttabs.h"
#include "levels.h"
#include "visibility.h"
#include "multimenu.h"
#include "intelmap.h"
#include "loadsave.h"
#include "game.h"
#include "multijoin.h"
#include "lighting.h"
#include "intimage.h"
#include "lib/framework/cursors.h"
#include "seqdisp.h"
#include "mission.h"
#include "warcam.h"
#include "lighting.h"
#include "mapgrid.h"
#include "edit3d.h"
#include "drive.h"
#include "target.h"
#include "fpath.h"
#include "scriptextern.h"
#include "cluster.h"
#include "cmddroid.h"
#include "keybind.h"
#include "wrappers.h"

#include "warzoneconfig.h"

#ifdef DEBUG
#include "objmem.h"
#endif

static void fireWaitingCallbacks(void);

/*
 * Global variables
 */
unsigned int loopPieCount;
unsigned int loopTileCount;
unsigned int loopPolyCount;
unsigned int loopStateChanges;

/*
 * local variables
 */
static BOOL paused=false;
static BOOL video=false;

//holds which pause is valid at any one time
typedef struct _pause_state
{
	unsigned gameUpdatePause	: 1;
	unsigned audioPause			: 1;
	unsigned scriptPause		: 1;
	unsigned scrollPause		: 1;
	unsigned consolePause		: 1;
	unsigned editPause		: 1;
} PAUSE_STATE;

static PAUSE_STATE	pauseState;
static	UDWORD	numDroids[MAX_PLAYERS];
static	UDWORD	numMissionDroids[MAX_PLAYERS];
static	UDWORD	numTransporterDroids[MAX_PLAYERS];
static	UDWORD	numCommandDroids[MAX_PLAYERS];
static	UDWORD	numConstructorDroids[MAX_PLAYERS];

static SDWORD videoMode = 0;

LOOP_MISSION_STATE		loopMissionState = LMS_NORMAL;

// this is set by scrStartMission to say what type of new level is to be started
SDWORD	nextMissionType = LDS_NONE;//MISSION_NONE;

 /* Force 3D display */
UDWORD	mcTime;

/* The main game loop */
GAMECODE gameLoop(void)
{
	DROID		*psCurr, *psNext;
	STRUCTURE	*psCBuilding, *psNBuilding;
	FEATURE		*psCFeat, *psNFeat;
	UDWORD		i,widgval;
	BOOL		quitting=false;
	INT_RETVAL	intRetVal;
	int	        clearMode = 0;

	if (bMultiPlayer && !NetPlay.isHostAlive && NetPlay.bComms && !NetPlay.isHost)
	{
		intAddInGamePopup();
	}

	if (!war_GetFog())
	{
		PIELIGHT black;

		// set the fog color to black (RGB)
		// the fogbox will get this color
		black.rgba = 0;
		black.byte.a = 255;
		pie_SetFogColour(black);
	}
	if(getDrawShadows())
	{
		clearMode |= CLEAR_SHADOW;
	}
	if (loopMissionState == LMS_SAVECONTINUE)
	{
		pie_SetFogStatus(false);
		clearMode = CLEAR_BLACK;
	}
	pie_ScreenFlip(clearMode);//gameloopflip

	HandleClosingWindows();	// Needs to be done outside the pause case.

	audio_Update();
	
	pie_ShowMouse(true);

	if (!paused)
	{
		if (!scriptPaused() && !editPaused())
		{
			/* Update the event system */
			if (!bInTutorial)
			{
				eventProcessTriggers(gameTime/SCR_TICKRATE);
			}
			else
			{
				eventProcessTriggers(gameTime2/SCR_TICKRATE);
			}
		}

		/* Run the in game interface and see if it grabbed any mouse clicks */
	  	if (!rotActive
		 && getWidgetsStatus()
		 && dragBox3D.status != DRAG_DRAGGING
		 && wallDrag.status != DRAG_DRAGGING)
		{
			intRetVal = intRunWidgets();
		}
		else
		{
			intRetVal = INT_NONE;
		}

		//don't process the object lists if paused or about to quit to the front end
		if (!(gameUpdatePaused() || intRetVal == INT_QUIT))
		{
			if( dragBox3D.status != DRAG_DRAGGING
				&& wallDrag.status != DRAG_DRAGGING
				&& ( intRetVal == INT_INTERCEPT
					|| ( radarOnScreen
						 && CoordInRadar(mouseX(), mouseY())
						 && getHQExists(selectedPlayer) ) ) )
			{
				// Using software cursors (when on) for these menus due to a bug in SDL's SDL_ShowCursor()
				pie_SetMouse(CURSOR_DEFAULT, war_GetColouredCursor());

				intRetVal = INT_INTERCEPT;
			}

#ifdef DEBUG
			// check all flag positions for duplicate delivery points
			checkFactoryFlags();
#endif
			if (!editPaused())
			{
				// Update abandoned structures
				handleAbandonedStructures();
			}

			//handles callbacks for positioning of DP's
			process3DBuilding();

			// Update the base movement stuff
			moveUpdateBaseSpeed();

			// Update the visibility change stuff
			visUpdateLevel();

			// Put all droids/structures/features into the grid.
			gridReset();

			// Check which objects are visible.
			processVisibility();

			if (!editPaused())
			{
				//update the findpath system
				fpathUpdate();
			}

			// update the cluster system
			clusterUpdate();

			if (!editPaused())
			{
				// update the command droids
				cmdDroidUpdate();
				if(getDrivingStatus())
				{
					driveUpdate();
				}
			}

			//ajl. get the incoming netgame messages and process them.
			if (bMultiPlayer)
			{
				multiPlayerLoop();
			}

			if (!editPaused())
			{

			fireWaitingCallbacks(); //Now is the good time to fire waiting callbacks (since interpreter is off now)

			throttleEconomy();

			for(i = 0; i < MAX_PLAYERS; i++)
			{
				//update the current power available for a player
				updatePlayerPower(i);

				//set the flag for each player
				setHQExists(false, i);
				setSatUplinkExists(false, i);

				numCommandDroids[i] = 0;
				numConstructorDroids[i] = 0;
				numDroids[i]=0;
				numTransporterDroids[i]=0;

				for(psCurr = apsDroidLists[i]; psCurr; psCurr = psNext)
				{
					/* Copy the next pointer - not 100% sure if the droid could get destroyed
					but this covers us anyway */
					psNext = psCurr->psNext;
					droidUpdate(psCurr);

					// update the droid counts
					numDroids[i]++;
					switch (psCurr->droidType)
					{
						case DROID_COMMAND:
							numCommandDroids[i] += 1;
							break;
						case DROID_CONSTRUCT:
						case DROID_CYBORG_CONSTRUCT:
							numConstructorDroids[i] += 1;
							break;
						case DROID_TRANSPORTER:
							if( (psCurr->psGroup != NULL) )
							{
								DROID *psDroid = NULL;

								numTransporterDroids[i] += psCurr->psGroup->refCount-1;
<<<<<<< HEAD
								// and count the units inside it...
									for (psDroid = psCurr->psGroup->psList; psDroid != NULL && psDroid != psCurr; psDroid = psDroid->psGrpNext)
									{
									if (psDroid->droidType == DROID_CYBORG_CONSTRUCT || psDroid->droidType == DROID_CONSTRUCT)
										{
											numConstructorDroids[i] += 1;
										}
									if (psDroid->droidType == DROID_COMMAND)
									{
										numCommandDroids[i] += 1;
=======
								// and count the units inside it...for MP games only(?)
								if (bMultiPlayer)
								{
									for (psDroid = psCurr->psGroup->psList; psDroid != NULL && psDroid != psCurr; psDroid = psDroid->psGrpNext)
									{
										// since in MP we can only have cyborgs in transport, don't need to count DROID_CONSTRUCT as well.
										if (psDroid->droidType == DROID_CYBORG_CONSTRUCT)
										{
											numConstructorDroids[i] += 1;
										}
>>>>>>> 90684f35
									}
								}
							}
							break;
						default:
							break;
					}
				}

				numMissionDroids[i]=0;
				for(psCurr = mission.apsDroidLists[i]; psCurr; psCurr = psNext)
				{
					/* Copy the next pointer - not 100% sure if the droid could
					get destroyed but this covers us anyway */
					psNext = psCurr->psNext;
					missionDroidUpdate(psCurr);
					numMissionDroids[i]++;
					switch (psCurr->droidType)
					{
						case DROID_COMMAND:
							numCommandDroids[i] += 1;
							break;
						case DROID_CONSTRUCT:
						case DROID_CYBORG_CONSTRUCT:
							numConstructorDroids[i] += 1;
							break;
						case DROID_TRANSPORTER:
							if( (psCurr->psGroup != NULL) )
							{
								numTransporterDroids[i] += psCurr->psGroup->refCount-1;
							}
							break;
						default:
							break;
					}
				}
				for(psCurr = apsLimboDroids[i]; psCurr; psCurr = psNext)
				{
					/* Copy the next pointer - not 100% sure if the droid could
					get destroyed but this covers us anyway */
					psNext = psCurr->psNext;

					// count the type of units
					switch (psCurr->droidType)
					{
						case DROID_COMMAND:
							numCommandDroids[i] += 1;
							break;
						case DROID_CONSTRUCT:
						case DROID_CYBORG_CONSTRUCT:
							numConstructorDroids[i] += 1;
							break;
						default:
							break;
					}
				}

				// FIXME: These for-loops are code duplicationo
				/*set this up AFTER droidUpdate so that if trying to building a
				new one, we know whether one exists already*/
				setLasSatExists(false, i);
				for (psCBuilding = apsStructLists[i]; psCBuilding; psCBuilding = psNBuilding)
				{
					/* Copy the next pointer - not 100% sure if the structure could get destroyed but this covers us anyway */
					psNBuilding = psCBuilding->psNext;
					structureUpdate(psCBuilding, false);
					//set animation flag
					if (psCBuilding->pStructureType->type == REF_HQ &&
						psCBuilding->status == SS_BUILT)
					{
						setHQExists(true, i);
					}
					if (psCBuilding->pStructureType->type == REF_SAT_UPLINK &&
						psCBuilding->status == SS_BUILT)
					{
						setSatUplinkExists(true, i);
					}
					//don't wait for the Las Sat to be built - can't build another if one is partially built
					if (asWeaponStats[psCBuilding->asWeaps[0].nStat].
						weaponSubClass == WSC_LAS_SAT)
					{
						setLasSatExists(true, i);
					}
				}
				for (psCBuilding = mission.apsStructLists[i]; psCBuilding;
						psCBuilding = psNBuilding)
				{
					/* Copy the next pointer - not 100% sure if the structure could get destroyed but this covers us anyway. It shouldn't do since its not even on the map!*/
					psNBuilding = psCBuilding->psNext;
					structureUpdate(psCBuilding, true); // update for mission
					if (psCBuilding->pStructureType->type == REF_HQ &&
						psCBuilding->status == SS_BUILT)
					{
						setHQExists(true, i);
					}
					if (psCBuilding->pStructureType->type == REF_SAT_UPLINK &&
						psCBuilding->status == SS_BUILT)
					{
						setSatUplinkExists(true, i);
					}
					//don't wait for the Las Sat to be built - can't build another if one is partially built
					if (asWeaponStats[psCBuilding->asWeaps[0].nStat].
						weaponSubClass == WSC_LAS_SAT)
					{
						setLasSatExists(true, i);
					}
				}
			}

			missionTimerUpdate();

			proj_UpdateAll();

			for(psCFeat = apsFeatureLists[0]; psCFeat; psCFeat = psNFeat)
			{
				psNFeat = psCFeat->psNext;
				featureUpdate(psCFeat);
			}

			}
			else // if editPaused()
			{
				for (i = 0; i < MAX_PLAYERS; i++)
				{
					for(psCurr = apsDroidLists[i]; psCurr; psCurr = psNext)
					{
						/* Copy the next pointer - not 100% sure if the droid could get destroyed
						but this covers us anyway */
						psNext = psCurr->psNext;
						processVisibilityLevel((BASE_OBJECT *)psCurr);
						calcDroidIllumination(psCurr);
					}
					for (psCBuilding = apsStructLists[i]; psCBuilding; psCBuilding = psNBuilding)
					{
						/* Copy the next pointer - not 100% sure if the structure could get destroyed but this covers us anyway */
						psNBuilding = psCBuilding->psNext;
						processVisibilityLevel((BASE_OBJECT *)psCBuilding);
					}
				}
			}

			/* update animations */
			animObj_Update();

			objmemUpdate();
		}
		if (!consolePaused())
		{
			/* Process all the console messages */
			updateConsoleMessages();
		}
		if (!scrollPaused() && !getWarCamStatus() && dragBox3D.status != DRAG_DRAGGING && intMode != INT_INGAMEOP )
		{
			scroll();
		}
	}
	else // paused
	{
		// Using software cursors (when on) for these menus due to a bug in SDL's SDL_ShowCursor()
		pie_SetMouse(CURSOR_DEFAULT, war_GetColouredCursor());

		intRetVal = INT_NONE;

		if(dragBox3D.status != DRAG_DRAGGING)
		{
			scroll();
		}

		if(InGameOpUp || isInGamePopupUp)		// ingame options menu up, run it!
		{
			widgval = widgRunScreen(psWScreen);
			intProcessInGameOptions(widgval);
			if(widgval == INTINGAMEOP_QUIT_CONFIRM || widgval == INTINGAMEOP_POPUP_QUIT)
			{
				if(gamePaused())
				{
					kf_TogglePauseMode();
				}
				intRetVal = INT_QUIT;
			}
		}

		if(bLoadSaveUp && runLoadSave(true) && strlen(sRequestResult))
		{
			debug( LOG_NEVER, "Returned %s", sRequestResult );
			if(bRequestLoad)
			{
				loopMissionState = LMS_LOADGAME;
				NET_InitPlayers();			// otherwise alliances were not cleared
				sstrcpy(saveGameName, sRequestResult);
			}
			else
			{
				char msgbuffer[256]= {'\0'};

				if (saveInMissionRes())
				{
					if (saveGame(sRequestResult, GTYPE_SAVE_START))
					{
						sstrcpy(msgbuffer, _("GAME SAVED: "));
						sstrcat(msgbuffer, sRequestResult);
						addConsoleMessage( msgbuffer, LEFT_JUSTIFY, NOTIFY_MESSAGE);
					}
					else
					{
						ASSERT( false,"Mission Results: saveGame Failed" );
						sstrcpy(msgbuffer, _("Could not save game!"));
						addConsoleMessage( msgbuffer, LEFT_JUSTIFY, NOTIFY_MESSAGE);
						deleteSaveGame(sRequestResult);
					}
				}
				else if (bMultiPlayer || saveMidMission())
				{
					if (saveGame(sRequestResult, GTYPE_SAVE_MIDMISSION))//mid mission from [esc] menu
					{
						sstrcpy(msgbuffer, _("GAME SAVED: "));
						sstrcat(msgbuffer, sRequestResult);
						addConsoleMessage( msgbuffer, LEFT_JUSTIFY, NOTIFY_MESSAGE);
					}
					else
					{
						ASSERT(!"saveGame(sRequestResult, GTYPE_SAVE_MIDMISSION) failed", "Mid Mission: saveGame Failed" );
						sstrcpy(msgbuffer, _("Could not save game!"));
						addConsoleMessage( msgbuffer, LEFT_JUSTIFY, NOTIFY_MESSAGE);
						deleteSaveGame(sRequestResult);
					}
				}
				else
				{
					ASSERT( false, "Attempt to save game with incorrect load/save mode" );
				}
			}
		}
	}

	/* Check for quit */
	if (intRetVal == INT_QUIT)
	{
		if (!loop_GetVideoStatus())
		{
			//quitting from the game to the front end
			//so get a new backdrop
			quitting = true;

			pie_LoadBackDrop(SCREEN_RANDOMBDROP);
		}
	}
	if (!loop_GetVideoStatus() && !quitting)
	{
		if (!gameUpdatePaused())
		{
			if (dragBox3D.status != DRAG_DRAGGING
			 && wallDrag.status != DRAG_DRAGGING)
			{
				ProcessRadarInput();
			}
			processInput();

			//no key clicks or in Intelligence Screen
			if (intRetVal == INT_NONE && !InGameOpUp && !isInGamePopupUp)
			{
				processMouseClickInput();
			}
			displayWorld();
		}
		/* Display the in game interface */
		pie_SetDepthBufferStatus(DEPTH_CMP_ALWAYS_WRT_ON);
		pie_SetFogStatus(false);

		if(bMultiPlayer && bDisplayMultiJoiningStatus)
		{
			intDisplayMultiJoiningStatus(bDisplayMultiJoiningStatus);
			setWidgetsStatus(false);
		}

		if(getWidgetsStatus())
		{
			intDisplayWidgets();
		}
		pie_SetDepthBufferStatus(DEPTH_CMP_LEQ_WRT_ON);
		pie_SetFogStatus(true);
	}

	pie_GetResetCounts(&loopPieCount, &loopTileCount, &loopPolyCount, &loopStateChanges);

	if (fogStatus & FOG_BACKGROUND)
	{
		if (loopMissionState == LMS_SAVECONTINUE)
		{
			pie_SetFogStatus(false);
			clearMode = CLEAR_BLACK;
		}
	}
	else
	{
		clearMode = CLEAR_BLACK;//force to black 3DFX
	}

	if (!quitting)
	{
			/* Check for toggling display mode */
			if ((keyDown(KEY_LALT) || keyDown(KEY_RALT)) && keyPressed(KEY_RETURN))
			{
				screenToggleMode();
			}
	}

	// deal with the mission state
	switch (loopMissionState)
	{
		case LMS_CLEAROBJECTS:
			missionDestroyObjects();
			setScriptPause(true);
			loopMissionState = LMS_SETUPMISSION;
			break;

		case LMS_NORMAL:
			// default
			break;
		case LMS_SETUPMISSION:
			setScriptPause(false);
			if (!setUpMission(nextMissionType))
			{
				return GAMECODE_QUITGAME;
			}
			break;
		case LMS_SAVECONTINUE:
			// just wait for this to be changed when the new mission starts
			clearMode = CLEAR_BLACK;
			break;
		case LMS_NEWLEVEL:
			//nextMissionType = MISSION_NONE;
			nextMissionType = LDS_NONE;
			return GAMECODE_NEWLEVEL;
			break;
		case LMS_LOADGAME:
			return GAMECODE_LOADGAME;
			break;
		default:
			ASSERT( false, "unknown loopMissionState" );
			break;
	}

	if (quitting)
	{
		pie_SetFogStatus(false);
		pie_ScreenFlip(CLEAR_BLACK);//gameloopflip
		/* Check for toggling display mode */
		if ((keyDown(KEY_LALT) || keyDown(KEY_RALT)) && keyPressed(KEY_RETURN))
		{
			screenToggleMode();
		}
		return GAMECODE_QUITGAME;
	}
	else if (loop_GetVideoStatus())
	{
		audio_StopAll();
		return GAMECODE_PLAYVIDEO;
	}

	return GAMECODE_CONTINUE;
}

/* The video playback loop */
void videoLoop(void)
{
	bool videoFinished;

	ASSERT( videoMode == 1, "videoMode out of sync" );

	// display a frame of the FMV
	videoFinished = !seq_UpdateFullScreenVideo(NULL);
	pie_ScreenFlip(CLEAR_BLACK);

	// should we stop playing?
	if (videoFinished || keyPressed(KEY_ESC) || mouseReleased(MOUSE_LMB))
	{
		seq_StopFullScreenVideo();

		//set the next video off - if any
		if (videoFinished && seq_AnySeqLeft())
		{
			seq_StartNextFullScreenVideo();
		}
		else
		{
			// remove the intelligence screen if necessary
			if (messageIsImmediate())
			{
				intResetScreen(true);
				setMessageImmediate(false);
			}
			//don't do the callback if we're playing the win/lose video
			if (!getScriptWinLoseVideo())
			{
				eventFireCallbackTrigger((TRIGGER_TYPE)CALL_VIDEO_QUIT);
			}
			else
			{
				displayGameOver(getScriptWinLoseVideo() == PLAY_WIN);
			}
		}
	}
}


void loop_SetVideoPlaybackMode(void)
{
	videoMode += 1;
	paused = true;
	video = true;
	gameTimeStop();
	pie_SetFogStatus(false);
	audio_StopAll();
	pie_ShowMouse(false);
	screen_StopBackDrop();
	pie_ScreenFlip(CLEAR_BLACK);
}


void loop_ClearVideoPlaybackMode(void)
{
	videoMode -=1;
	paused = false;
	video = false;
	gameTimeStart();
	pie_SetFogStatus(true);
	cdAudio_Resume();
	pie_ShowMouse(true);
	ASSERT( videoMode == 0, "loop_ClearVideoPlaybackMode: out of sync." );
}


SDWORD loop_GetVideoMode(void)
{
	return videoMode;
}

BOOL loop_GetVideoStatus(void)
{
	return video;
}

BOOL editPaused(void)
{
	return pauseState.editPause;
}

void setEditPause(bool state)
{
	pauseState.editPause = state;
}

BOOL gamePaused( void )
{
	return paused;
}

void setGamePauseStatus( BOOL val )
{
	paused = val;
}

BOOL gameUpdatePaused(void)
{
	return pauseState.gameUpdatePause;
}
BOOL audioPaused(void)
{
	return pauseState.audioPause;
}
BOOL scriptPaused(void)
{
	return pauseState.scriptPause;
}
BOOL scrollPaused(void)
{
	return pauseState.scrollPause;
}
BOOL consolePaused(void)
{
	return pauseState.consolePause;
}

void setGameUpdatePause(BOOL state)
{
	pauseState.gameUpdatePause = state;
}
void setAudioPause(BOOL state)
{
	pauseState.audioPause = state;
}
void setScriptPause(BOOL state)
{
	pauseState.scriptPause = state;
}
void setScrollPause(BOOL state)
{
	pauseState.scrollPause = state;
}
void setConsolePause(BOOL state)
{
	pauseState.consolePause = state;
}

//set all the pause states to the state value
void setAllPauseStates(BOOL state)
{
	setGameUpdatePause(state);
	setAudioPause(state);
	setScriptPause(state);
	setScrollPause(state);
	setConsolePause(state);
}

UDWORD	getNumDroids(UDWORD player)
{
	return(numDroids[player]);
}

UDWORD	getNumTransporterDroids(UDWORD player)
{
	return(numTransporterDroids[player]);
}

UDWORD	getNumMissionDroids(UDWORD player)
{
	return(numMissionDroids[player]);
}

UDWORD	getNumCommandDroids(UDWORD player)
{
	return numCommandDroids[player];
}

UDWORD	getNumConstructorDroids(UDWORD player)
{
	return numConstructorDroids[player];
}


// increase the droid counts - used by update factory to keep the counts in sync
void incNumDroids(UDWORD player)
{
	numDroids[player] += 1;
}
void incNumCommandDroids(UDWORD player)
{
	numCommandDroids[player] += 1;
}
void incNumConstructorDroids(UDWORD player)
{
	numConstructorDroids[player] += 1;
}

/* Fire waiting beacon messages which we couldn't run before */
static void fireWaitingCallbacks(void)
{
	BOOL bOK = true;

	while(!isMsgStackEmpty() && bOK)
	{
		bOK = msgStackFireTop();
		if(!bOK){
			ASSERT(false, "fireWaitingCallbacks: msgStackFireTop() failed (stack count: %d)", msgStackGetCount());
		}
	}
}<|MERGE_RESOLUTION|>--- conflicted
+++ resolved
@@ -318,7 +318,6 @@
 								DROID *psDroid = NULL;
 
 								numTransporterDroids[i] += psCurr->psGroup->refCount-1;
-<<<<<<< HEAD
 								// and count the units inside it...
 									for (psDroid = psCurr->psGroup->psList; psDroid != NULL && psDroid != psCurr; psDroid = psDroid->psGrpNext)
 									{
@@ -329,18 +328,6 @@
 									if (psDroid->droidType == DROID_COMMAND)
 									{
 										numCommandDroids[i] += 1;
-=======
-								// and count the units inside it...for MP games only(?)
-								if (bMultiPlayer)
-								{
-									for (psDroid = psCurr->psGroup->psList; psDroid != NULL && psDroid != psCurr; psDroid = psDroid->psGrpNext)
-									{
-										// since in MP we can only have cyborgs in transport, don't need to count DROID_CONSTRUCT as well.
-										if (psDroid->droidType == DROID_CYBORG_CONSTRUCT)
-										{
-											numConstructorDroids[i] += 1;
-										}
->>>>>>> 90684f35
 									}
 								}
 							}
