--- conflicted
+++ resolved
@@ -56,8 +56,6 @@
 //used to get a location next to a droid - withinh one tile
 #define LOOK_NEXT_TO_DROID		8
 
-<<<<<<< HEAD
-=======
 
 /* The different types of droid */
 // NOTE, if you add to, or change this list then you'll need
@@ -81,7 +79,6 @@
 	DROID_ANY,              ///< Any droid. Only used as a parameter for intGotoNextDroidType(DROID_TYPE).
 };
 
->>>>>>> 9e63fe34
 struct COMPONENT
 {
 	UBYTE           nStat;          ///< Allowing a maximum of 255 stats per file
