/*
	This file is part of Warzone 2100.
	Copyright (C) 1999-2004  Eidos Interactive
	Copyright (C) 2005-2013  Warzone 2100 Project

	Warzone 2100 is free software; you can redistribute it and/or modify
	it under the terms of the GNU General Public License as published by
	the Free Software Foundation; either version 2 of the License, or
	(at your option) any later version.

	Warzone 2100 is distributed in the hope that it will be useful,
	but WITHOUT ANY WARRANTY; without even the implied warranty of
	MERCHANTABILITY or FITNESS FOR A PARTICULAR PURPOSE. See the
	GNU General Public License for more details.

	You should have received a copy of the GNU General Public License
	along with Warzone 2100; if not, write to the Free Software
	Foundation, Inc., 51 Franklin St, Fifth Floor, Boston, MA 02110-1301 USA
*/
/**
 * @file combat.c
 *
 * Combat mechanics routines.
 *
 */

#include "lib/framework/frame.h"
#include "lib/netplay/netplay.h"

#include "action.h"
#include "cluster.h"
#include "combat.h"
#include "difficulty.h"
#include "geometry.h"
#include "mapgrid.h"
#include "projectile.h"
#include "random.h"
#include "qtscript.h"


/* Fire a weapon at something */
bool combFire(WEAPON *psWeap, BASE_OBJECT *psAttacker, BASE_OBJECT *psTarget, int weapon_slot)
{
	WEAPON_STATS	*psStats;
	UDWORD			firePause;
	SDWORD			longRange;
	int				compIndex;

	CHECK_OBJECT(psAttacker);
	CHECK_OBJECT(psTarget);
	ASSERT(psWeap != NULL, "Invalid weapon pointer");

	/* Watermelon:dont shoot if the weapon_slot of a vtol is empty */
	if (psAttacker->type == OBJ_DROID && isVtolDroid(((DROID *)psAttacker)))
	{
		if (psWeap->usedAmmo >= getNumAttackRuns(((DROID *)psAttacker), weapon_slot))
		{
			objTrace(psAttacker->id, "VTOL slot %d is empty", weapon_slot);
			return false;
		}
	}

	/* Get the stats for the weapon */
	compIndex = psWeap->nStat;
	ASSERT_OR_RETURN( false , compIndex < numWeaponStats, "Invalid range referenced for numWeaponStats, %d > %d", compIndex, numWeaponStats);
	psStats = asWeaponStats + compIndex;

	// check valid weapon/prop combination
	if (!validTarget(psAttacker, psTarget, weapon_slot))
	{
		return false;
	}

	unsigned fireTime = gameTime - deltaGameTime + 1;  // Can fire earliest at the start of the tick.

	// See if reloadable weapon.
	if (psStats->reloadTime)
	{
		unsigned reloadTime = psWeap->lastFired + weaponReloadTime(psStats, psAttacker->player);
		if (psWeap->ammo == 0)  // Out of ammo?
		{
			fireTime = std::max(fireTime, reloadTime);  // Have to wait for weapon to reload before firing.
			if (gameTime < fireTime)
			{
				return false;
			}
		}

		if (reloadTime <= fireTime)
		{
			//reset the ammo level
			psWeap->ammo = psStats->numRounds;
		}
	}

	/* See when the weapon last fired to control it's rate of fire */
	firePause = weaponFirePause(psStats, psAttacker->player);
	firePause = std::max(firePause, 1u);  // Don't shoot infinitely many shots at once.
	fireTime = std::max(fireTime, psWeap->lastFired + firePause);

	if (gameTime < fireTime)
	{
		/* Too soon to fire again */
		return false;
	}

	if (psTarget->visible[psAttacker->player] != UBYTE_MAX)
	{
		// Can't see it - can't hit it
		objTrace(psAttacker->id, "combFire(%u[%s]->%u): Object has no indirect sight of target", psAttacker->id, psStats->pName, psTarget->id);
		return false;
	}

	/* Check we can hit the target */
	bool tall = (psAttacker->type == OBJ_DROID && isVtolDroid((DROID *)psAttacker))
		    || (psAttacker->type == OBJ_STRUCTURE && ((STRUCTURE *)psAttacker)->pStructureType->height > 1);
	if (proj_Direct(psStats) && !lineOfFire(psAttacker, psTarget, weapon_slot, tall))
	{
		// Can't see the target - can't hit it with direct fire
		objTrace(psAttacker->id, "combFire(%u[%s]->%u): No direct line of sight to target",
		         psAttacker->id, objInfo(psAttacker), psTarget->id);
		return false;
	}

	Vector3i deltaPos = psTarget->pos - psAttacker->pos;

	// if the turret doesn't turn, check if the attacker is in alignment with the target
	if (psAttacker->type == OBJ_DROID && !psStats->rotate)
	{
		uint16_t targetDir = iAtan2(removeZ(deltaPos));
		int dirDiff = abs(angleDelta(targetDir - psAttacker->rot.direction));
		if (dirDiff > FIXED_TURRET_DIR)
		{
			return false;
		}
	}

	/* Now see if the target is in range  - also check not too near */
	int dist = iHypot(removeZ(deltaPos));
	longRange = proj_GetLongRange(psStats);

	int min_angle = 0;
	// Calculate angle for indirect shots
	if (!proj_Direct(psStats) && dist > 0)
	{
		min_angle = arcOfFire(psAttacker,psTarget,weapon_slot,true);

		// prevent extremely steep shots
		min_angle = std::min(min_angle, DEG(PROJ_ULTIMATE_PITCH));

		// adjust maximum range of unit if forced to shoot very steep
		if (min_angle > DEG(PROJ_MAX_PITCH))
		{
			//do not allow increase of max range though
			if (iSin(2*min_angle) < iSin(2*DEG(PROJ_MAX_PITCH)))  // If PROJ_MAX_PITCH == 45, then always iSin(2*min_angle) <= iSin(2*DEG(PROJ_MAX_PITCH)), and the test is redundant.
			{
				longRange = longRange * iSin(2*min_angle) / iSin(2*DEG(PROJ_MAX_PITCH));
			}
		}
	}

	int baseHitChance = 0;
	if (dist <= longRange && dist >= psStats->minRange)
	{
		// get weapon chance to hit in the long range
		baseHitChance = weaponLongHit(psStats,psAttacker->player);

		// adapt for height adjusted artillery shots
		if (min_angle > DEG(PROJ_MAX_PITCH))
		{
			baseHitChance = baseHitChance * iCos(min_angle) / iCos(DEG(PROJ_MAX_PITCH));
		}
	}
	else
	{
		/* Out of range */
		objTrace(psAttacker->id, "combFire(%u[%s]->%u): Out of range", psAttacker->id, psStats->pName, psTarget->id);
		return false;
	}

	// apply experience accuracy modifiers to the base
	//hit chance, not to the final hit chance
	int resultHitChance = baseHitChance;

	// add the attacker's experience
	if (psAttacker->type == OBJ_DROID)
	{
		SDWORD	level = getDroidEffectiveLevel((DROID *) psAttacker);

		// increase total accuracy by EXP_ACCURACY_BONUS % for each experience level
		resultHitChance += EXP_ACCURACY_BONUS * level * baseHitChance / 100;
	}

	// subtract the defender's experience
	if (psTarget->type == OBJ_DROID)
	{
		SDWORD	level = getDroidEffectiveLevel((DROID *) psTarget);

		// decrease weapon accuracy by EXP_ACCURACY_BONUS % for each experience level
		resultHitChance -= EXP_ACCURACY_BONUS * level * baseHitChance / 100;

	}

	if (psAttacker->type == OBJ_DROID && ((DROID *)psAttacker)->sMove.Status != MOVEINACTIVE
	    && !psStats->fireOnMove)
	{
		return false;	// Can't fire while moving
	}

	/* -------!!! From that point we are sure that we are firing !!!------- */

	// Add a random delay to the next shot.
	// TODO Add deltaFireTime to the time it takes to fire next. If just adding to psWeap->lastFired, it might put it in the future, causing assertions. And if not sometimes putting it in the future, the fire rate would be lower than advertised.
	//int fireJitter = firePause/100;  // ±1% variation in fire rate.
	//int deltaFireTime = gameRand(fireJitter*2 + 1) - fireJitter;

	/* note when the weapon fired */
	psWeap->lastFired = fireTime;

	/* reduce ammo if salvo */
	if (psStats->reloadTime)
	{
		psWeap->ammo--;
	}

	// increment the shots counter
	psWeap->shotsFired++;

	// predicted X,Y offset per sec
	Vector3i predict = psTarget->pos;

	//Watermelon:Target prediction
	if (isDroid(psTarget) && castDroid(psTarget)->sMove.bumpTime == 0)
	{
		DROID *psDroid = castDroid(psTarget);

		int32_t flightTime;
		if (proj_Direct(psStats) || dist <= psStats->minRange)
		{
			flightTime = dist * GAME_TICKS_PER_SEC / psStats->flightSpeed;
		}
		else
		{
			int32_t vXY, vZ;  // Unused, we just want the flight time.
			flightTime = projCalcIndirectVelocities(dist, deltaPos.z, psStats->flightSpeed, &vXY, &vZ, min_angle);
		}

		if (psTarget->lastHitWeapon == WSC_EMP)
		{
			int empTime = EMP_DISABLE_TIME - (gameTime - psTarget->timeLastHit);
			CLIP(empTime, 0, EMP_DISABLE_TIME);
			if (empTime >= EMP_DISABLE_TIME * 9/10)
			{
				flightTime = 0;  /* Just hit.  Assume they'll get hit again */
			}
			else
			{
				flightTime = MAX(0, flightTime - empTime);
			}
		}

		predict += Vector3i(iSinCosR(psDroid->sMove.moveDir, psDroid->sMove.speed*flightTime / GAME_TICKS_PER_SEC), 0);
		if (!isFlying(psDroid))
		{
			predict.z = map_Height(removeZ(predict));  // Predict that the object will be on the ground.
		}
	}

	/* Fire off the bullet to the miss location. The miss is only visible if the player owns the target. (Why? - Per) */
	// What bVisible really does is to make the projectile audible even if it misses you. Since the target is NULL, proj_SendProjectile can't check if it was fired at you.
	bool bVisibleAnyway = psTarget->player == selectedPlayer;

	// see if we were lucky to hit the target
	bool isHit = gameRand(100) <= resultHitChance;
	if (isHit)
	{
		/* Kerrrbaaang !!!!! a hit */
		objTrace(psAttacker->id, "combFire: [%s]->%u: resultHitChance=%d, visibility=%d", psStats->pName, psTarget->id, resultHitChance, (int)psTarget->visible[psAttacker->player]);
		syncDebug("hit=(%d,%d,%d)", predict.x, predict.y, predict.z);
	}
	else /* Deal with a missed shot */
	{
		const int minOffset = 5;

		int missDist = 2 * (100 - resultHitChance) + minOffset;
		Vector3i miss = Vector3i(iSinCosR(gameRand(DEG(360)), missDist), 0);
		predict += miss;

		psTarget = NULL;  // Missed the target, so don't expect to hit it.

		objTrace(psAttacker->id, "combFire: Missed shot by (%4d,%4d)", miss.x, miss.y);
		syncDebug("miss=(%d,%d,%d)", predict.x, predict.y, predict.z);
	}

	// Make sure we don't pass any negative or out of bounds numbers to proj_SendProjectile
	CLIP(predict.x, 0, world_coord(mapWidth - 1));
	CLIP(predict.y, 0, world_coord(mapHeight - 1));

	proj_SendProjectileAngled(psWeap, psAttacker, psAttacker->player, predict, psTarget, bVisibleAnyway, weapon_slot, min_angle, fireTime);
	return true;
}

/*checks through the target players list of structures and droids to see
if any support a counter battery sensor*/
void counterBatteryFire(BASE_OBJECT *psAttacker, BASE_OBJECT *psTarget)
{
	/*if a null target is passed in ignore - this will be the case when a 'miss'
	projectile is sent - we may have to cater for these at some point*/
	// also ignore cases where you attack your own player
	// Also ignore cases where there are already 1000 missiles heading towards the attacker.
	if (psTarget == NULL
	    || (psAttacker != NULL && psAttacker->player == psTarget->player)
	    || aiObjectIsProbablyDoomed(psAttacker))
	{
		return;
	}

	CHECK_OBJECT(psTarget);

<<<<<<< HEAD
	for (psViewer = apsSensorList[0]; psViewer; psViewer = psViewer->psNextFunc)
	{
		if (aiCheckAlliances(psTarget->player, psViewer->player))
=======
	static GridList gridList;  // static to avoid allocations.
	gridList = gridStartIterate(psTarget->pos.x, psTarget->pos.y, PREVIOUS_DEFAULT_GRID_SEARCH_RADIUS);
	for (GridIterator gi = gridList.begin(); gi != gridList.end(); ++gi)
	{
		BASE_OBJECT *psViewer = *gi;

		STRUCTURE	*psStruct;
		DROID		*psDroid;
		SDWORD		sensorRange = 0;

		if (!aiCheckAlliances(psViewer->player, psTarget->player))
		{
			//ignore non target players' objects
			continue;
		}
		if (psViewer->type == OBJ_STRUCTURE)
		{
			psStruct = (STRUCTURE *)psViewer;
			//check if have a sensor of correct type
			if (structCBSensor(psStruct) || structVTOLCBSensor(psStruct))
			{
				sensorRange = psStruct->pStructureType->pSensor->range;
			}
		}
		else if (psViewer->type == OBJ_DROID)
>>>>>>> 0633524b
		{
			if ((psViewer->type == OBJ_STRUCTURE && !structCBSensor((STRUCTURE *)psViewer))
			    || (psViewer->type == OBJ_DROID && !cbSensorDroid((DROID *)psViewer)))
			{
				continue;
			}
			const int sensorRange = objSensorRange(psViewer);

			// Check sensor distance from target
			const int xDiff = psViewer->pos.x - psTarget->pos.x;
			const int yDiff = psViewer->pos.y - psTarget->pos.y;

			if (xDiff * xDiff + yDiff * yDiff < sensorRange * sensorRange)
			{
				// Inform viewer of target
				if (psViewer->type == OBJ_DROID)
				{
					orderDroidObj((DROID *)psViewer, DORDER_OBSERVE, psAttacker, ModeImmediate);
				}
				else if (psViewer->type == OBJ_STRUCTURE)
				{
					((STRUCTURE *)psViewer)->psTarget[0] = psAttacker;
				}
			}
		}
	}
}

/* Deals damage to an object
 * \param psObj object to deal damage to
 * \param damage amount of damage to deal
 * \param weaponClass the class of the weapon that deals the damage
 * \param weaponSubClass the subclass of the weapon that deals the damage
 * \return < 0 when the dealt damage destroys the object, > 0 when the object survives
 */
int32_t objDamage(BASE_OBJECT *psObj, unsigned damage, unsigned originalhp, WEAPON_CLASS weaponClass, WEAPON_SUBCLASS weaponSubClass, bool isDamagePerSecond)
{
	int	actualDamage, armour, level = 1, lastHit = psObj->timeLastHit;

	// If the previous hit was by an EMP cannon and this one is not:
	// don't reset the weapon class and hit time
	// (Giel: I guess we need this to determine when the EMP-"shock" is over)
	if (psObj->lastHitWeapon != WSC_EMP || weaponSubClass == WSC_EMP)
	{
		psObj->timeLastHit = gameTime;
		psObj->lastHitWeapon = weaponSubClass;
	}

	// EMP cannons do no damage, if we are one return now
	if (weaponSubClass == WSC_EMP)
	{
		return 0;
	}

	// apply game difficulty setting
	damage = modifyForDifficultyLevel(damage, psObj->player != selectedPlayer);

	armour = psObj->armour[weaponClass];

	if (psObj->type == OBJ_STRUCTURE || psObj->type == OBJ_DROID)
	{
		if (psObj->type == OBJ_STRUCTURE && ((STRUCTURE *)psObj)->status == SS_BEING_BUILT)
		{
			armour = 0;
		}
		// Force sending messages, even if messages were turned off, since a non-synchronised script will execute here. (Aaargh!)
		bool bMultiMessagesBackup = bMultiMessages;
		bMultiMessages = bMultiPlayer;

		clustObjectAttacked((BASE_OBJECT *)psObj);
		triggerEventAttacked(psObj, g_pProjLastAttacker, lastHit);

		bMultiMessages = bMultiMessagesBackup;
	}
	debug(LOG_ATTACK, "objDamage(%d): body %d armour %d damage: %d", psObj->id, psObj->body, armour, damage);

	if (psObj->type == OBJ_DROID)
	{
		DROID *psDroid = (DROID *)psObj;

		// Retrieve highest, applicable, experience level
		level = getDroidEffectiveLevel(psDroid);
	}

	// Reduce damage taken by EXP_REDUCE_DAMAGE % for each experience level
	actualDamage = (damage * (100 - EXP_REDUCE_DAMAGE * level)) / 100;

	// You always do at least a third of the experience modified damage
	actualDamage = MAX(actualDamage - armour, actualDamage / 3);

	// And at least MIN_WEAPON_DAMAGE points
	actualDamage = MAX(actualDamage, MIN_WEAPON_DAMAGE);

	if (isDamagePerSecond)
	{
		int deltaDamageRate = actualDamage - psObj->periodicalDamage;
		if (deltaDamageRate <= 0)
		{
			return 0;  // Did this much damage already, this tick, so don't do more.
		}
		actualDamage = gameTimeAdjustedAverage(deltaDamageRate);
		psObj->periodicalDamage += deltaDamageRate;
	}

	objTrace(psObj->id, "objDamage: Penetrated %d", actualDamage);
	syncDebug("damage%u dam%u,o%u,wc%d.%d,ar%d,lev%d,aDam%d,isDps%d", psObj->id, damage, originalhp, weaponClass, weaponSubClass, armour, level, actualDamage, isDamagePerSecond);

	// for some odd reason, we have 0 hitpoints.
	if (!originalhp)
	{
		ASSERT(originalhp, "original hitpoints are 0 ?");
		return -65536;  // it is dead
	}

	// If the shell did sufficient damage to destroy the object, deal with it and return
	if (actualDamage >= psObj->body)
	{
		return -(int64_t)65536 * psObj->body / originalhp;
	}

	// Subtract the dealt damage from the droid's remaining body points
	psObj->body -= actualDamage;

	syncDebugObject(psObj, 'D');

	return (int64_t)65536 * actualDamage / originalhp;
}

/* Guesses how damage a shot might do.
 * \param psObj object that might be hit
 * \param damage amount of damage to deal
 * \param weaponClass the class of the weapon that deals the damage
 * \param weaponSubClass the subclass of the weapon that deals the damage
 * \return guess at amount of damage
 */
unsigned int objGuessFutureDamage(WEAPON_STATS *psStats, unsigned int player, BASE_OBJECT *psTarget)
{
	unsigned int damage;
	int	actualDamage, armour = 0, level = 1;

	if (psTarget == NULL)
		return 0;  // Hard to destroy the ground. The armour on the mud is very strong and blocks all damage.

	damage = calcDamage(weaponDamage(psStats, player), psStats->weaponEffect, psTarget);

	// EMP cannons do no damage, if we are one return now
	if (psStats->weaponSubClass == WSC_EMP)
	{
		return 0;
	}

	// apply game difficulty setting
	damage = modifyForDifficultyLevel(damage, psTarget->player != selectedPlayer);

	armour = MAX(armour, psTarget->armour[psStats->weaponClass]);

	if (psTarget->type == OBJ_DROID)
	{
		DROID *psDroid = (DROID *)psTarget;

		// Retrieve highest, applicable, experience level
		level = getDroidEffectiveLevel(psDroid);
	}
	else if (psTarget->type == OBJ_STRUCTURE && ((STRUCTURE *)psTarget)->status == SS_BEING_BUILT)
	{
		armour = 0;
	}
	//debug(LOG_ATTACK, "objGuessFutureDamage(%d): body %d armour %d damage: %d", psObj->id, psObj->body, armour, damage);

	// Reduce damage taken by EXP_REDUCE_DAMAGE % for each experience level
	actualDamage = (damage * (100 - EXP_REDUCE_DAMAGE * level)) / 100;

	// You always do at least a third of the experience modified damage
	actualDamage = MAX(actualDamage - armour, actualDamage / 3);

	// And at least MIN_WEAPON_DAMAGE points
	actualDamage = MAX(actualDamage, MIN_WEAPON_DAMAGE);

	//objTrace(psObj->id, "objGuessFutureDamage: Would penetrate %d", actualDamage);

	return actualDamage;
}<|MERGE_RESOLUTION|>--- conflicted
+++ resolved
@@ -317,37 +317,9 @@
 
 	CHECK_OBJECT(psTarget);
 
-<<<<<<< HEAD
-	for (psViewer = apsSensorList[0]; psViewer; psViewer = psViewer->psNextFunc)
+	for (BASE_OBJECT *psViewer = apsSensorList[0]; psViewer; psViewer = psViewer->psNextFunc)
 	{
 		if (aiCheckAlliances(psTarget->player, psViewer->player))
-=======
-	static GridList gridList;  // static to avoid allocations.
-	gridList = gridStartIterate(psTarget->pos.x, psTarget->pos.y, PREVIOUS_DEFAULT_GRID_SEARCH_RADIUS);
-	for (GridIterator gi = gridList.begin(); gi != gridList.end(); ++gi)
-	{
-		BASE_OBJECT *psViewer = *gi;
-
-		STRUCTURE	*psStruct;
-		DROID		*psDroid;
-		SDWORD		sensorRange = 0;
-
-		if (!aiCheckAlliances(psViewer->player, psTarget->player))
-		{
-			//ignore non target players' objects
-			continue;
-		}
-		if (psViewer->type == OBJ_STRUCTURE)
-		{
-			psStruct = (STRUCTURE *)psViewer;
-			//check if have a sensor of correct type
-			if (structCBSensor(psStruct) || structVTOLCBSensor(psStruct))
-			{
-				sensorRange = psStruct->pStructureType->pSensor->range;
-			}
-		}
-		else if (psViewer->type == OBJ_DROID)
->>>>>>> 0633524b
 		{
 			if ((psViewer->type == OBJ_STRUCTURE && !structCBSensor((STRUCTURE *)psViewer))
 			    || (psViewer->type == OBJ_DROID && !cbSensorDroid((DROID *)psViewer)))
