--- conflicted
+++ resolved
@@ -799,9 +799,6 @@
 			uint32_t player_id;
 			char reason[MAX_KICK_REASON];
 
-<<<<<<< HEAD
-			NETbeginDecode(queue, NET_KICK);
-=======
 			if (player_id == NET_HOST_ONLY)
 			{
 				debug(LOG_ERROR, "someone tried to kick the host--check your netplay logs!");
@@ -809,8 +806,7 @@
 				break;
 			}
 
-			NETbeginDecode(NET_KICK);
->>>>>>> cf8976e3
+			NETbeginDecode(queue, NET_KICK);
 				NETuint32_t(&player_id);
 				NETstring( reason, MAX_KICK_REASON);
 			NETend();
