--- conflicted
+++ resolved
@@ -66,9 +66,6 @@
 
 #include "multiplay.h"
 #include "lib/netplay/netplay.h"
-<<<<<<< HEAD
-#include <SDL.h>
-=======
 
 #ifndef WZ_OS_WIN
 #include <arpa/inet.h>
@@ -76,7 +73,6 @@
 #include <Winsock2.h>
 #endif
 
->>>>>>> 90684f35
 /**********************************************************
  *
  * Local Variables
@@ -127,11 +123,7 @@
 	{
 		newsize = (size - CRtoStrip) + (4- fillbytes);
 		fillbytes = newsize % 4;
-<<<<<<< HEAD
 		debug(LOG_NET, "The size of the buffer (%u bytes - stripped %d) is not on a 4 byte boundry, compensating to a new buffer size of %u bytes.", size, CRtoStrip, newsize);
-=======
-		debug(LOG_NET, "The size of the buffer (%u bytes) is not on a 4 byte boundry, compensating to a new buffer size of %u bytes.", size, newsize);
->>>>>>> 90684f35
 	}
 
 	NewData = malloc(newsize * sizeof(uint8_t));
@@ -165,12 +157,7 @@
 	while (pt < newsize )
 	{
 		val = (uint32_t *)(NewData+pt);
-<<<<<<< HEAD
-
-		hashval ^= (*val);
-=======
 		hashval ^= *val;
->>>>>>> 90684f35
 
 		// spams a ton--but useful for debugging.
 		//	debug(LOG_NET, "hash %08x pt %08x val is %08x", hashval, pt, *val);
@@ -185,11 +172,8 @@
 	return hashval;
 }
 
-<<<<<<< HEAD
 // create the hash for that data block.
 // Data should be converted to Network byte order
-=======
->>>>>>> 90684f35
 void calcDataHash(uint8_t *pBuffer, uint32_t size, uint32_t index)
 {
 	if (!bMultiPlayer)
@@ -197,16 +181,10 @@
 		return;
 	}
 
-<<<<<<< HEAD
-	DataHash[index] ^= SDL_SwapBE32(hashBuffer(pBuffer, size));
-
-	debug(LOG_NET, "DataHash[%2u] = %08x", index, DataHash[index]); 
-=======
 	// create the hash for that data block.
 	DataHash[index] ^= htonl(hashBuffer(pBuffer, size));
 
 	debug(LOG_NET, "DataHash[%2u] = %08x\n", index, DataHash[index]);
->>>>>>> 90684f35
 	return;
 }
 
@@ -217,10 +195,7 @@
 	{
 		DataHash[i] = 0;
 	}
-<<<<<<< HEAD
 	debug(LOG_NET, "== Hash is reset ==");
-=======
->>>>>>> 90684f35
 }
 
 /**********************************************************/
