--- conflicted
+++ resolved
@@ -42,19 +42,15 @@
 #include "multiplay.h"
 #include "research.h"
 #include "scriptvals.h"
-<<<<<<< HEAD
+#include "stats.h"
+#include "text.h"
+#include "texture.h"
 
 #ifndef WZ_OS_WIN
 #include <arpa/inet.h>
 #else
 #include <Winsock2.h>
 #endif
-
-=======
-#include "stats.h"
->>>>>>> 975352a7
-#include "text.h"
-#include "texture.h"
 
 #define DT_TEXPAGE "TEXPAGE"
 #define DT_TCMASK "TCMASK"
