--- conflicted
+++ resolved
@@ -444,7 +444,6 @@
 	Down = psButton->state & (WBUT_DOWN | WBUT_CLICKLOCK);
 	Hilight = buttonIsHilite(psButton);
 
-<<<<<<< HEAD
 	if (Down)
 	{
 		if ((DownTime < 1) && (psWidget->UserData != RETBUT_CANCEL))
@@ -494,9 +493,6 @@
 	retbutstats[psWidget->UserData].flashing = flashing;
 	retbutstats[psWidget->UserData].downTime = DownTime;
 }
-=======
-	WidgSetAudio(WidgetAudioCallback,-1,ID_SOUND_SELECT);
->>>>>>> 8065c2fd
 
 // Set the x,y members of a button widget initialiser given a reticule button index.
 //
@@ -533,14 +529,7 @@
 
 	widgSetTipColour(WZCOL_TOOLTIP_TEXT);
 
-	if (GetGameMode() == GS_NORMAL)
-	{
-		WidgSetAudio(WidgetAudioCallback, -1, ID_SOUND_SELECT);
-	}
-	else
-	{
-		WidgSetAudio(WidgetAudioCallback, -1, ID_SOUND_SELECT);
-	}
+	WidgSetAudio(WidgetAudioCallback, -1, ID_SOUND_SELECT);
 
 	/* Create storage for Structures that can be built */
 	apsStructStatsList = (STRUCTURE_STATS **)malloc(sizeof(STRUCTURE_STATS *) * MAXSTRUCTURES);
