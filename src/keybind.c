--- conflicted
+++ resolved
@@ -300,11 +300,8 @@
 	DROID_TEMPLATE	sTemplate;
 	DROID_TEMPLATE	*sTemplate2 = NULL;
 	const int	limit = 10;	// make 10 clones
-<<<<<<< HEAD
-	int		i;
-=======
-	int		i, impact_side;
-	const char* msg;
+	int             i;//, impact_side;
+	//const char *    msg;
 
 #ifndef DEBUG
 	// Bail out if we're running a _true_ multiplayer game (to prevent MP cheating)
@@ -314,7 +311,6 @@
 		return;
 	}
 #endif
->>>>>>> 9472b17c
 
 	for (psDroid = apsDroidLists[selectedPlayer]; psDroid; psDroid=psDroid->psNext)
 	{
