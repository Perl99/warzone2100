/*
	This file is part of Warzone 2100.
	Copyright (C) 1999-2004  Eidos Interactive
	Copyright (C) 2005-2009  Warzone Resurrection Project

	Warzone 2100 is free software; you can redistribute it and/or modify
	it under the terms of the GNU General Public License as published by
	the Free Software Foundation; either version 2 of the License, or
	(at your option) any later version.

	Warzone 2100 is distributed in the hope that it will be useful,
	but WITHOUT ANY WARRANTY; without even the implied warranty of
	MERCHANTABILITY or FITNESS FOR A PARTICULAR PURPOSE. See the
	GNU General Public License for more details.

	You should have received a copy of the GNU General Public License
	along with Warzone 2100; if not, write to the Free Software
	Foundation, Inc., 51 Franklin St, Fifth Floor, Boston, MA 02110-1301 USA
*/
#include <string.h>

#include "lib/framework/frame.h"
#include "lib/framework/strres.h"
#include "lib/framework/stdio_ext.h"
<<<<<<< HEAD
#include "lib/framework/utf.h"
=======
#include "lib/framework/wzapp_c.h"
>>>>>>> 90684f35
#include "objects.h"
#include "basedef.h"
#include "map.h"
#include "warcam.h"
#include "warzoneconfig.h"
#include "console.h"
#include "objects.h"
#include "display.h"
#include "mapdisplay.h"
#include "display3d.h"
#include "edit3d.h"
#include "keybind.h"
#include "mechanics.h"
#include "lib/sound/audio.h"
#include "lib/sound/audio_id.h"
#include "lighting.h"
#include "power.h"
#include "hci.h"
#include "oprint.h"
#include "wrappers.h"
#include "ingameop.h"
#include "effects.h"
#include "component.h"
#include "geometry.h"
#include "radar.h"
// FIXME Direct iVis implementation include!
#include "lib/ivis_opengl/screen.h"

#include "cheat.h"
#include "e3demo.h"	// will this be on PSX?
#include "lib/netplay/netplay.h"
#include "multiplay.h"
#include "multimenu.h"
#include "atmos.h"
#include "advvis.h"
#include "game.h"
#include "difficulty.h"

#include "intorder.h"
#include "lib/widget/widget.h"
#include "lib/widget/widgint.h"
#include "lib/widget/bar.h"
#include "lib/widget/form.h"
#include "lib/widget/label.h"
#include "lib/widget/button.h"
#include "order.h"
#include "lib/ivis_common/rendmode.h"
#include "lib/ivis_common/piestate.h"
// FIXME Direct iVis implementation include!
#include "lib/framework/fixedpoint.h"
#include "lib/ivis_opengl/piematrix.h"

#include "keymap.h"
#include "loop.h"
#include "lib/script/script.h"
#include "scripttabs.h"
#include "scriptextern.h"
#include "mission.h"
#include "mapgrid.h"
#include "order.h"
#include "drive.h"
#include "selection.h"
#include "difficulty.h"
#include "scriptcb.h"		/* for console callback */
#include "aiexperience.h"	/* for console commands */
#include "scriptfuncs.h"
#include "clparse.h"

/*
	KeyBind.c
	Holds all the functions that can be mapped to a key.
	All functions at the moment must be 'void func(void)'.
	Alex McLean, Pumpkin Studios, EIDOS Interactive.
*/

#define	MAP_ZOOM_RATE	(1000)
#define MAP_PITCH_RATE	(SPIN_SCALING/SECS_PER_SPIN)

extern char	ScreenDumpPath[];

BOOL	bMovePause = false;
BOOL		bAllowOtherKeyPresses = true;
char	sTextToSend[MAX_CONSOLE_STRING_LENGTH];
char	beaconMsg[MAX_PLAYERS][MAX_CONSOLE_STRING_LENGTH];		//beacon msg for each player

static STRUCTURE	*psOldRE = NULL;
static char	sCurrentConsoleText[MAX_CONSOLE_STRING_LENGTH];			//remember what user types in console for beacon msg

/* Support functions to minimise code size */
static BOOL	processConsoleCommands( char *pName );
static void kfsf_SetSelectedDroidsState( SECONDARY_ORDER sec, SECONDARY_STATE State );

/** A function to determine wether we're running a multiplayer game, not just a
 *  single player campaign or a skirmish game.
 *  \return false if this is a skirmish or single player game, true if it is a
 *          multiplayer game.
 */
bool runningMultiplayer(void)
{
	// NOTE: may want to only allow this for DEBUG builds?? -- Buginator
	if (!bMultiPlayer || !NetPlay.bComms)
		return false;

	return true;
}

static void noMPCheatMsg(void)
{
	addConsoleMessage(_("Sorry, that cheat is disabled in multiplayer games."), DEFAULT_JUSTIFY, SYSTEM_MESSAGE);
}

// --------------------------------------------------------------------------
void	kf_ToggleMissionTimer( void )
{
	addConsoleMessage(_("Warning! This cheat is buggy.  We recommend to NOT use it."), DEFAULT_JUSTIFY,  SYSTEM_MESSAGE);
	setMissionCheatTime(!mission.cheatTime);
}

void	kf_ToggleShowGateways(void)
{
	addConsoleMessage("Gateways toggled.", DEFAULT_JUSTIFY,  SYSTEM_MESSAGE);
	showGateways = !showGateways;
}

void	kf_ToggleShowPath(void)
{
	addConsoleMessage("Path display toggled.", DEFAULT_JUSTIFY, SYSTEM_MESSAGE);
	showPath = !showPath;
}

// --------------------------------------------------------------------------
void	kf_ToggleRadarJump( void )
{
	setRadarJump(!getRadarJumpStatus());
}

// --------------------------------------------------------------------------

void	kf_ForceSync( void )
{
	DROID		*psCDroid, *psNDroid;

	for(psCDroid = apsDroidLists[selectedPlayer]; psCDroid; psCDroid = psNDroid)
	{
		psNDroid = psCDroid->psNext;
		if (psCDroid->selected)
		{
			ForceDroidSync(psCDroid);
		}
	}
	
}

void	kf_PowerInfo( void )
{
	int i;

	for (i = 0; i < NetPlay.maxPlayers; i++)
	{
		console("Player %d: %d power", i, (int)getPower(i));
	}
}

void	kf_TraceObject( void )
{
	DROID		*psCDroid, *psNDroid;
	STRUCTURE	*psCStruct, *psNStruct;

	for(psCDroid = apsDroidLists[selectedPlayer]; psCDroid; psCDroid = psNDroid)
	{
		psNDroid = psCDroid->psNext;
		if (psCDroid->selected)
		{
			objTraceEnable(psCDroid->id);
			CONPRINTF(ConsoleString, (ConsoleString, "Tracing droid %d", (int)psCDroid->id));
			return;
		}
	}
	for(psCStruct = apsStructLists[selectedPlayer]; psCStruct; psCStruct = psNStruct)
	{
		psNStruct = psCStruct->psNext;
		if (psCStruct->selected)
		{
			objTraceEnable(psCStruct->id);
			CONPRINTF(ConsoleString, (ConsoleString, "Tracing structure %d", (int)psCStruct->id));
			return;
		}
	}
	objTraceDisable();
	CONPRINTF(ConsoleString, (ConsoleString, "No longer tracing anything."));
}

//===================================================
void kf_ToggleSensorDisplay( void )
{
	rangeOnScreen = !rangeOnScreen;

	if (rangeOnScreen)
		addConsoleMessage(_("Lets us see what you see!"), LEFT_JUSTIFY, SYSTEM_MESSAGE);        //added this message... Yeah, its lame. :)
	else
		addConsoleMessage(_("Fine, weapon & sensor display is off!"), LEFT_JUSTIFY, SYSTEM_MESSAGE);     //added this message... Yeah, its lame. :)
}
//===================================================
/* Halves all the heights of the map tiles */
void	kf_HalveHeights( void )
{
UDWORD	i,j;
MAPTILE	*psTile;

	for (i=0; i < mapWidth; i++)
	{
		for (j=0; j < mapHeight; j++)
		{
			psTile = mapTile(i,j);
			psTile->height/=2;;
		}
	}
}

// --------------------------------------------------------------------------
void	kf_FaceNorth(void)
{
	player.r.y = 0;
	if(getWarCamStatus())
	{
		camToggleStatus();
	}
}
// --------------------------------------------------------------------------
void	kf_FaceSouth(void)
{
	player.r.y = DEG(180);
	if(getWarCamStatus())
	{
		camToggleStatus();
	}
}
// --------------------------------------------------------------------------
void	kf_FaceEast(void)
{
	player.r.y = DEG(90);
	if(getWarCamStatus())
	{
		camToggleStatus();
	}
}
// --------------------------------------------------------------------------
void	kf_FaceWest(void)
{
	player.r.y = DEG(270);
	if(getWarCamStatus())
	{
		camToggleStatus();
	}
}
// --------------------------------------------------------------------------

/* Writes out debug info about all the selected droids */
void	kf_DebugDroidInfo( void )
{
DROID	*psDroid;

	for(psDroid = apsDroidLists[selectedPlayer]; psDroid; psDroid=psDroid->psNext)
	{
		if (psDroid->selected)
		{
			printDroidInfo(psDroid);
		}
	}
}

void	kf_CloneSelected( void )
{
	DROID		*psDroid, *psNewDroid;
	DROID_TEMPLATE	sTemplate;
	const int	limit = 10;	// make 10 clones
	int		i, impact_side;

	for (psDroid = apsDroidLists[selectedPlayer]; psDroid; psDroid=psDroid->psNext)
	{
		for (i = 0; psDroid->selected && i < limit; i++)
		{
			// create a template based on the droid
			templateSetParts(psDroid, &sTemplate);

			// copy the name across
			sstrcpy(sTemplate.aName, psDroid->aName);

			// create a new droid
			psNewDroid = buildDroid(&sTemplate, psDroid->pos.x, psDroid->pos.y, psDroid->player, false);
			ASSERT_OR_RETURN(, psNewDroid != NULL, "Unable to build a unit");
			addDroid(psNewDroid, apsDroidLists);
			psNewDroid->body = psDroid->body;
			for (impact_side = 0; impact_side < NUM_HIT_SIDES; impact_side=impact_side+1)
			{
				psNewDroid->armour[impact_side][WC_KINETIC] = psDroid->armour[impact_side][WC_KINETIC];
				psNewDroid->armour[impact_side][WC_HEAT] = psDroid->armour[impact_side][WC_HEAT];
			}
			psNewDroid->experience = psDroid->experience;
			psNewDroid->direction = psDroid->direction;
			if (!(psNewDroid->droidType == DROID_PERSON || cyborgDroid(psNewDroid) || psNewDroid->droidType == DROID_TRANSPORTER))
			{
				updateDroidOrientation(psNewDroid);
			}
			psNewDroid->selected = true;
		}
	}
}

// --------------------------------------------------------------------------
//
///* Prints out the date and time of the build of the game */
void	kf_BuildInfo( void )
{
 	CONPRINTF(ConsoleString,(ConsoleString,"Built at %s on %s",__TIME__,__DATE__));
}

// --------------------------------------------------------------------------
void	kf_ToggleConsoleDrop( void )
{
	if(!bInTutorial)
	{
		toggleConsoleDrop();
	}
}
// --------------------------------------------------------------------------
void	kf_SetKillerLevel( void )
{
	const char* cmsg;

	// Bail out if we're running a _true_ multiplayer game (to prevent MP cheating)
	if (runningMultiplayer())
	{
		noMPCheatMsg();
		return;
	}

	setDifficultyLevel(DL_KILLER);
	sasprintf((char**)&cmsg, _("(Player %u) is using cheat :%s"),
				selectedPlayer, _("Hard as nails!!!"));
	sendTextMessage(cmsg, true);
}
// --------------------------------------------------------------------------
void	kf_SetEasyLevel( void )
{
	// Bail out if we're running a _true_ multiplayer game (to prevent MP cheating)
	if (runningMultiplayer())
	{
		noMPCheatMsg();
		return;
	}

	setDifficultyLevel(DL_EASY);
	addConsoleMessage(_("Takings thing easy!"), LEFT_JUSTIFY, SYSTEM_MESSAGE);
}

// --------------------------------------------------------------------------
void	kf_UpThePower( void )
{
	const char* cmsg;

	// Bail out if we're running a _true_ multiplayer game (to prevent MP cheating)
	if (runningMultiplayer())
	{
		noMPCheatMsg();
		return;
	}
	addPower(selectedPlayer, 1000);
	sasprintf((char**)&cmsg, _("(Player %u) is using cheat :%s"),
				selectedPlayer, _("1000 big ones!!!"));
	sendTextMessage(cmsg, true);
}

// --------------------------------------------------------------------------
void	kf_MaxPower( void )
{
	const char* cmsg;

	// Bail out if we're running a _true_ multiplayer game (to prevent MP cheating)
	if (runningMultiplayer())
	{
		noMPCheatMsg();
		return;
	}
<<<<<<< HEAD
	setPower(selectedPlayer, 100000);
=======
	addPower(selectedPlayer, SDWORD_MAX / 2);
>>>>>>> 90684f35
	sasprintf((char**)&cmsg, _("(Player %u) is using cheat :%s"),
				selectedPlayer, _("Power overwhelming"));
	sendTextMessage(cmsg, true);
}

// --------------------------------------------------------------------------
void	kf_SetNormalLevel( void )
{
	// Bail out if we're running a _true_ multiplayer game (to prevent MP cheating)
	if (runningMultiplayer())
	{
		noMPCheatMsg();
		return;
	}

	setDifficultyLevel(DL_NORMAL);
	addConsoleMessage(_("Back to normality!"), LEFT_JUSTIFY, SYSTEM_MESSAGE);
}
// --------------------------------------------------------------------------
void	kf_SetHardLevel( void )
{
	// Bail out if we're running a _true_ multiplayer game (to prevent MP cheating)
	if (runningMultiplayer())
	{
		noMPCheatMsg();
		return;
	}

	setDifficultyLevel(DL_HARD);
	addConsoleMessage(_("Getting tricky!"), LEFT_JUSTIFY, SYSTEM_MESSAGE);
}
// --------------------------------------------------------------------------
void	kf_SetToughUnitsLevel( void )
{
	const char* cmsg;

	// Bail out if we're running a _true_ multiplayer game (to prevent MP cheating)
	if (runningMultiplayer())
	{
		noMPCheatMsg();
		return;
	}

	setDifficultyLevel(DL_TOUGH);
	sasprintf((char**)&cmsg, _("(Player %u) is using cheat :%s"),
				selectedPlayer, _("Twice as nice!"));
	sendTextMessage(cmsg, true);
}
// --------------------------------------------------------------------------
void kf_ToggleFPS(void) //This shows *just FPS* and is always visable (when active) -Q.
{
	// Toggle the boolean value of showFPS
	showFPS = !showFPS;

	if (showFPS)
	{
		CONPRINTF(ConsoleString, (ConsoleString, _("FPS display is enabled.")));
	}
	else
	{
		CONPRINTF(ConsoleString, (ConsoleString, _("FPS display is disabled.")));
	}
}
void kf_ToggleSamples(void) //Displays number of sound sample in the sound queues & lists.
{
	// Toggle the boolean value of showSAMPLES
	showSAMPLES = !showSAMPLES;

	CONPRINTF(ConsoleString, (ConsoleString, "Sound Samples displayed is %s", showSAMPLES ? "Enabled" : "Disabled"));
}

void kf_ToggleOrders(void)	// Displays orders & action of currently selected unit.
{
		// Toggle the boolean value of showORDERS
		showORDERS = !showORDERS;
		CONPRINTF(ConsoleString, (ConsoleString, "Unit Order/Action displayed is %s", showORDERS ? "Enabled" : "Disabled"));
}

/* Writes out the frame rate */
void	kf_FrameRate( void )
{
	CONPRINTF(ConsoleString,(ConsoleString, _("FPS %d; FPS-Limit: %d; PIEs %d; polys %d; Terr. polys %d; States %d"),
	          frameGetAverageRate(), getFramerateLimit(), loopPieCount, loopPolyCount, loopTileCount, loopStateChanges));
	if (runningMultiplayer()) {
			CONPRINTF(ConsoleString,(ConsoleString,
						"NETWORK:  Bytes: s-%d r-%d  Packets: s-%d r-%d",
						NETgetBytesSent(),
						NETgetBytesRecvd(),
						NETgetPacketsSent(),
						NETgetPacketsRecvd() ));

	}
	gameStats = !gameStats;

	CONPRINTF(ConsoleString, (ConsoleString,"Built at %s on %s",__TIME__,__DATE__));
}

// --------------------------------------------------------------------------

// display the total number of objects in the world
void kf_ShowNumObjects( void )
{
	int droids, structures, features;
	const char* cmsg;

	// Bail out if we're running a _true_ multiplayer game (to prevent MP cheating)
	if (runningMultiplayer())
	{
		noMPCheatMsg();
		return;
	}

	objCount(&droids, &structures, &features);
	sasprintf((char**)&cmsg, _("(Player %u) is using a cheat :Num Droids: %d  Num Structures: %d  Num Features: %d"),
				selectedPlayer, droids, structures, features);
	sendTextMessage(cmsg, true);
}

// --------------------------------------------------------------------------

/* Toggles radar on off */
void	kf_ToggleRadar( void )
{
		radarOnScreen = !radarOnScreen;
//		addConsoleMessage("Radar display toggled",DEFAULT_JUSTIFY, SYSTEM_MESSAGE);
}

// --------------------------------------------------------------------------

/* Toggles infinite power on/off */
void	kf_TogglePower( void )
{
	const char* cmsg;

#ifndef DEBUG
	// Bail out if we're running a _true_ multiplayer game (to prevent MP cheating)
	if (runningMultiplayer())
	{
		noMPCheatMsg();
		return;
	}
#endif

	powerCalculated = !powerCalculated;
	if (powerCalculated)
	{
		powerCalc(true);
	}

	sasprintf((char**)&cmsg, _("(Player %u) is using cheat :%s"),
		selectedPlayer, powerCalculated ? _("Infinite power disabled"): _("Infinite power enabled") );
	sendTextMessage(cmsg, true);
}

// --------------------------------------------------------------------------

/* Recalculates the lighting values for a tile */
void	kf_RecalcLighting( void )
{
		initLighting(0, 0, mapWidth, mapHeight);
		addConsoleMessage("Lighting values for all tiles recalculated",DEFAULT_JUSTIFY,SYSTEM_MESSAGE);
}

// --------------------------------------------------------------------------

/* Sends the screen buffer to disk */
void	kf_ScreenDump( void )
{
	//CONPRINTF(ConsoleString,(ConsoleString,"Screen dump written to working directory : %s", screenDumpToDisk()));
	screenDumpToDisk(ScreenDumpPath);
}

// --------------------------------------------------------------------------

/* Make all functions available */
void	kf_AllAvailable( void )
{
	const char* cmsg;

#ifndef DEBUG
	// Bail out if we're running a _true_ multiplayer game (to prevent MP cheating)
	if (runningMultiplayer())
	{
		noMPCheatMsg();
		return;
	}
#endif

	makeAllAvailable();
	sasprintf((char**)&cmsg, _("(Player %u) is using cheat :%s"),
				selectedPlayer, _("All items made available"));
	sendTextMessage(cmsg, true);
}

// --------------------------------------------------------------------------

/* Flips the cut of a tile */
void	kf_TriFlip( void )
{
	MAPTILE	*psTile;
	psTile = mapTile(mouseTileX,mouseTileY);
	TOGGLE_TRIFLIP(psTile);
//	addConsoleMessage("Triangle flip status toggled",DEFAULT_JUSTIFY,SYSTEM_MESSAGE);
}

// --------------------------------------------------------------------------

/* Debug info about a map tile */
void	kf_TileInfo(void)
{
	MAPTILE	*psTile = mapTile(mouseTileX, mouseTileY);

	debug(LOG_ERROR, "Tile position=(%d, %d) Terrain=%hhu Texture=%u Height=%hhu Illumination=%hhu",
	      mouseTileX, mouseTileY, terrainType(psTile), TileNumber_tile(psTile->texture), psTile->height,
	      psTile->illumination);
	addConsoleMessage("Tile info dumped into log", DEFAULT_JUSTIFY, SYSTEM_MESSAGE);
}

// --------------------------------------------------------------------------
void	kf_ToggleBackgroundFog( void )
{
	static BOOL bEnabled  = true;//start in nicks mode

	if (bEnabled)//true, so go to false
	{
		bEnabled = false;
		fogStatus &= FOG_FLAGS-FOG_BACKGROUND;//clear lowest bit of 3
		if (fogStatus == 0)
		{
			pie_SetFogStatus(false);
			pie_EnableFog(false);
		}
	}
	else
	{
		bEnabled = true;
		if (fogStatus == 0)
		{
			pie_EnableFog(true);
		}
		fogStatus |= FOG_BACKGROUND;//set lowest bit of 3
	}
}

extern void	kf_ToggleDistanceFog( void )
{
	static BOOL bEnabled  = true;//start in nicks mode

	if (bEnabled)//true, so go to false
	{
		bEnabled = false;
		fogStatus &= FOG_FLAGS-FOG_DISTANCE;//clear middle bit of 3
		if (fogStatus == 0)
		{
			pie_SetFogStatus(false);
			pie_EnableFog(false);
		}
	}
	else
	{
		bEnabled = true;
		if (fogStatus == 0)
		{
			pie_EnableFog(true);
		}
		fogStatus |= FOG_DISTANCE;//set lowest bit of 3
	}
}
/* Toggles fog on/off */
void	kf_ToggleFog( void )
{
	static BOOL fogEnabled = false;
	const char* cmsg;

#ifndef DEBUG
	// Bail out if we're running a _true_ multiplayer game (to prevent MP cheating)
	if (runningMultiplayer())
	{
		noMPCheatMsg();
		return;
	}
#endif

	if (fogEnabled)
	{
		fogEnabled = false;
		pie_SetFogStatus(false);
		pie_EnableFog(fogEnabled);
	}
	else
	{
		fogEnabled = true;
		pie_EnableFog(fogEnabled);
	}

	sasprintf((char**)&cmsg, _("(Player %u) is using cheat :%s"),
		selectedPlayer, fogEnabled ? _("Fog on") : _("Fog off") );
	sendTextMessage(cmsg, true);
}

// --------------------------------------------------------------------------

void	kf_ToggleWidgets( void )
{
	if(getWidgetsStatus())
	{
		setWidgetsStatus(false);
	}
	else
	{
		setWidgetsStatus(true);
	}
//	addConsoleMessage("Widgets display toggled",DEFAULT_JUSTIFY,SYSTEM_MESSAGE);
}

// --------------------------------------------------------------------------

/* Toggle camera on/off */
void	kf_ToggleCamera( void )
{
	if(getWarCamStatus() == false)
	{
		shakeStop();	// Ensure screen shake stopped before starting camera mode.
		setDrivingStatus(false);
	}
	camToggleStatus();
}

/* Toggle 'watch' window on/off */
void kf_ToggleWatchWindow( void )
{
	addConsoleMessage("WATCH WINDOW!", LEFT_JUSTIFY, SYSTEM_MESSAGE); // what is this? - per
	(void)addDebugMenu(!DebugMenuUp);
}

// --------------------------------------------------------------------------

void kf_MapCheck(void)
{
	DROID		*psDroid;
	STRUCTURE	*psStruct;
	FLAG_POSITION	*psCurrFlag;

	for (psDroid = apsDroidLists[selectedPlayer]; psDroid; psDroid = psDroid->psNext)
	{
		psDroid->pos.z = map_Height(psDroid->pos.x, psDroid->pos.y);
	}

	for (psStruct = apsStructLists[selectedPlayer]; psStruct; psStruct = psStruct->psNext)
	{
		alignStructure(psStruct);
	}

	for (psCurrFlag = apsFlagPosLists[selectedPlayer]; psCurrFlag; psCurrFlag = psCurrFlag->psNext)
	{
		psCurrFlag->coords.z = map_Height(psCurrFlag->coords.x, psCurrFlag->coords.y) + ASSEMBLY_POINT_Z_PADDING;
	}
}

/* Raises the tile under the mouse */
void	kf_RaiseTile( void )
{
	raiseTile(mouseTileX, mouseTileY);
}

// --------------------------------------------------------------------------

/* Lowers the tile under the mouse */
void	kf_LowerTile( void )
{
	lowerTile(mouseTileX, mouseTileY);
}

// --------------------------------------------------------------------------

/* Quick game exit */
void	kf_SystemClose( void )
{

}

// --------------------------------------------------------------------------
/* Zooms out from display */
void	kf_ZoomOut( void )
{
	float zoomInterval = timeAdjustedIncrement(MAP_ZOOM_RATE, false);

	distance += zoomInterval;
	if(distance > MAXDISTANCE)
	{
		distance = MAXDISTANCE;
	}
	UpdateFogDistance(distance);
}

// --------------------------------------------------------------------------
void	kf_RadarZoomIn( void )
{
	float RadarZoomLevel = GetRadarZoom();

	if(RadarZoomLevel < MAX_RADARZOOM)
	{
		RadarZoomLevel += RADARZOOM_STEP;
		SetRadarZoom(RadarZoomLevel);
		audio_PlayTrack( ID_SOUND_BUTTON_CLICK_5 );
	}
	else	// at maximum already
	{
		audio_PlayTrack( ID_SOUND_BUILD_FAIL );
	}
}
// --------------------------------------------------------------------------
void	kf_RadarZoomOut( void )
{
	float RadarZoomLevel = GetRadarZoom();

	if (RadarZoomLevel > MIN_RADARZOOM)
	{
		RadarZoomLevel -= RADARZOOM_STEP;
		SetRadarZoom(RadarZoomLevel);
		audio_PlayTrack( ID_SOUND_BUTTON_CLICK_5 );
	}
	else	// at minimum already
	{
		audio_PlayTrack( ID_SOUND_BUILD_FAIL );
	}
}
// --------------------------------------------------------------------------
// --------------------------------------------------------------------------
/* Zooms in the map */
void	kf_ZoomIn( void )
{
	float zoomInterval = timeAdjustedIncrement(MAP_ZOOM_RATE, false);

	distance -= zoomInterval;
	if (distance < MINDISTANCE)
	{
		distance = MINDISTANCE;
	}
	UpdateFogDistance(distance);
}

// --------------------------------------------------------------------------
void kf_MaxScrollLimits( void )
{
	scrollMinX = scrollMinY = 0;
	scrollMaxX = mapWidth;
	scrollMaxY = mapHeight;
}


// --------------------------------------------------------------------------
// Shrink the screen down
/*
void	kf_ShrinkScreen( void )
{
	// nearest multiple of 8 plus 1
	if (xOffset<73)
	{
		xOffset+=8;
  		distance+=170;
		if (yOffset<200)
		{
			yOffset+=8;
		}
	}
}
*/
// --------------------------------------------------------------------------
// Expand the screen
/*
void	kf_ExpandScreen( void )
{
	if(xOffset)
	{
   		if (distance>MAXDISTANCE)
   		{
   			distance-=170;
   		}
   		xOffset-=8;
   		if(yOffset)
   		{
   			yOffset-=8;
   		}
	}
}
*/
// --------------------------------------------------------------------------
/* Spins the world round left */
void	kf_RotateLeft( void )
{
	float rotAmount = timeAdjustedIncrement(MAP_SPIN_RATE, false);

	player.r.y += rotAmount;
}

// --------------------------------------------------------------------------
/* Spins the world right */
void	kf_RotateRight( void )
{
	float rotAmount = timeAdjustedIncrement(MAP_SPIN_RATE, false);

	player.r.y -= rotAmount;
	if (player.r.y < 0)
	{
		player.r.y += DEG(360);
	}
}

// --------------------------------------------------------------------------
/* Pitches camera back */
void	kf_PitchBack( void )
{
//#ifdef ALEXM
//SDWORD	pitch;
//SDWORD	angConcern;
//#endif

	float pitchAmount = timeAdjustedIncrement(MAP_PITCH_RATE, false);

//#ifdef ALEXM
//	pitch = getSuggestedPitch();
//	angConcern = DEG(360-pitch);
//
//	if(player.r.x < angConcern)
//	{
//#endif

	player.r.x += pitchAmount;

//#ifdef ALEXM
//	}
//#endif
//#ifdef ALEXM
//	if(getDebugMappingStatus() == false)
//#endif

//	{
	if(player.r.x>DEG(360+MAX_PLAYER_X_ANGLE))
	{
		player.r.x = DEG(360+MAX_PLAYER_X_ANGLE);
	}
//	}
	setDesiredPitch(player.r.x/DEG_1);
}

// --------------------------------------------------------------------------
/* Pitches camera foward */
void	kf_PitchForward( void )
{
	float pitchAmount = timeAdjustedIncrement(MAP_PITCH_RATE, false);

	player.r.x -= pitchAmount;
	if (player.r.x < DEG(360 + MIN_PLAYER_X_ANGLE))
	{
		player.r.x = DEG(360 + MIN_PLAYER_X_ANGLE);
	}
	setDesiredPitch(player.r.x / DEG_1);
}

// --------------------------------------------------------------------------
/* Resets pitch to default */
void	kf_ResetPitch( void )
{
	player.r.x = DEG(360-20);
	distance = START_DISTANCE;
}

// --------------------------------------------------------------------------
/* Dumps all the keyboard mappings to the console display */
void	kf_ShowMappings( void )
{
	keyShowMappings();
}

// --------------------------------------------------------------------------
/*If this is performed twice then it changes the productionPlayer*/
void	kf_SelectPlayer( void )
{
	UDWORD	playerNumber, prevPlayer;

#ifndef DEBUG
	// Bail out if we're running a _true_ multiplayer game (to prevent MP
	// cheating which could even result in undefined behaviour)
	if (runningMultiplayer())
	{
		noMPCheatMsg();
		return;
	}
#endif

	//store the current player
	prevPlayer = selectedPlayer;

	playerNumber = (getLastSubKey()-KEY_F1);
	if(playerNumber >= 10)
	{
		selectedPlayer = 0;
	}
	else
	{
		selectedPlayer = playerNumber;
	}
	//	godMode = true;

	if (prevPlayer == selectedPlayer)
	{
		changeProductionPlayer((UBYTE)selectedPlayer);
	}
}
// --------------------------------------------------------------------------

/* Selects the player's groups 1..9 */
void	kf_SelectGrouping( UDWORD	groupNumber)
{
	BOOL	bAlreadySelected;
	DROID	*psDroid;
	BOOL	Selected;

	bAlreadySelected = false;
	for(psDroid = apsDroidLists[selectedPlayer]; psDroid!=NULL; psDroid = psDroid->psNext)
	{
		/* Wipe out the ones in the wrong group */
		if(psDroid->selected && psDroid->group!=groupNumber)
		{
			psDroid->selected = false;
		}
		/* Get the right ones */
		if(psDroid->group == groupNumber)
		{
			if(psDroid->selected)
			{
				bAlreadySelected = true;
			}
		}
	}
	if(bAlreadySelected)
	{
		Selected = activateGroupAndMove(selectedPlayer,groupNumber);
	}
	else
	{
		Selected = activateGroup(selectedPlayer,groupNumber);
	}

	// Tell the driving system that the selection may have changed.
	driveSelectionChanged();
	/* play group audio but only if they wern't already selected - AM */
	if ( Selected && !bAlreadySelected)
	{
		audio_QueueTrack( ID_SOUND_GROUP_0+groupNumber );
		audio_QueueTrack( ID_SOUND_REPORTING );
		audio_QueueTrack( ID_SOUND_RADIOCLICK_1+(rand()%6) );
	}
}

// --------------------------------------------------------------------------

#define DEFINE_NUMED_KF(x) \
	void	kf_SelectGrouping_##x( void ) { \
		kf_SelectGrouping(x); \
	} \
	void	kf_AssignGrouping_##x( void ) { \
		assignDroidsToGroup(selectedPlayer, x); \
	} \
	void	kf_SelectCommander_##x( void ) { \
		selCommander(x); \
	}

DEFINE_NUMED_KF(0)
DEFINE_NUMED_KF(1)
DEFINE_NUMED_KF(2)
DEFINE_NUMED_KF(3)
DEFINE_NUMED_KF(4)
DEFINE_NUMED_KF(5)
DEFINE_NUMED_KF(6)
DEFINE_NUMED_KF(7)
DEFINE_NUMED_KF(8)
DEFINE_NUMED_KF(9)

// --------------------------------------------------------------------------
void	kf_SelectMoveGrouping( void )
{
UDWORD	groupNumber;


	groupNumber = (getLastSubKey()-KEY_1) + 1;

	activateGroupAndMove(selectedPlayer,groupNumber);
}
// --------------------------------------------------------------------------
void	kf_ToggleDroidInfo( void )
{
	camToggleInfo();
}
// --------------------------------------------------------------------------
void	kf_addInGameOptions( void )
{
		setWidgetsStatus(true);
		if (!isInGamePopupUp)	// they can *only* quit when popup is up.
		{
		intAddInGameOptions();
		}
}
// --------------------------------------------------------------------------
/* Tell the scripts to start a mission*/
void	kf_AddMissionOffWorld( void )
{
#ifndef DEBUG
	// Bail out if we're running a _true_ multiplayer game
	if (runningMultiplayer())
	{
		noMPCheatMsg();
		return;
	}
#endif

	game_SetValidityKey(VALIDITYKEY_CTRL_M);
	eventFireCallbackTrigger((TRIGGER_TYPE)CALL_MISSION_START);
}
// --------------------------------------------------------------------------
/* Tell the scripts to end a mission*/
void	kf_EndMissionOffWorld( void )
{
	const char* cmsg;

#ifndef DEBUG
	// Bail out if we're running a _true_ multiplayer game
	if (runningMultiplayer())
	{
		noMPCheatMsg();
		return;
	}
#endif

	sasprintf((char**)&cmsg, _("Warning!  This cheat can cause dire problems later on! [%s]"), _("Ending Mission."));
	sendTextMessage(cmsg, true);

	eventFireCallbackTrigger((TRIGGER_TYPE)CALL_MISSION_END);
}
// --------------------------------------------------------------------------
/* Initialise the player power levels*/
void	kf_NewPlayerPower( void )
{
#ifndef DEBUG
	// Bail out if we're running a _true_ multiplayer game
	if (runningMultiplayer())
	{
		noMPCheatMsg();
		return;
	}
#endif

	newGameInitPower();
}

// --------------------------------------------------------------------------
// Display multiplayer guff.
void	kf_addMultiMenu(void)
{
	if (bMultiPlayer)
	{
		intAddMultiMenu();
	}
}

// --------------------------------------------------------------------------
// start/stop capturing audio for multiplayer

void kf_multiAudioStart(void)
{
}

void kf_multiAudioStop(void)
{
}

// --------------------------------------------------------------------------

void	kf_JumpToMapMarker( void )
{

KEY_CODE	entry;
	if(!getRadarTrackingStatus())
	{
		entry = getLastSubKey();
//		CONPRINTF(ConsoleString,(ConsoleString,"Restoring map position %d:%d",getMarkerX(entry),getMarkerY(entry)));
		player.p.x = getMarkerX(entry);
		player.p.z = getMarkerY(entry);
		player.r.y = getMarkerSpin(entry);
		/* A fix to stop the camera continuing when marker code is called */
		if(getWarCamStatus())
		{
			camToggleStatus();
		}
	}
}

// --------------------------------------------------------------------------
/* Raises the G Offset */
void	kf_UpGeoOffset( void )
{

	geoOffset++;

}
// --------------------------------------------------------------------------
/* Lowers the geoOffset */
void	kf_DownGeoOffset( void )
{

	geoOffset--;

}

// --------------------------------------------------------------------------
/* Toggles the power bar display on and off*/
void	kf_TogglePowerBar( void )
{
	togglePowerBar();
}
// --------------------------------------------------------------------------
/* Toggles whether we process debug key mappings */
void	kf_ToggleDebugMappings( void )
{
	const char* cmsg;

#ifndef DEBUG
	// Prevent cheating in multiplayer when not compiled in debug mode by
	// bailing out if we're running a _true_ multiplayer game
	if (runningMultiplayer())
	{
		noMPCheatMsg();
		return;
	}
#endif

	if (getDebugMappingStatus())
	{
		processDebugMappings(false);
	}
	else
	{
		game_SetValidityKey(VALIDITYKEY_CHEAT_MODE);
		processDebugMappings(true);
	}
	sasprintf((char**)&cmsg, _("(Player %u) is using cheat :%s"), selectedPlayer,
		 getDebugMappingStatus() ? _("CHEATS ARE NOW ENABLED!") : _("CHEATS ARE NOW DISABLED!"));
	sendTextMessage(cmsg, true);
}
// --------------------------------------------------------------------------


void	kf_ToggleGodMode( void )
{
	const char* cmsg;

#ifndef DEBUG
	// Bail out if we're running a _true_ multiplayer game (to prevent MP cheating)
	if (runningMultiplayer())
	{
		noMPCheatMsg();
		return;
	}
#endif

	if(godMode)
	{
		FEATURE	*psFeat = apsFeatureLists[0];
		int player;

		godMode = false;
		setRevealStatus(game.fog);
		// now hide the features
		while (psFeat)
		{
			psFeat->visible[selectedPlayer] = 0;
			psFeat = psFeat->psNext;
		}

		// and the structures
		for (player = 0; player < MAX_PLAYERS; ++player)
		{
			if (player != selectedPlayer)
			{
				STRUCTURE* psStruct = apsStructLists[player];
				
				while (psStruct)
				{
					psStruct->visible[selectedPlayer] = 0;
					psStruct = psStruct->psNext;
				}
			}
		}
		// remove all proximity messages
		releaseAllProxDisp();
	}
	else
	{
		godMode = true; // view all structures and droids
		setRevealStatus(false); // view the entire map
	}

	sasprintf((char**)&cmsg, _("(Player %u) is using cheat :%s"),
		selectedPlayer, godMode ? _("God Mode ON") : _("God Mode OFF"));
	sendTextMessage(cmsg, true);
}
// --------------------------------------------------------------------------
/* Aligns the view to north - some people can't handle the world spinning */
void	kf_SeekNorth( void )
{
	player.r.y = 0;
	if(getWarCamStatus())
	{
		camToggleStatus();
	}
	CONPRINTF(ConsoleString,(ConsoleString,_("View Aligned to North")));
}

void kf_toggleTrapCursor(void)
{
	const char *msg;
	bool trap = !war_GetTrapCursor();
	war_SetTrapCursor(trap);
	SDL_WM_GrabInput(trap);
	sasprintf((char**)&msg, _("Trap cursor %s"), trap ? "ON" : "OFF");
	addConsoleMessage(msg, DEFAULT_JUSTIFY, SYSTEM_MESSAGE);
}


// --------------------------------------------------------------------------
void	kf_TogglePauseMode( void )
{
	// Bail out if we're running a _true_ multiplayer game (which cannot be paused)
	if (runningMultiplayer())
	{
		return;
	}

	/* Is the game running? */
	if(gamePaused() == false)
	{
		/* Then pause it */
		setGamePauseStatus(true);
		setConsolePause(true);
		setScriptPause(true);
		setAudioPause(true);

		// If cursor trapping is enabled allow the cursor to leave the window
		if (war_GetTrapCursor())
		{
			wzReleaseMouse();
		}

		/* And stop the clock */
		gameTimeStop();
		addConsoleMessage(_("PAUSED"),CENTRE_JUSTIFY, SYSTEM_MESSAGE);

	}
	else
	{
		/* Else get it going again */
		setGamePauseStatus(false);
		setConsolePause(false);
		setScriptPause(false);
		setAudioPause(false);

		// Re-enable cursor trapping if it is enabled
		if (war_GetTrapCursor())
		{
			wzGrabMouse();
		}

		/* And start the clock again */
		gameTimeStart();
	}
}

// --------------------------------------------------------------------------
// finish all the research for the selected player
void	kf_FinishAllResearch(void)
{
	UDWORD	j;
	const char* cmsg;

#ifndef DEBUG
	// Bail out if we're running a _true_ multiplayer game (to prevent MP cheating)
	if (runningMultiplayer())
	{
		noMPCheatMsg();
		return;
	}
#endif

	for (j = 0; j < numResearch; j++)
	{
		PLAYER_RESEARCH	*pPlayerRes = asPlayerResList[selectedPlayer];

		pPlayerRes += j; // select right tech
		if (IsResearchCompleted(pPlayerRes) == false)
		{
			MakeResearchCompleted(pPlayerRes);
			researchResult(j, selectedPlayer, false, NULL, false);
		}
	}
	sasprintf((char**)&cmsg, _("(Player %u) is using cheat :%s"),
				selectedPlayer, _("Researched EVERYTHING for you!"));
	sendTextMessage(cmsg, true);
}

// --------------------------------------------------------------------------
// finish all the research for the selected player
void	kf_FinishResearch( void )
{
	STRUCTURE	*psCurr;
	const char* cmsg;

#ifndef DEBUG
	// Bail out if we're running a _true_ multiplayer game (to prevent MP cheating)
	if (runningMultiplayer())
	{
		noMPCheatMsg();
		return;
	}
#endif

	for (psCurr=interfaceStructList(); psCurr; psCurr = psCurr->psNext)
	{
		if (psCurr->pStructureType->type == REF_RESEARCH)
		{
			BASE_STATS	*pSubject = NULL;

			// find out what we are researching here
			pSubject = ((RESEARCH_FACILITY *)psCurr->pFunctionality)->psSubject;
			if (pSubject)
			{
<<<<<<< HEAD
				researchResult((RESEARCH*)pSubject - asResearch, selectedPlayer, true, psCurr, true);
=======
				researchResult((RESEARCH*)pSubject - asResearch, selectedPlayer, false, NULL);
>>>>>>> 90684f35
				sasprintf((char**)&cmsg, _("(Player %u) is using cheat :%s %s"),
					selectedPlayer, _("Researched"), getName(pSubject->pName) );
				sendTextMessage(cmsg, true);
				intResearchFinished(psCurr);
			}
		}
	}
}

// --------------------------------------------------------------------------
//void	kf_ToggleRadarAllign( void )
//{
//	toggleRadarAllignment();
//	addConsoleMessage("Radar allignment toggled",LEFT_JUSTIFY, SYSTEM_MESSAGE);
//}

// --------------------------------------------------------------------------
void	kf_ToggleEnergyBars( void )
{
	switch (toggleEnergyBars())
	{
	case BAR_SELECTED:
		addConsoleMessage(_("Only displaying energy bars when selected"), LEFT_JUSTIFY, SYSTEM_MESSAGE);
		break;
	case BAR_DROIDS:
		addConsoleMessage(_("Always displaying energy bars for units"), LEFT_JUSTIFY, SYSTEM_MESSAGE);
		break;
	case BAR_DROIDS_AND_STRUCTURES:
		addConsoleMessage(_("Always displaying energy bars for units and structures"), LEFT_JUSTIFY, SYSTEM_MESSAGE);
		break;
	default:
		ASSERT(false, "Bad energy bar status");
	}
}

// --------------------------------------------------------------------------
void	kf_ToggleDemoMode( void )
{
	if(demoGetStatus() == false)
	{
		/* Switch on demo mode */
		toggleDemoStatus();
		enableConsoleDisplay(true);
	}
	else
	{
		toggleDemoStatus();
		flushConsoleMessages();
		setConsolePermanence(false,true);
		permitNewConsoleMessages(true);
		addConsoleMessage(_("Demo mode off - Returning to normal game mode"), LEFT_JUSTIFY, SYSTEM_MESSAGE);
		if(getWarCamStatus())
		{
			camToggleStatus();
		}
	}

}

// --------------------------------------------------------------------------
void	kf_ChooseOptions( void )
{
	const char* cmsg;

	sasprintf((char**)&cmsg, _("(Player %u) is using cheat :%s"),
			selectedPlayer, _("Debug menu is Open") );
	sendTextMessage(cmsg, true);
	intResetScreen(true);
	setWidgetsStatus(true);
	intAddOptions();
}

// --------------------------------------------------------------------------
void	kf_ToggleProximitys( void )
{
	setProximityDraw(!doWeDrawProximitys());
}
// --------------------------------------------------------------------------
void	kf_JumpToResourceExtractor( void )
{
STRUCTURE	*psStruct;
SDWORD	xJump,yJump;

	psStruct = getRExtractor(psOldRE);
	if(psStruct)
	{
		xJump = (psStruct->pos.x - ((visibleTiles.x/2)*TILE_UNITS));
		yJump = (psStruct->pos.y - ((visibleTiles.y/2)*TILE_UNITS));
		player.p.x = xJump;
		player.p.z = yJump;
		player.r.y = 0; // face north
		setViewPos(map_coord(psStruct->pos.x), map_coord(psStruct->pos.y), true);
		psOldRE = psStruct;
	}
	else
	{
		addConsoleMessage(_("Unable to locate any resource extractors!"),LEFT_JUSTIFY, SYSTEM_MESSAGE);
	}

}
// --------------------------------------------------------------------------
void	kf_JumpToRepairUnits( void )
{
	selNextSpecifiedUnit( DROID_REPAIR );
}
// --------------------------------------------------------------------------
// --------------------------------------------------------------------------
void	kf_JumpToConstructorUnits( void )
{
	selNextSpecifiedUnit( DROID_CONSTRUCT );
}
// --------------------------------------------------------------------------
// --------------------------------------------------------------------------
void	kf_JumpToSensorUnits( void )
{
	selNextSpecifiedUnit( DROID_SENSOR );
}
// --------------------------------------------------------------------------
// --------------------------------------------------------------------------
void	kf_JumpToCommandUnits( void )
{
	selNextSpecifiedUnit( DROID_COMMAND );
}
// --------------------------------------------------------------------------

// --------------------------------------------------------------------------
void	kf_JumpToUnassignedUnits( void )
{
	selNextUnassignedUnit();
}
// --------------------------------------------------------------------------


void	kf_ToggleOverlays( void )
{
		/* Make sure they're both the same */
		/* Flip their states */
//		radarOnScreen = !radarOnScreen;

	if(getWidgetsStatus())
	{
		setWidgetsStatus(false);
	}
	else
	{
		setWidgetsStatus(true);
	}

}

void	kf_SensorDisplayOn( void )
{
	// Now a placeholder for future stuff
}

void	kf_SensorDisplayOff( void )
{
	// Now a placeholder for future stuff
}


// --------------------------------------------------------------------------
/*
#define IDRET_OPTIONS		2		// option button
#define IDRET_BUILD			3		// build button
#define IDRET_MANUFACTURE	4		// manufacture button
#define IDRET_RESEARCH		5		// research button
#define IDRET_INTEL_MAP		6		// intelligence map button
#define IDRET_DESIGN		7		// design droids button
#define IDRET_CANCEL		8		// central cancel button
*/

// --------------------------------------------------------------------------
void	kf_ChooseCommand( void )
{
	if (intCheckReticuleButEnabled(IDRET_COMMAND))
	{
		setKeyButtonMapping(IDRET_COMMAND);
	}
}

// --------------------------------------------------------------------------
void	kf_ChooseManufacture( void )
{
	if (intCheckReticuleButEnabled(IDRET_MANUFACTURE))
	{
		setKeyButtonMapping(IDRET_MANUFACTURE);
	}
}

// --------------------------------------------------------------------------
void	kf_ChooseResearch( void )
{
	if (intCheckReticuleButEnabled(IDRET_RESEARCH))
	{
		setKeyButtonMapping(IDRET_RESEARCH);
	}
}

// --------------------------------------------------------------------------
void	kf_ChooseBuild( void )
{
	if (intCheckReticuleButEnabled(IDRET_BUILD))
	{
		setKeyButtonMapping(IDRET_BUILD);
	}
}

// --------------------------------------------------------------------------
void	kf_ChooseDesign( void )
{
	if (intCheckReticuleButEnabled(IDRET_DESIGN))
	{
		setKeyButtonMapping(IDRET_DESIGN);
	}
}

// --------------------------------------------------------------------------
void	kf_ChooseIntelligence( void )
{
	if (intCheckReticuleButEnabled(IDRET_INTEL_MAP))
	{
		setKeyButtonMapping(IDRET_INTEL_MAP);
	}
}

// --------------------------------------------------------------------------

void	kf_ChooseCancel( void )
{
	setKeyButtonMapping(IDRET_CANCEL);
}

// --------------------------------------------------------------------------
void	kf_ToggleDrivingMode( void )
{
	addConsoleMessage("Toggle driver mode", LEFT_JUSTIFY, SYSTEM_MESSAGE); // what does this do? - per

	/* No point unless we're tracking */
	if(getWarCamStatus())
	{
		if(getDrivingStatus())
		{
			StopDriverMode();
			addConsoleMessage("DriverMode off", LEFT_JUSTIFY, SYSTEM_MESSAGE);
		}
		else
		{	// removed the MP check for this, so you can now play with in in MP games.
			if(	(driveModeActive() == false) &&	(demoGetStatus() == false) ) // && !bMultiPlayer)
			{
				StartDriverMode( NULL );
				addConsoleMessage("DriverMode on", LEFT_JUSTIFY, SYSTEM_MESSAGE);
			}
		}
	}
	else
	{
		addConsoleMessage("DriverMode disabled. Must be in tracking mode. Hit space bar with a unit selected.", LEFT_JUSTIFY, SYSTEM_MESSAGE);
	}
}

// --------------------------------------------------------------------------
void	kf_MovePause( void )
{

	if(!bMultiPlayer)	// can't do it in multiplay
	{
		if(!bMovePause)
		{
			/* Then pause it */
			setGamePauseStatus(true);
			setConsolePause(true);
			setScriptPause(true);
			setAudioPause(true);
			/* And stop the clock */
			gameTimeStop();
			setWidgetsStatus(false);
			radarOnScreen = false;
			bMovePause = true;
		}
		else
		{
			setWidgetsStatus(true);
			radarOnScreen = true;
			/* Else get it going again */
			setGamePauseStatus(false);
			setConsolePause(false);
			setScriptPause(false);
			setAudioPause(false);
			/* And start the clock again */
			gameTimeStart();
			bMovePause = false;
		}
	}
}

// --------------------------------------------------------------------------
void	kf_MoveToLastMessagePos( void )
{
	SDWORD	iX, iY, iZ;

	if (!audio_GetPreviousQueueTrackPos( &iX, &iY, &iZ ))
	{
		return;
	}

// Should use requestRadarTrack but the camera gets jammed so use setViewpos - GJ
//		requestRadarTrack( iX, iY );
	setViewPos( map_coord(iX), map_coord(iY), true );
}
// --------------------------------------------------------------------------
/* Makes it snow if it's not snowing and stops it if it is */
void	kf_ToggleWeather( void )
{
	if(atmosGetWeatherType() == WT_NONE)
	{
		atmosSetWeatherType(WT_SNOWING);
		addConsoleMessage(_("Oh, the weather outside is frightful... SNOW"), LEFT_JUSTIFY, SYSTEM_MESSAGE);

	}
	else if(atmosGetWeatherType() == WT_SNOWING)
	{
		atmosSetWeatherType(WT_RAINING);
		addConsoleMessage(_("Singing in the rain, I'm singing in the rain... RAIN"), LEFT_JUSTIFY, SYSTEM_MESSAGE);
	}
	else
	{
		atmosInitSystem();
		atmosSetWeatherType(WT_NONE);
		addConsoleMessage(_("Forecast : Clear skies for all areas... NO WEATHER"), LEFT_JUSTIFY, SYSTEM_MESSAGE);
	}
}

// --------------------------------------------------------------------------
void	kf_SelectNextFactory(void)
{
STRUCTURE	*psCurr;

	selNextSpecifiedBuilding(REF_FACTORY);

	//deselect factories of other types
	for(psCurr = apsStructLists[selectedPlayer]; psCurr; psCurr = psCurr->psNext)
	{
		if( psCurr->selected && 
		    ( (psCurr->pStructureType->type == REF_CYBORG_FACTORY) ||
			(psCurr->pStructureType->type == REF_VTOL_FACTORY) ) )
		{
		  psCurr->selected = false;
		}
	}

	if (intCheckReticuleButEnabled(IDRET_MANUFACTURE))
	{
		setKeyButtonMapping(IDRET_MANUFACTURE);
	}
}
// --------------------------------------------------------------------------
void	kf_SelectNextResearch(void)
{
	selNextSpecifiedBuilding(REF_RESEARCH);
	if (intCheckReticuleButEnabled(IDRET_RESEARCH))
	{
		setKeyButtonMapping(IDRET_RESEARCH);
	}
}
// --------------------------------------------------------------------------
void	kf_SelectNextPowerStation(void)
{
	selNextSpecifiedBuilding(REF_POWER_GEN);
}
// --------------------------------------------------------------------------
void	kf_SelectNextCyborgFactory(void)
{
STRUCTURE	*psCurr;

	selNextSpecifiedBuilding(REF_CYBORG_FACTORY);

	//deselect factories of other types
	for(psCurr = apsStructLists[selectedPlayer]; psCurr; psCurr = psCurr->psNext)
	{
		if( psCurr->selected && 
		    ( (psCurr->pStructureType->type == REF_FACTORY) ||
			(psCurr->pStructureType->type == REF_VTOL_FACTORY) ) )
		{
		  psCurr->selected = false;
		}
	}

	if (intCheckReticuleButEnabled(IDRET_MANUFACTURE))
	{
		setKeyButtonMapping(IDRET_MANUFACTURE);
	}
}
// --------------------------------------------------------------------------


void	kf_KillEnemy( void )
{
	UDWORD		player;
	DROID		*psCDroid,*psNDroid;
	STRUCTURE	*psCStruct, *psNStruct;
	const char* cmsg;

#ifndef DEBUG
	// Bail out if we're running a _true_ multiplayer game (to prevent MP cheating)
	if (runningMultiplayer())
	{
		noMPCheatMsg();
		return;
	}
#endif

	debug(LOG_DEATH, "Destroying enemy droids and structures");
	CONPRINTF(ConsoleString, (ConsoleString,
		_("Warning! This can have drastic consequences if used incorrectly in missions.")));
	sasprintf((char**)&cmsg, _("(Player %u) is using cheat :%s"),
				selectedPlayer, _("All enemies destroyed by cheating!"));
	sendTextMessage(cmsg, true);

	for (player = 0; player < MAX_PLAYERS; player++)
	{
		if(player!=selectedPlayer)
		{
		 	// wipe out all the droids
			for(psCDroid=apsDroidLists[player]; psCDroid; psCDroid=psNDroid)
			{
				psNDroid = psCDroid->psNext;
				destroyDroid(psCDroid);
			}
			// wipe out all their structures
		  	for(psCStruct=apsStructLists[player]; psCStruct; psCStruct=psNStruct)
		  	{
		  		psNStruct = psCStruct->psNext;
		  		destroyStruct(psCStruct);
		  	}
		}
	}
}

// kill all the selected objects
void kf_KillSelected(void)
{
	DROID		*psCDroid, *psNDroid;
	STRUCTURE	*psCStruct, *psNStruct;
	const char* cmsg;

#ifndef DEBUG
	// Bail out if we're running a _true_ multiplayer game (to prevent MP cheating)
	if (runningMultiplayer())
	{
		noMPCheatMsg();
		return;
	}
#endif

	sasprintf((char**)&cmsg, _("(Player %u) is using cheat :%s"),
				selectedPlayer, _("Destroying selected droids and structures!"));
	sendTextMessage(cmsg, true);

	debug(LOG_DEATH, "Destroying selected droids and structures");
	for(psCDroid=apsDroidLists[selectedPlayer]; psCDroid; psCDroid=psNDroid)
	{
		psNDroid = psCDroid->psNext;
		if (psCDroid->selected)
		{
//			removeDroid(psCDroid);
			destroyDroid(psCDroid);
		}
	}
	for(psCStruct=apsStructLists[selectedPlayer]; psCStruct; psCStruct=psNStruct)
	{
		psNStruct = psCStruct->psNext;
		if (psCStruct->selected)
		{
			destroyStruct(psCStruct);
		}
	}
}

#if 0  // There's no gridDisplayCoverage anymore.
// --------------------------------------------------------------------------
// display the grid info for all the selected objects
void kf_ShowGridInfo(void)
{
	DROID		*psCDroid, *psNDroid;
	STRUCTURE	*psCStruct, *psNStruct;

	for(psCDroid=apsDroidLists[selectedPlayer]; psCDroid; psCDroid=psNDroid)
	{
		psNDroid = psCDroid->psNext;
		if (psCDroid->selected)
		{
			gridDisplayCoverage((BASE_OBJECT *)psCDroid);
		}
	}
	for(psCStruct=apsStructLists[selectedPlayer]; psCStruct; psCStruct=psNStruct)
	{
		psNStruct = psCStruct->psNext;
		if (psCStruct->selected)
		{
			gridDisplayCoverage((BASE_OBJECT *)psCStruct);
		}
	}
}
#endif

// --------------------------------------------------------------------------
// Chat message. NOTE THIS FUNCTION CAN DISABLE ALL OTHER KEYPRESSES
void kf_SendTextMessage(void)
{
	UDWORD	ch;
	char tmp[MAX_CONSOLE_STRING_LENGTH + 100];
	utf_32_char unicode;

	if(bAllowOtherKeyPresses)									// just starting.
	{
		bAllowOtherKeyPresses = false;
		sstrcpy(sTextToSend, "");
		sstrcpy(sCurrentConsoleText, "");							//for beacons
		inputClearBuffer();
	}

	ch = inputGetKey(&unicode);
	while (ch != 0)												// in progress
	{
		// FIXME: Why are we using duplicate defines? INPBUF_CR == KEY_RETURN == SDLK_RETURN

		// Kill if they hit return or keypad enter or it maxes out console or it's more than one line long
		if ((ch == INPBUF_CR) || (ch == SDLK_KP_ENTER) || (strlen(sTextToSend)>=MAX_CONSOLE_STRING_LENGTH-16) // Prefixes with ERROR: and terminates with '?'
		 || iV_GetTextWidth(sTextToSend) > (pie_GetVideoBufferWidth()-64))// sendit
		{
			bAllowOtherKeyPresses = true;
			//	flushConsoleMessages();

			sstrcpy(sCurrentConsoleText, "");		//reset beacon msg, since console is empty now

			// don't send empty lines to other players
			if(!strcmp(sTextToSend, ""))
				return;

			/* process console commands (only if skirmish or multiplayer, not a campaign) */
			if((game.type == SKIRMISH) || bMultiPlayer)
			{
				if(processConsoleCommands(sTextToSend))
				{
					return;	//it was a console command, so don't send
				}
			}

			//console callback message
			//--------------------------
			ConsolePlayer = selectedPlayer;
			sstrcpy(ConsoleMsg, sTextToSend);
			eventFireCallbackTrigger((TRIGGER_TYPE)CALL_CONSOLE);

			if (runningMultiplayer())
			{
				sendTextMessage(sTextToSend,false);
				attemptCheatCode(sTextToSend);
			}
			else
			{
				unsigned int i;

				//show the message we sent on our local console as well (even in skirmish, to see console commands)
				sstrcpy(tmp, getPlayerName(selectedPlayer));
				sstrcat(tmp, " : ");        // seperator
				sstrcat(tmp, sTextToSend);  // add message
				addConsoleMessage(tmp,DEFAULT_JUSTIFY, selectedPlayer);

				//in skirmish send directly to AIs, for command and chat procesing
				for (i = 0; i < game.maxPlayers; ++i)		//don't use MAX_PLAYERS here, although possible
				{
					if (openchannels[i]
					 && i != selectedPlayer)
					{
						sendAIMessage(sTextToSend, selectedPlayer, i);
					}
				}

				attemptCheatCode(sTextToSend);
			}
			return;
		}
		else if(ch == INPBUF_BKSPACE )							// delete
		{
			if(sTextToSend[0] != '\0')							// cant delete nothing!
			{
				size_t newlen = strlen(sTextToSend) - 1;
				while(newlen > 0 && (sTextToSend[newlen]&0xC0) == 0x80)
				    --newlen;  // Don't delete half a unicode character.
				sTextToSend[newlen]= '\0';
				sstrcpy(sCurrentConsoleText, sTextToSend);		//beacons
			}
		}
		else if(ch == INPBUF_ESC)								//abort.
		{
			bAllowOtherKeyPresses = true;
			sstrcpy(sCurrentConsoleText, "");
			//	flushConsoleMessages();
			return;
		}
		else							 						// display
		{
			const utf_32_char input_char[2] = { unicode, '\0' };
			char *utf = UTF32toUTF8(input_char, NULL);
			sstrcat(sTextToSend, utf);
			free(utf);
			sstrcpy(sCurrentConsoleText, sTextToSend);
		}

		ch = inputGetKey(&unicode);
	}

	// macro store stuff
	if (keyPressed(KEY_F1))
	{
		if(keyDown(KEY_LCTRL))
		{
			sstrcpy(ingame.phrases[0], sTextToSend);
		}
		else
		{
			sstrcpy(sTextToSend, ingame.phrases[0]);
			bAllowOtherKeyPresses = true;
			//	flushConsoleMessages();
			sendTextMessage(sTextToSend,false);
			return;
		}
	}
	if (keyPressed(KEY_F2))
	{
		if(keyDown(KEY_LCTRL))
		{
			sstrcpy(ingame.phrases[1], sTextToSend);
		}
		else
		{
			sstrcpy(sTextToSend, ingame.phrases[1]);
			bAllowOtherKeyPresses = true;
			//	flushConsoleMessages();
			sendTextMessage(sTextToSend,false);
			return;
		}
	}
	if (keyPressed(KEY_F3))
	{
		if(keyDown(KEY_LCTRL))
		{
			sstrcpy(ingame.phrases[2], sTextToSend);
		}
		else
		{
			sstrcpy(sTextToSend, ingame.phrases[2]);
			bAllowOtherKeyPresses = true;
			//	flushConsoleMessages();
			sendTextMessage(sTextToSend,false);
			return;
		}
	}
	if (keyPressed(KEY_F4))
	{
		if(keyDown(KEY_LCTRL))
		{
			sstrcpy(ingame.phrases[3], sTextToSend);
		}
		else
		{
			sstrcpy(sTextToSend, ingame.phrases[3]);
			bAllowOtherKeyPresses = true;
			//	flushConsoleMessages();
			sendTextMessage(sTextToSend,false);
			return;
		}
	}
	if (keyPressed(KEY_F5))
	{
		if(keyDown(KEY_LCTRL))
		{
			sstrcpy(ingame.phrases[4], sTextToSend);
		}
		else
		{
			sstrcpy(sTextToSend, ingame.phrases[4]);
			bAllowOtherKeyPresses = true;
			 //	flushConsoleMessages();
			sendTextMessage(sTextToSend,false);
			return;
		}
	}

//	flushConsoleMessages();								//clear
//	addConsoleMessage(sTextToSend,DEFAULT_JUSTIFY, SYSTEM_MESSAGE);		//display
//	iV_DrawText(sTextToSend,16+D_W,RADTLY+D_H-16);
}
// --------------------------------------------------------------------------
void	kf_ToggleConsole( void )
{
	if(getConsoleDisplayStatus())
	{
		enableConsoleDisplay(false);
	}
	else
	{
		enableConsoleDisplay(true);
	}
}

// --------------------------------------------------------------------------
void	kf_SelectAllOnScreenUnits( void )
{

	selDroidSelection(selectedPlayer, DS_ALL_UNITS, DST_UNUSED, true);
}

// --------------------------------------------------------------------------
void	kf_SelectAllUnits( void )
{

	selDroidSelection(selectedPlayer, DS_ALL_UNITS, DST_UNUSED, false);
}

// --------------------------------------------------------------------------
void	kf_SelectAllVTOLs( void )
{
	selDroidSelection(selectedPlayer,DS_BY_TYPE,DST_VTOL,false);
}

// --------------------------------------------------------------------------
void	kf_SelectAllHovers( void )
{
	selDroidSelection(selectedPlayer,DS_BY_TYPE,DST_HOVER,false);
}

// --------------------------------------------------------------------------
void	kf_SelectAllWheeled( void )
{
	selDroidSelection(selectedPlayer,DS_BY_TYPE,DST_WHEELED,false);
}

// --------------------------------------------------------------------------
void	kf_SelectAllTracked( void )
{
	selDroidSelection(selectedPlayer,DS_BY_TYPE,DST_TRACKED,false);
}

// --------------------------------------------------------------------------
void	kf_SelectAllHalfTracked( void )
{
	selDroidSelection(selectedPlayer,DS_BY_TYPE,DST_HALF_TRACKED,false);
}

// --------------------------------------------------------------------------
void	kf_SelectAllDamaged( void )
{
	selDroidSelection(selectedPlayer,DS_BY_TYPE,DST_ALL_DAMAGED,false);
}

// --------------------------------------------------------------------------
void	kf_SelectAllCombatUnits( void )
{
	selDroidSelection(selectedPlayer,DS_BY_TYPE,DST_ALL_COMBAT,false);
}

// --------------------------------------------------------------------------
// this is worst case (size of apsDroidLists[selectedPlayer] squared).
// --------------------------------------------------------------------------
void	kf_SelectAllSameType( void )
{
	selDroidSelection(selectedPlayer,DS_BY_TYPE,DST_ALL_SAME,false);
}

// --------------------------------------------------------------------------
void	kf_SetDroidRangeShort( void )
{
	kfsf_SetSelectedDroidsState(DSO_ATTACK_RANGE,DSS_ARANGE_SHORT);
}

// --------------------------------------------------------------------------
void	kf_SetDroidRangeDefault( void )
{
	kfsf_SetSelectedDroidsState(DSO_ATTACK_RANGE,DSS_ARANGE_DEFAULT);
}

// --------------------------------------------------------------------------
void	kf_SetDroidRangeLong( void )
{
	kfsf_SetSelectedDroidsState(DSO_ATTACK_RANGE,DSS_ARANGE_LONG);
}

// --------------------------------------------------------------------------
void	kf_SetDroidRetreatMedium( void )
{
	kfsf_SetSelectedDroidsState(DSO_REPAIR_LEVEL,DSS_REPLEV_LOW);
}

// --------------------------------------------------------------------------
void	kf_SetDroidRetreatHeavy( void )
{
	kfsf_SetSelectedDroidsState(DSO_REPAIR_LEVEL,DSS_REPLEV_HIGH);
}

// --------------------------------------------------------------------------
void	kf_SetDroidRetreatNever( void )
{
	kfsf_SetSelectedDroidsState(DSO_REPAIR_LEVEL,DSS_REPLEV_NEVER);
}

// --------------------------------------------------------------------------
void	kf_SetDroidAttackAtWill( void )
{
	kfsf_SetSelectedDroidsState(DSO_ATTACK_LEVEL,DSS_ALEV_ALWAYS);
}

// --------------------------------------------------------------------------
void	kf_SetDroidAttackReturn( void )
{
	kfsf_SetSelectedDroidsState(DSO_ATTACK_LEVEL,DSS_ALEV_ATTACKED);
}

// --------------------------------------------------------------------------
void	kf_SetDroidAttackCease( void )
{
	kfsf_SetSelectedDroidsState(DSO_ATTACK_LEVEL,DSS_ALEV_NEVER);
}

// --------------------------------------------------------------------------
void	kf_SetDroidMoveHold( void )
{
	DROID	*psDroid;

	// NOT A CHEAT CODE
	// This is a function to set unit orders via keyboard shortcuts. It should
	// _not_ be disallowed in multiplayer games.

	for (psDroid = apsDroidLists[selectedPlayer]; psDroid; psDroid = psDroid->psNext)
	{
		if (psDroid->selected)
		{
			orderDroid(psDroid, DORDER_TEMP_HOLD);
		}
	}
}

// --------------------------------------------------------------------------
void	kf_SetDroidMoveGuard( void )
{
	kfsf_SetSelectedDroidsState(DSO_HALTTYPE,DSS_HALT_GUARD);
}

// --------------------------------------------------------------------------
void	kf_SetDroidMovePursue( void )
{
	kfsf_SetSelectedDroidsState(DSO_HALTTYPE,DSS_HALT_PURSUE);	// ASK?
}

// --------------------------------------------------------------------------
void	kf_SetDroidMovePatrol( void )
{
	kfsf_SetSelectedDroidsState(DSO_PATROL,DSS_PATROL_SET);	// ASK
}

// --------------------------------------------------------------------------
void	kf_SetDroidReturnToBase( void )
{
	kfsf_SetSelectedDroidsState(DSO_RETURN_TO_LOC,DSS_RTL_BASE);
}

// --------------------------------------------------------------------------
void	kf_SetDroidGoToTransport( void )
{
	kfsf_SetSelectedDroidsState(DSO_RETURN_TO_LOC,DSS_RTL_TRANSPORT);
}

// --------------------------------------------------------------------------
void	kf_SetDroidGoForRepair( void )
{
	kfsf_SetSelectedDroidsState(DSO_RETURN_TO_LOC,DSS_RTL_REPAIR);
}

// --------------------------------------------------------------------------
void	kf_SetDroidRecycle( void )
{
	kfsf_SetSelectedDroidsState(DSO_RECYCLE,DSS_RECYCLE_SET);
}

// --------------------------------------------------------------------------
void	kf_ToggleVisibility( void )
{
	if(getRevealStatus())
	{
		setRevealStatus(false);
	}
	else
	{
		setRevealStatus(true);
	}
}

// --------------------------------------------------------------------------
static void kfsf_SetSelectedDroidsState( SECONDARY_ORDER sec, SECONDARY_STATE state )
{
	DROID	*psDroid;

	// NOT A CHEAT CODE
	// This is a function to set unit orders via keyboard shortcuts. It should
	// _not_ be disallowed in multiplayer games.

	for(psDroid = apsDroidLists[selectedPlayer]; psDroid; psDroid = psDroid->psNext)
	{
		if(psDroid->selected)
		{
			secondarySetState(psDroid,sec,state);
		}
	}
}

// --------------------------------------------------------------------------
void	kf_TriggerRayCast( void )
{
DROID	*psDroid;
BOOL	found;
DROID	*psOther;

	found = false;
	for(psDroid = apsDroidLists[selectedPlayer]; psDroid && !found;
		psDroid = psDroid->psNext)
		{
			if(psDroid->selected)
			{
				found = true;
				psOther = psDroid;
			}
			/* NOP */
		}

	if(found)
	{
//		getBlockHeightDirToEdgeOfGrid(UDWORD x, UDWORD y, UBYTE direction, UDWORD *height, UDWORD *dist)
//		getBlockHeightDirToEdgeOfGrid(psOther->pos.x,psOther->pos.y,psOther->direction,&height,&dist);
//		getBlockHeightDirToEdgeOfGrid(mouseTileX*TILE_UNITS,mouseTileY*TILE_UNITS,getTestAngle(),&height,&dist);
	}
}

// --------------------------------------------------------------------------
void	kf_ScatterDroids( void )
{
	// to be written!
	addConsoleMessage("Scatter droids - not written yet!",LEFT_JUSTIFY, SYSTEM_MESSAGE);
}

// --------------------------------------------------------------------------
void	kf_CentreOnBase( void )
{
STRUCTURE	*psStruct;
BOOL		bGotHQ;
UDWORD		xJump = 0, yJump = 0;

	/* Got through our buildings */
	for(psStruct = apsStructLists[selectedPlayer],bGotHQ = false;	// start
	psStruct && !bGotHQ;											// terminate
	psStruct = psStruct->psNext)									// iteration
	{
		/* Have we got a HQ? */
		if(psStruct->pStructureType->type == REF_HQ)
		{
			bGotHQ = true;
			xJump = (psStruct->pos.x - ((visibleTiles.x/2)*TILE_UNITS));
			yJump = (psStruct->pos.y - ((visibleTiles.y/2)*TILE_UNITS));
		}
	}

	/* If we found it, then jump to it! */
	if(bGotHQ)
	{
		addConsoleMessage(_("Centered on player HQ, direction NORTH"),LEFT_JUSTIFY, SYSTEM_MESSAGE);
		player.p.x = xJump;
		player.p.z = yJump;
		player.r.y = 0; // face north
		/* A fix to stop the camera continuing when marker code is called */
		if(getWarCamStatus())
		{
			camToggleStatus();
		}
	}
	else
	{
		addConsoleMessage(_("Unable to locate HQ!"),LEFT_JUSTIFY, SYSTEM_MESSAGE);
	}
}

// --------------------------------------------------------------------------
void kf_ToggleFormationSpeedLimiting( void )
{
<<<<<<< HEAD
	addConsoleMessage(_("Formation speed limiting has been removed from the game due to bugs."), LEFT_JUSTIFY, SYSTEM_MESSAGE);
=======
	// THIS IS NOT A CHEAT

	if ( moveFormationSpeedLimitingOn() )
	{
		addConsoleMessage(_("Formation speed limiting OFF"),LEFT_JUSTIFY, SYSTEM_MESSAGE);
	}
	else
	{
		addConsoleMessage(_("Formation speed limiting ON"),LEFT_JUSTIFY, SYSTEM_MESSAGE);
	}
	moveToggleFormationSpeedLimiting();
>>>>>>> 90684f35
}

// --------------------------------------------------------------------------
void	kf_RightOrderMenu( void )
{
DROID	*psDroid,*psGotOne = NULL;
BOOL	bFound;

	// if menu open, then close it!
	if (widgGetFromID(psWScreen,IDORDER_FORM) != NULL)
	{
		intRemoveOrder();	// close the screen.
		return;
	}

	for(psDroid = apsDroidLists[selectedPlayer],bFound = false;
		psDroid && !bFound; psDroid = psDroid->psNext)
	{
		if(psDroid->selected)// && droidOnScreen(psDroid,0))
		{
			bFound = true;
			psGotOne = psDroid;
		}
	}
	if(bFound)
	{
		intResetScreen(true);
		intObjectSelected((BASE_OBJECT*)psGotOne);
	}
}

// --------------------------------------------------------------------------
void kf_TriggerShockWave( void )
{
	Vector3i pos;

	pos.x = mouseTileX*TILE_UNITS + TILE_UNITS/2;
	pos.z = mouseTileY*TILE_UNITS + TILE_UNITS/2;
	pos.y = map_Height(pos.x,pos.z) + SHOCK_WAVE_HEIGHT;

	addEffect(&pos,EFFECT_EXPLOSION,EXPLOSION_TYPE_SHOCKWAVE,false,NULL,0);
}
// --------------------------------------------------------------------------
void	kf_ToggleMouseInvert( void )
{
	if(getInvertMouseStatus())
	{
		setInvertMouseStatus(false);
		CONPRINTF(ConsoleString,(ConsoleString,_("Vertical rotation direction: Normal")));
	}
	else
	{
		setInvertMouseStatus(true);
		CONPRINTF(ConsoleString,(ConsoleString,_("Vertical rotation direction: Flipped")));
	}
}
// --------------------------------------------------------------------------
void	kf_ToggleShakeStatus( void )
{
	if(getShakeStatus())
	{
		setShakeStatus(false);
		CONPRINTF(ConsoleString,(ConsoleString,_("Screen shake when things die: Off")));
	}
	else
	{
		setShakeStatus(true);
		CONPRINTF(ConsoleString,(ConsoleString,_("Screen shake when things die: On")));
	}
}
// --------------------------------------------------------------------------
void	kf_ToggleShadows( void )
{
	if(getDrawShadows())
	{
		setDrawShadows(false);
	}
	else
	{
		setDrawShadows(true);
	}
}
// --------------------------------------------------------------------------

float available_speed[] = {
// p = pumpkin allowed, n = new entries allowed in debug mode only.
// Since some of these values can ruin a SP game, we disallow them in normal mode.
	1.f / 8.f,	// n
	1.f / 5.f,	// n
	1.f / 3.f,	// p
	3.f / 4.f,	// p
	1.f / 1.f,	// p
	5.f / 4.f,	// p
	3.f / 2.f,	// p
	2.f / 1.f,	// p (in debug mode only)
	5.f / 2.f,	// n
	3.f / 1.f,	// n
	10.f / 1.f,	// n
	20.f / 1.f	// n
};
unsigned int nb_available_speeds = 12;

void kf_SpeedUp( void )
{
	float           mod;
	unsigned int    i;

	// Bail out if we're running a _true_ multiplayer game or are playing a tutorial
	if (runningMultiplayer() || bInTutorial)
	{
		if (!bInTutorial)
		{
			addConsoleMessage(_("Sorry, but game speed cannot be changed in multiplayer."), DEFAULT_JUSTIFY, SYSTEM_MESSAGE);
		}
		return;
	}

	// get the current modifier
	gameTimeGetMod(&mod);

	for (i = 1; i < nb_available_speeds; ++i)
	{
		if (mod < available_speed[i])
		{
			mod = available_speed[i];
			// only in debug/cheat mode do we enable all time compression speeds.
			if (!getDebugMappingStatus())
			{
				if (mod >= 2.f / 1.f)		// max officialy allowed time compression
					break;
			}
			if (mod == 1.f / 1.f)
			{
				CONPRINTF(ConsoleString,(ConsoleString,_("Game Speed Reset")));
			}
			else
			{
				CONPRINTF(ConsoleString,(ConsoleString,_("Game Speed Increased to %3.1f"), mod));
			}
			gameTimeSetMod(mod);
			break;
		}
	}
}

void kf_SlowDown( void )
{
	float	mod;
	int		i;

	// Bail out if we're running a _true_ multiplayer game or are playing a tutorial
	if (runningMultiplayer() || bInTutorial)
	{
		if (!bInTutorial)
		{
			addConsoleMessage(_("Sorry, but game speed cannot be changed in multiplayer."), DEFAULT_JUSTIFY, SYSTEM_MESSAGE);
		}
		return;
	}

	// get the current modifier
	gameTimeGetMod(&mod);

	for (i = nb_available_speeds - 2; i >= 0; --i)
	{
		if (mod > available_speed[i])
		{
			mod = available_speed[i];
			// only in debug/cheat mode do we enable all time compression speeds.
			if( !getDebugMappingStatus() )
			{
				if (mod < 1.f / 3.f)
					break;
			}
			if (mod == 1.f / 1.f)
			{
				CONPRINTF(ConsoleString,(ConsoleString,_("Game Speed Reset")));
			}
			else
			{
				CONPRINTF(ConsoleString,(ConsoleString,_("Game Speed Reduced to %3.1f"),mod));
			}
			gameTimeSetMod(mod);
			break;
		}
	}
}

void kf_NormalSpeed( void )
{
	// Bail out if we're running a _true_ multiplayer game or are playing a tutorial
	if (runningMultiplayer() || bInTutorial)
	{
		if (!bInTutorial)
			noMPCheatMsg();
		return;
	}

	CONPRINTF(ConsoleString,(ConsoleString,_("Game Speed Reset")));
	gameTimeResetMod();
}

// --------------------------------------------------------------------------

void kf_ToggleReopenBuildMenu( void )
{
	intReopenBuild( !intGetReopenBuild() );

	if (intGetReopenBuild())
	{
		CONPRINTF(ConsoleString,(ConsoleString,_("Build menu will reopen")));
	}
	else
	{
		CONPRINTF(ConsoleString,(ConsoleString,_("Build menu will not reopen")));
	}
}

// --------------------------------------------------------------------------

void kf_ToggleRadarAllyEnemy(void)
{
	bEnemyAllyRadarColor = !bEnemyAllyRadarColor;

	if(bEnemyAllyRadarColor)
	{
		CONPRINTF(ConsoleString, (ConsoleString, _("Radar showing friend-foe colors")));
	}
	else
	{
		CONPRINTF(ConsoleString, (ConsoleString, _("Radar showing player colors")));
	}

	resetRadarRedraw();
}

void kf_ToggleRadarTerrain(void)
{
	radarDrawMode++;

	if (radarDrawMode == RADAR_MODE_TERRAIN_SEEN && getRevealStatus())
	{
		radarDrawMode++;	// skip this radar mode for fog of war mode
	}
	if (radarDrawMode >= NUM_RADAR_MODES)
	{
		radarDrawMode = 0;
	}
	switch (radarDrawMode)
	{
		case RADAR_MODE_NO_TERRAIN:
			CONPRINTF(ConsoleString, (ConsoleString, _("Radar showing only objects")));
			break;
		case RADAR_MODE_COMBINED:
			CONPRINTF(ConsoleString, (ConsoleString, _("Radar blending terrain and height")));
			break;
		case RADAR_MODE_TERRAIN:
			CONPRINTF(ConsoleString, (ConsoleString, _("Radar showing terrain")));
			break;
		case RADAR_MODE_TERRAIN_SEEN:
			CONPRINTF(ConsoleString, (ConsoleString, _("Radar showing revealed terrain")));
			break;
		case RADAR_MODE_HEIGHT_MAP:
			CONPRINTF(ConsoleString, (ConsoleString, _("Radar showing height")));
			break;
		case NUM_RADAR_MODES:
			assert(false);
			break;
	}
}


//Returns true if the engine should dofurther text processing, false if just exit
BOOL	processConsoleCommands( char *pName )
{
#ifdef DEBUG
	BOOL	bFound = false;
	SDWORD	i;

	if(strcmp(pName,"/loadai") == false)
	{
		(void)LoadAIExperience(true);
		return true;
	}
	else if(strcmp(pName,"/saveai") == false)
	{
		(void)SaveAIExperience(true);
		return true;
	}
	else if(strcmp(pName,"/maxplayers") == false)
	{
		console("game.maxPlayers: &d", game.maxPlayers);
		return true;
	}
	else if(strcmp(pName,"/bd") == false)
	{
		BaseExperienceDebug(selectedPlayer);

		return true;
	}
	else if(strcmp(pName,"/sm") == false)
	{
		for(i=0; i<MAX_PLAYERS;i++)
		{
			console("%d - %d", i, game.skDiff[i]);
		}

		return true;
	}
	else if(strcmp(pName,"/od") == false)
	{
		OilExperienceDebug(selectedPlayer);

		return true;
	}
	else
	{
		char tmpStr[255];

		/* saveai x */
		for(i=0;i<MAX_PLAYERS;i++)
		{
			sprintf(tmpStr,"/saveai %d", i);		//"saveai 0"
			if(strcmp(pName,tmpStr) == false)
			{
				SavePlayerAIExperience(i, true);
				return true;
			}
		}

		/* loadai x */
		for(i=0;i<MAX_PLAYERS;i++)
		{
			sprintf(tmpStr,"/loadai %d", i);		//"loadai 0"
			if(strcmp(pName,tmpStr) == false)
			{
				(void)LoadPlayerAIExperience(i);
				return true;
			}
		}
	}
	return bFound;
#else
	return false;
#endif
}

//Add a beacon (blip)
void	kf_AddHelpBlip( void )
{
	int		worldX, worldY;
	UDWORD	i;
	char	tempStr[255];
	SDWORD	x,y;
	BOOL	mOverR=false;

	/* not needed in campaign */
	if(!bMultiPlayer)
		return;

	debug(LOG_WZ,"Adding beacon='%s'",sCurrentConsoleText);

	/* check if clicked on radar */
	x = mouseX();
	y = mouseY();
	if(radarOnScreen && getHQExists(selectedPlayer))
	{
		if(CoordInRadar(x,y))
		{
			mOverR = true;
			CalcRadarPosition(x,y,&worldX,&worldY);

			CLIP(worldX, 0, mapWidth - 1);	// temporary hack until CalcRadarPosition is fixed
			CLIP(worldY, 0, mapHeight- 1);
			worldX = worldX*TILE_UNITS+TILE_UNITS/2;
			worldY = worldY*TILE_UNITS+TILE_UNITS/2;
		}
	}

	/* convert screen to world */
	if(!mOverR)
	{
		worldX = mouseTileX*TILE_UNITS+TILE_UNITS/2;
		worldY = mouseTileY*TILE_UNITS+TILE_UNITS/2;
	}

	//if chat message is empty, just send player name
	//if(!strcmp(sCurrentConsoleText, ""))
	//{
		sstrcpy(tempStr, getPlayerName(selectedPlayer));		//temporary solution
	//}
	//else
	//{
	//	sstrcpy(tempStr, sCurrentConsoleText);
	//}

	/* add beacon for the sender */
	sstrcpy(beaconMsg[selectedPlayer], tempStr);
	sendBeaconToPlayer(worldX, worldY, selectedPlayer, selectedPlayer, beaconMsg[selectedPlayer]);

	/* send beacon to other players */
	for(i=0;i<game.maxPlayers;i++)
	{
		if(openchannels[i] && (i != selectedPlayer))
		{
			sstrcpy(beaconMsg[i], tempStr);
			sendBeaconToPlayer(worldX, worldY, i, selectedPlayer, beaconMsg[i]);
		}
	}
}

void kf_NoAssert()
{
	debugDisableAssert();
	console("Asserts turned off");
	debug(LOG_ERROR, "Asserts turned off");
}<|MERGE_RESOLUTION|>--- conflicted
+++ resolved
@@ -22,11 +22,8 @@
 #include "lib/framework/frame.h"
 #include "lib/framework/strres.h"
 #include "lib/framework/stdio_ext.h"
-<<<<<<< HEAD
 #include "lib/framework/utf.h"
-=======
 #include "lib/framework/wzapp_c.h"
->>>>>>> 90684f35
 #include "objects.h"
 #include "basedef.h"
 #include "map.h"
@@ -411,11 +408,7 @@
 		noMPCheatMsg();
 		return;
 	}
-<<<<<<< HEAD
 	setPower(selectedPlayer, 100000);
-=======
-	addPower(selectedPlayer, SDWORD_MAX / 2);
->>>>>>> 90684f35
 	sasprintf((char**)&cmsg, _("(Player %u) is using cheat :%s"),
 				selectedPlayer, _("Power overwhelming"));
 	sendTextMessage(cmsg, true);
@@ -1340,7 +1333,6 @@
 	const char *msg;
 	bool trap = !war_GetTrapCursor();
 	war_SetTrapCursor(trap);
-	SDL_WM_GrabInput(trap);
 	sasprintf((char**)&msg, _("Trap cursor %s"), trap ? "ON" : "OFF");
 	addConsoleMessage(msg, DEFAULT_JUSTIFY, SYSTEM_MESSAGE);
 }
@@ -1452,11 +1444,7 @@
 			pSubject = ((RESEARCH_FACILITY *)psCurr->pFunctionality)->psSubject;
 			if (pSubject)
 			{
-<<<<<<< HEAD
 				researchResult((RESEARCH*)pSubject - asResearch, selectedPlayer, true, psCurr, true);
-=======
-				researchResult((RESEARCH*)pSubject - asResearch, selectedPlayer, false, NULL);
->>>>>>> 90684f35
 				sasprintf((char**)&cmsg, _("(Player %u) is using cheat :%s %s"),
 					selectedPlayer, _("Researched"), getName(pSubject->pName) );
 				sendTextMessage(cmsg, true);
@@ -1985,7 +1973,7 @@
 		// FIXME: Why are we using duplicate defines? INPBUF_CR == KEY_RETURN == SDLK_RETURN
 
 		// Kill if they hit return or keypad enter or it maxes out console or it's more than one line long
-		if ((ch == INPBUF_CR) || (ch == SDLK_KP_ENTER) || (strlen(sTextToSend)>=MAX_CONSOLE_STRING_LENGTH-16) // Prefixes with ERROR: and terminates with '?'
+		if ((ch == INPBUF_CR) || (ch == KEY_KPENTER) || (strlen(sTextToSend)>=MAX_CONSOLE_STRING_LENGTH-16) // Prefixes with ERROR: and terminates with '?'
 		 || iV_GetTextWidth(sTextToSend) > (pie_GetVideoBufferWidth()-64))// sendit
 		{
 			bAllowOtherKeyPresses = true;
@@ -2451,21 +2439,7 @@
 // --------------------------------------------------------------------------
 void kf_ToggleFormationSpeedLimiting( void )
 {
-<<<<<<< HEAD
 	addConsoleMessage(_("Formation speed limiting has been removed from the game due to bugs."), LEFT_JUSTIFY, SYSTEM_MESSAGE);
-=======
-	// THIS IS NOT A CHEAT
-
-	if ( moveFormationSpeedLimitingOn() )
-	{
-		addConsoleMessage(_("Formation speed limiting OFF"),LEFT_JUSTIFY, SYSTEM_MESSAGE);
-	}
-	else
-	{
-		addConsoleMessage(_("Formation speed limiting ON"),LEFT_JUSTIFY, SYSTEM_MESSAGE);
-	}
-	moveToggleFormationSpeedLimiting();
->>>>>>> 90684f35
 }
 
 // --------------------------------------------------------------------------
