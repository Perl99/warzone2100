--- conflicted
+++ resolved
@@ -253,11 +253,7 @@
 /* Load the Brain stats */
 static bool bufferSBRAINLoad(const char *fileName, void **ppData)
 {
-<<<<<<< HEAD
-    if (!loadBrainStats(fileName) || !allocComponentList(COMP_BRAIN, numBrainStats))
-=======
 	if (!loadBrainStats(fileName) || !allocComponentList(COMP_BRAIN, numBrainStats))
->>>>>>> ee6da7ce13f73ab47c8e83a1c59658d2d2408ac1
 	{
 		return false;
 	}
