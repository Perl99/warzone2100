--- conflicted
+++ resolved
@@ -2924,14 +2924,10 @@
 	psTempl->enabled = true;
 
 	/* copy name into template */
-<<<<<<< HEAD
-	psTempl->name = newName;
-=======
 	if (newName)
 	{
-		sstrcpy(psTempl->aName, newName);
-	}
->>>>>>> ad89ad92
+		psTempl->name = newName;
+	}
 
 	return true;
 }
