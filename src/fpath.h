--- conflicted
+++ resolved
@@ -20,12 +20,6 @@
 /** @file
  *  Interface to the routing functions
  */
-<<<<<<< HEAD
-
-#ifndef __INCLUDED_SRC_FPATH_H__
-#define __INCLUDED_SRC_FPATH_H__
-=======
->>>>>>> ab2bafd7
 
 #ifndef __INCLUDED_SRC_FPATH_H__
 #define __INCLUDED_SRC_FPATH_H__
