--- conflicted
+++ resolved
@@ -3512,8 +3512,7 @@
 	CurrentFileName[strlen(CurrentFileName) - 4] = '\0';
 
 	//create dir will fail if directory already exists but don't care!
-<<<<<<< HEAD
-	(void) PHYSFS_mkdir(aFileName);
+	(void) PHYSFS_mkdir(CurrentFileName);
 	
 	// scripts may perform some actions while saving them
 	// this happens for example when a script is saved while waiting in a
@@ -3524,9 +3523,6 @@
 	{
 		scrSaveState(aFileName);
 	}
-=======
-	(void) PHYSFS_mkdir(CurrentFileName);
->>>>>>> aeaab526
 
 	//save the map file
 	strcat(CurrentFileName, "/game.map");
