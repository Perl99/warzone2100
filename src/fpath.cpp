--- conflicted
+++ resolved
@@ -694,13 +694,8 @@
 	case PROPULSION_TYPE_HOVER:
 		return origTile->hoverContinent == destTile->hoverContinent;
 	case PROPULSION_TYPE_LIFT:
-<<<<<<< HEAD
 		return true;	// assume no map uses skyscrapers to isolate areas
-	case PROPULSION_TYPE_NUM:
-=======
-		return true;	// FIXME: This is not entirely correct for all possible maps. - Per
 	default:
->>>>>>> ebbe3f58
 		break;
 	}
 
