/*
	This file is part of Warzone 2100.
	Copyright (C) 1999-2004  Eidos Interactive
	Copyright (C) 2005-2012  Warzone 2100 Project

	Warzone 2100 is free software; you can redistribute it and/or modify
	it under the terms of the GNU General Public License as published by
	the Free Software Foundation; either version 2 of the License, or
	(at your option) any later version.

	Warzone 2100 is distributed in the hope that it will be useful,
	but WITHOUT ANY WARRANTY; without even the implied warranty of
	MERCHANTABILITY or FITNESS FOR A PARTICULAR PURPOSE. See the
	GNU General Public License for more details.

	You should have received a copy of the GNU General Public License
	along with Warzone 2100; if not, write to the Free Software
	Foundation, Inc., 51 Franklin St, Fifth Floor, Boston, MA 02110-1301 USA
*/
/**
 * @file droid.c
 *
 * Droid method functions.
 *
 */
#include "lib/framework/frame.h"
#include "lib/framework/math_ext.h"
#include "lib/framework/geometry.h"
#include "lib/framework/strres.h"

#include "lib/gamelib/gtime.h"
#include "lib/gamelib/animobj.h"
#include "lib/ivis_opengl/piematrix.h"
#include "lib/ivis_opengl/screen.h"
#include "lib/framework/fixedpoint.h"
#include "lib/script/script.h"
#include "lib/sound/audio.h"
#include "lib/sound/audio_id.h"
#include "lib/netplay/netplay.h"

#include "objects.h"
#include "loop.h"
#include "visibility.h"
#include "map.h"
#include "drive.h"
#include "droid.h"
#include "hci.h"
#include "game.h"
#include "power.h"
#include "miscimd.h"
#include "effects.h"
#include "feature.h"
#include "action.h"
#include "order.h"
#include "move.h"
#include "anim_id.h"
#include "geometry.h"
#include "display.h"
#include "console.h"
#include "component.h"
#include "function.h"
#include "lighting.h"
#include "multiplay.h"
#include "warcam.h"
#include "display3d.h"
#include "group.h"
#include "text.h"
#include "scripttabs.h"
#include "scriptcb.h"
#include "cmddroid.h"
#include "fpath.h"
#include "mapgrid.h"
#include "projectile.h"
#include "cluster.h"
#include "mission.h"
#include "levels.h"
#include "transporter.h"
#include "selection.h"
#include "difficulty.h"
#include "edit3d.h"
#include "scores.h"
#include "research.h"
#include "combat.h"
#include "scriptfuncs.h"			//for ThreatInRange()
#include "template.h"
#include "qtscript.h"

#define DEFAULT_RECOIL_TIME	(GAME_TICKS_PER_SEC/4)
#define	DROID_DAMAGE_SPREAD	(16 - rand()%32)
#define	DROID_REPAIR_SPREAD	(20 - rand()%40)

// store the experience of recently recycled droids
UWORD	aDroidExperience[MAX_PLAYERS][MAX_RECYCLED_DROIDS];
UDWORD	selectedGroup = UBYTE_MAX;
UDWORD	selectedCommander = UBYTE_MAX;

/* default droid design template */
extern DROID_TEMPLATE	sDefaultDesignTemplate;

/** Height the transporter hovers at above the terrain. */
#define TRANSPORTER_HOVER_HEIGHT	10

// the structure that was last hit
DROID	*psLastDroidHit;

//determines the best IMD to draw for the droid - A TEMP MEASURE!
static void groupConsoleInformOfSelection(UDWORD groupNumber);
static void groupConsoleInformOfCreation(UDWORD groupNumber);
static void groupConsoleInformOfCentering(UDWORD groupNumber);

static void droidUpdateDroidSelfRepair(DROID *psRepairDroid);

void cancelBuild(DROID *psDroid)
{
	if (orderDroidList(psDroid))
	{
		objTrace(psDroid->id, "Droid build order cancelled - changing to next order");
	}
	else
	{
		objTrace(psDroid->id, "Droid build order cancelled");
		psDroid->action = DACTION_NONE;
		psDroid->order = DroidOrder(DORDER_NONE);
		setDroidActionTarget(psDroid, NULL, 0);

		/* Notify scripts we just became idle */
		psScrCBOrderDroid = psDroid;
		psScrCBOrder = psDroid->order.type;
		eventFireCallbackTrigger((TRIGGER_TYPE)CALL_DROID_REACH_LOCATION);
		psScrCBOrderDroid = NULL;
		psScrCBOrder = DORDER_NONE;

		triggerEventDroidIdle(psDroid);
	}
}

// initialise droid module
bool droidInit(void)
{
	memset(aDroidExperience, 0, sizeof(UWORD) * MAX_PLAYERS * MAX_RECYCLED_DROIDS);
	psLastDroidHit = NULL;

	return true;
}


#define UNIT_LOST_DELAY	(5*GAME_TICKS_PER_SEC)
/* Deals damage to a droid
 * \param psDroid droid to deal damage to
 * \param damage amount of damage to deal
 * \param weaponClass the class of the weapon that deals the damage
 * \param weaponSubClass the subclass of the weapon that deals the damage
 * \param angle angle of impact (from the damage dealing projectile in relation to this droid)
 * \return > 0 when the dealt damage destroys the droid, < 0 when the droid survives
 *
 * NOTE: This function will damage but _never_ destroy transports when in single player (campaign) mode
 */
int32_t droidDamage(DROID *psDroid, unsigned damage, WEAPON_CLASS weaponClass, WEAPON_SUBCLASS weaponSubClass, unsigned impactTime, bool isDamagePerSecond)
{
	int32_t relativeDamage;

	CHECK_DROID(psDroid);

	// VTOLs on the ground take triple damage
	if (isVtolDroid(psDroid) && psDroid->sMove.Status == MOVEINACTIVE)
	{
		damage *= 3;
	}

	relativeDamage = objDamage(psDroid, damage, psDroid->originalBody, weaponClass, weaponSubClass, isDamagePerSecond);

	if (relativeDamage > 0)
	{
		// reset the attack level
		if (secondaryGetState(psDroid, DSO_ATTACK_LEVEL) == DSS_ALEV_ATTACKED)
		{
			secondarySetState(psDroid, DSO_ATTACK_LEVEL, DSS_ALEV_ALWAYS);
		}
		// Now check for auto return on droid's secondary orders (i.e. return on medium/heavy damage)
		secondaryCheckDamageLevel(psDroid);

		if (!bMultiPlayer)
		{
			// Now check for scripted run-away based on health left
			orderHealthCheck(psDroid);
		}

		CHECK_DROID(psDroid);
	}
	else if (relativeDamage < 0)
	{
		// HACK: Prevent transporters from being destroyed in single player
		// FIXME: When we fix campaign scripts to use DROID_SUPERTRANSPORTER
		if ((game.type == CAMPAIGN) && !bMultiPlayer && (psDroid->droidType == DROID_TRANSPORTER))
		{
			debug(LOG_ATTACK, "Transport(%d) saved from death--since it should never die (SP only)", psDroid->id);
			psDroid->body = 1;
			return 0;
		}

		// Droid destroyed
		debug(LOG_ATTACK, "droid (%d): DESTROYED", psDroid->id);

		// Deal with score increase/decrease and messages to the player
		if( psDroid->player == selectedPlayer)
		{
			CONPRINTF(ConsoleString,(ConsoleString, _("Unit Lost!")));
			scoreUpdateVar(WD_UNITS_LOST);
			audio_QueueTrackMinDelayPos(ID_SOUND_UNIT_DESTROYED,UNIT_LOST_DELAY,
										psDroid->pos.x, psDroid->pos.y, psDroid->pos.z );
		}
		else
		{
			scoreUpdateVar(WD_UNITS_KILLED);
		}

		// If this is droid is a person and was destroyed by flames,
		// show it nicely by burning him/her to death.
		if (psDroid->droidType == DROID_PERSON && weaponClass == WC_HEAT)
		{
			droidBurn(psDroid);
		}
		// Otherwise use the default destruction animation
		else
		{
			debug(LOG_DEATH, "Droid %d (%p) is toast", (int)psDroid->id, psDroid);
			// This should be sent even if multi messages are turned off, as the group message that was
			// sent won't contain the destroyed droid
			if (bMultiPlayer && !bMultiMessages)
			{
				bMultiMessages = true;
				destroyDroid(psDroid, impactTime);
				bMultiMessages = false;
			}
			else
			{
				destroyDroid(psDroid, impactTime);
			}
		}
	}

	return relativeDamage;
}

// Check that psVictimDroid is not referred to by any other object in the game. We can dump out some
// extra data in debug builds that help track down sources of dangling pointer errors.
#ifdef DEBUG
#define DROIDREF(func, line) "Illegal reference to droid from %s line %d", func, line
#else
#define DROIDREF(func, line) "Illegal reference to droid"
#endif
bool droidCheckReferences(DROID *psVictimDroid)
{
	for (int plr = 0; plr < MAX_PLAYERS; plr++)
	{
		for (STRUCTURE *psStruct = apsStructLists[plr]; psStruct != NULL; psStruct = psStruct->psNext)
		{
			for (int i = 0; i < psStruct->numWeaps; i++)
			{
				ASSERT_OR_RETURN(false, (DROID *)psStruct->psTarget[i] != psVictimDroid, DROIDREF(psStruct->targetFunc[i], psStruct->targetLine[i]));
			}
		}
		for (DROID *psDroid = apsDroidLists[plr]; psDroid != NULL; psDroid = psDroid->psNext)
		{
			if (psDroid->order.psObj == psVictimDroid)
			{
				debug(LOG_DEATH, "Death cleanup is postponed for this unit %p, (id %d name %s), droid %p (id %d name %s) still has orders concerning it!", psVictimDroid, psVictimDroid->id, psVictimDroid->aName,
					psDroid, psDroid->id, psDroid->aName);
				debug(LOG_DEATH, DROIDREF(psDroid->targetFunc, psDroid->targetLine));
				return false;
			}

			for (int i = 0; i < psDroid->numWeaps; i++)
			{
				if (psDroid->psActionTarget[i] == psVictimDroid)
				{
					debug(LOG_DEATH, "Death cleanup is postponed for this unit %p, (id %d name %s), droid %p (id %d name %s) still has actions concerning it!", psVictimDroid, psVictimDroid->id, psVictimDroid->aName,
						psDroid, psDroid->id, psDroid->aName);
					debug(LOG_DEATH, DROIDREF(psDroid->actionTargetFunc[i], psDroid->actionTargetLine[i]));
					return false;
				}
			}
		}
	}
	return true;
}
#undef DROIDREF

DROID::DROID(uint32_t id, unsigned player)
	: BASE_OBJECT(OBJ_DROID, id, player)
	, droidType(DROID_ANY)
	, psGroup(NULL)
	, psGrpNext(NULL)
	, secondaryOrder(DSS_ARANGE_DEFAULT | DSS_REPLEV_NEVER | DSS_ALEV_ALWAYS | DSS_HALT_GUARD)
	, secondaryOrderPending(DSS_ARANGE_DEFAULT | DSS_REPLEV_NEVER | DSS_ALEV_ALWAYS | DSS_HALT_GUARD)
	, secondaryOrderPendingCount(0)
	, action(DACTION_NONE)
	, actionPos(0, 0)
	, psCurAnim(NULL)
{
	order.type = DORDER_NONE;
	order.pos = Vector2i(0, 0);
	order.pos2 = Vector2i(0, 0);
	order.direction = 0;
	order.psObj = NULL;
	order.psStats = NULL;
	sMove.asPath = NULL;
	sMove.Status = MOVEINACTIVE;
<<<<<<< HEAD
	lastFrustratedTime = -UINT16_MAX;	// make sure we do not start the game frustrated
	listSize = 0;
	listPendingBegin = 0;
	iAudioID = NO_SOUND;
	psCurAnim = NULL;
	group = UBYTE_MAX;
	psBaseStruct = NULL;
	sDisplay.frameNumber = 0;	// it was never drawn before
	for (unsigned vPlayer = 0; vPlayer < MAX_PLAYERS; ++vPlayer)
	{
		visible[vPlayer] = hasSharedVision(vPlayer, player)? UINT8_MAX : 0;
	}
	memset(seenThisTick, 0, sizeof(seenThisTick));
	died = 0;
	burnStart = 0;
	burnDamage = 0;
	sDisplay.screenX = OFF_SCREEN;
	sDisplay.screenY = OFF_SCREEN;
	sDisplay.screenR = 0;
	illumination = UBYTE_MAX;
	resistance = ACTION_START_TIME;	// init the resistance to indicate no EW performed on this droid
=======
	lastFrustratedTime = 0;		// make sure we do not start the game frustrated
>>>>>>> af757d28
}

/* DROID::~DROID: release all resources associated with a droid -
 * should only be called by objmem - use vanishDroid preferably
 */
DROID::~DROID()
{
	DROID *psDroid = this;
	DROID	*psCurr, *psNext;

	/* remove animation if present */
	if (psDroid->psCurAnim != NULL)
	{
		animObj_Remove(psDroid->psCurAnim, psDroid->psCurAnim->psAnim->uwID);
		psDroid->psCurAnim = NULL;
	}

	if (psDroid->droidType == DROID_TRANSPORTER || psDroid->droidType == DROID_SUPERTRANSPORTER)
	{
		if (psDroid->psGroup)
		{
			//free all droids associated with this Transporter
			for (psCurr = psDroid->psGroup->psList; psCurr != NULL && psCurr != psDroid; psCurr = psNext)
			{
				psNext = psCurr->psGrpNext;
				delete psCurr;
			}
		}
	}

	fpathRemoveDroidData(psDroid->id);

	// leave the current group if any
	if (psDroid->psGroup)
	{
		psDroid->psGroup->remove(psDroid);
	}

	// remove the droid from the cluster system
	clustRemoveObject((BASE_OBJECT *)psDroid);

	free(sMove.asPath);
}


// recycle a droid (retain it's experience and some of it's cost)
void recycleDroid(DROID *psDroid)
{
	UDWORD		numKills, minKills;
	SDWORD		i, cost, storeIndex;
	Vector3i position;

	CHECK_DROID(psDroid);

	// store the droids kills
	numKills = psDroid->experience/65536;
	minKills = UWORD_MAX;
	storeIndex = 0;
	for(i=0; i<MAX_RECYCLED_DROIDS; i++)
	{
		if (aDroidExperience[psDroid->player][i] < (UWORD)minKills)
		{
			storeIndex = i;
			minKills = aDroidExperience[psDroid->player][i];
		}
	}
	aDroidExperience[psDroid->player][storeIndex] = (UWORD)numKills;

	// return part of the cost of the droid
	cost = calcDroidPower(psDroid);
	cost = (cost/2) * psDroid->body / psDroid->originalBody;
	addPower(psDroid->player, (UDWORD)cost);

	// hide the droid
	memset(psDroid->visible, 0, sizeof(psDroid->visible));
	// stop any group moral checks
	if (psDroid->psGroup)
	{
		psDroid->psGroup->remove(psDroid);
	}

	position.x = psDroid->pos.x;				// Add an effect
	position.z = psDroid->pos.y;
	position.y = psDroid->pos.z;

	vanishDroid(psDroid);

	addEffect(&position, EFFECT_EXPLOSION, EXPLOSION_TYPE_DISCOVERY, false, NULL, false, gameTime - deltaGameTime + 1);

	CHECK_DROID(psDroid);
}


bool removeDroidBase(DROID *psDel)
{
	DROID	*psCurr, *psNext;
	STRUCTURE	*psStruct;

	CHECK_DROID(psDel);

	if (isDead((BASE_OBJECT *)psDel))
	{
		// droid has already been killed, quit
		return true;
	}

	syncDebugDroid(psDel, '#');

	/* remove animation if present */
	if (psDel->psCurAnim != NULL)
	{
		const bool bRet = animObj_Remove(psDel->psCurAnim, psDel->psCurAnim->psAnim->uwID);
		ASSERT(bRet, "animObj_Remove failed");
		psDel->psCurAnim = NULL;
	}

	//kill all the droids inside the transporter
	if (psDel->droidType == DROID_TRANSPORTER || psDel->droidType == DROID_SUPERTRANSPORTER)
	{
		if (psDel->psGroup)
		{
			//free all droids associated with this Transporter
			for (psCurr = psDel->psGroup->psList; psCurr != NULL && psCurr != psDel; psCurr = psNext)
			{
				psNext = psCurr->psGrpNext;

				/* add droid to droid list then vanish it - hope this works! - GJ */
				addDroid(psCurr, apsDroidLists);
				vanishDroid(psCurr);
			}
		}
	}

	if (!bMultiPlayer)  // The moral(e?) checks don't seem like something that belongs in real games.
	{
		// check moral
		if (psDel->psGroup && psDel->psGroup->refCount > 1 && !bMultiPlayer)
		{
			DROID_GROUP *group = psDel->psGroup;
			psDel->psGroup->remove(psDel);
			psDel->psGroup = NULL;
			orderGroupMoralCheck(group);
		}
		else
		{
			orderMoralCheck(psDel->player);
		}
	}

	// leave the current group if any
	if (psDel->psGroup)
	{
		psDel->psGroup->remove(psDel);
		psDel->psGroup = NULL;
	}

	/* Put Deliv. Pts back into world when a command droid dies */
	if (psDel->droidType == DROID_COMMAND)
	{
		for (psStruct = apsStructLists[psDel->player]; psStruct; psStruct=psStruct->psNext)
		{
			// alexl's stab at a right answer.
			if (StructIsFactory(psStruct)
			 && psStruct->pFunctionality->factory.psCommander == psDel)
			{
				assignFactoryCommandDroid(psStruct, NULL);
			}
		}
	}

	// Check to see if constructor droid currently trying to find a location to build
	if (psDel->player == selectedPlayer && psDel->selected && isConstructionDroid(psDel))
	{
		// If currently trying to build, kill off the placement
		if (tryingToGetLocation())
		{
			int numSelectedConstructors = 0;
			for (DROID *psDroid = apsDroidLists[psDel->player]; psDroid != NULL; psDroid = psDroid->psNext)
			{
				numSelectedConstructors += psDroid->selected && isConstructionDroid(psDroid);
			}
			if (numSelectedConstructors <= 1)  // If we were the last selected construction droid.
			{
				kill3DBuilding();
			}
		}
	}

	// remove the droid from the cluster systerm
	clustRemoveObject((BASE_OBJECT *)psDel);

	if (psDel->player == selectedPlayer)
	{
		intRefreshScreen();
	}

	killDroid(psDel);
	return true;
}

static void removeDroidFX(DROID *psDel, unsigned impactTime)
{
	Vector3i pos;

	CHECK_DROID(psDel);

	// only display anything if the droid is visible
	if (!psDel->visible[selectedPlayer])
	{
		return;
	}

	if (psDel->droidType == DROID_PERSON && psDel->order.type != DORDER_RUNBURN)
	{
		/* blow person up into blood and guts */
		compPersonToBits(psDel);
	}

	/* if baba and not running (on fire) then squish */
	if (psDel->droidType == DROID_PERSON
	 && psDel->order.type != DORDER_RUNBURN
	 && psDel->visible[selectedPlayer])
	{
		// The babarian has been run over ...
		audio_PlayStaticTrack(psDel->pos.x, psDel->pos.y, ID_SOUND_BARB_SQUISH);
	}
	else if (psDel->visible[selectedPlayer])
	{
		destroyFXDroid(psDel, impactTime);
		pos.x = psDel->pos.x;
		pos.z = psDel->pos.y;
		pos.y = psDel->pos.z;
		addEffect(&pos, EFFECT_DESTRUCTION, DESTRUCTION_TYPE_DROID, false, NULL, 0, impactTime);
		audio_PlayStaticTrack( psDel->pos.x, psDel->pos.y, ID_SOUND_EXPLOSION );
	}
}

bool destroyDroid(DROID *psDel, unsigned impactTime)
{
	if (psDel->lastHitWeapon == WSC_LAS_SAT)		// darken tile if lassat.
	{
		UDWORD width, breadth, mapX, mapY;
		MAPTILE	*psTile;

		mapX = map_coord(psDel->pos.x);
		mapY = map_coord(psDel->pos.y);
		for (width = mapX-1; width <= mapX+1; width++)
		{
			for (breadth = mapY-1; breadth <= mapY+1; breadth++)
			{
				psTile = mapTile(width,breadth);
				if(TEST_TILE_VISIBLE(selectedPlayer, psTile))
				{
					psTile->illumination /= 2;
				}
			}
		}
	}

	removeDroidFX(psDel, impactTime);
	removeDroidBase(psDel);
	psDel->died = impactTime;
	return true;
}

void	vanishDroid(DROID *psDel)
{
	removeDroidBase(psDel);
}

/* Remove a droid from the List so doesn't update or get drawn etc
TAKE CARE with removeDroid() - usually want droidRemove since it deal with cluster and grid code*/
//returns false if the droid wasn't removed - because it died!
bool droidRemove(DROID *psDroid, DROID *pList[MAX_PLAYERS])
{
	CHECK_DROID(psDroid);

	driveDroidKilled(psDroid);	// Tell the driver system it's gone.

	if (isDead((BASE_OBJECT *) psDroid))
	{
		// droid has already been killed, quit
		return false;
	}

	// leave the current group if any - not if its a Transporter droid
	if ((psDroid->droidType != DROID_TRANSPORTER && psDroid->droidType != DROID_SUPERTRANSPORTER) && psDroid->psGroup)
	{
		psDroid->psGroup->remove(psDroid);
		psDroid->psGroup = NULL;
	}

	// reset the baseStruct
	setDroidBase(psDroid, NULL);

	// remove the droid from the cluster systerm
	clustRemoveObject((BASE_OBJECT *)psDroid);

	removeDroid(psDroid, pList);

	if (psDroid->player == selectedPlayer)
	{
		intRefreshScreen();
	}

	return true;
}

static void droidFlameFallCallback( ANIM_OBJECT * psObj )
{
	DROID	*psDroid;

	ASSERT_OR_RETURN( , psObj != NULL, "invalid anim object pointer");
	psDroid = (DROID *) psObj->psParent;

	ASSERT_OR_RETURN( , psDroid != NULL, "invalid Unit pointer");
	psDroid->psCurAnim = NULL;

	// This breaks synch, obviously. Animations are not synched, so changing game state as part of an animation is not completely ideal.
	//debug(LOG_DEATH, "droidFlameFallCallback: Droid %d destroyed", (int)psDroid->id);
	//destroyDroid( psDroid );
}

static void droidBurntCallback( ANIM_OBJECT * psObj )
{
	DROID	*psDroid;

	ASSERT_OR_RETURN( , psObj != NULL, "invalid anim object pointer");
	psDroid = (DROID *) psObj->psParent;

	ASSERT_OR_RETURN( , psDroid != NULL, "invalid Unit pointer");

	/* add falling anim */
	psDroid->psCurAnim = animObj_Add((BASE_OBJECT *)psDroid, ID_ANIM_DROIDFLAMEFALL, 0, 1);
	if (!psDroid->psCurAnim)
	{
		debug( LOG_ERROR, "couldn't add fall over anim");
		return;
	}

	animObj_SetDoneFunc( psDroid->psCurAnim, droidFlameFallCallback );
}

void droidBurn(DROID *psDroid)
{
	CHECK_DROID(psDroid);

	if ( psDroid->droidType != DROID_PERSON )
	{
		ASSERT(LOG_ERROR, "can't burn anything except babarians currently!");
		return;
	}

	if (psDroid->order.type != DORDER_RUNBURN)
	{
		/* set droid running */
		orderDroid(psDroid, DORDER_RUNBURN, ModeImmediate);
	}

	/* if already burning return else remove currently-attached anim if present */
	if ( psDroid->psCurAnim != NULL )
	{
		/* return if already burning */
		if ( psDroid->psCurAnim->psAnim->uwID == ID_ANIM_DROIDBURN )
		{
			return;
		}
		else
		{
			const bool bRet = animObj_Remove(psDroid->psCurAnim, psDroid->psCurAnim->psAnim->uwID);
			ASSERT(bRet, "animObj_Remove failed");
			psDroid->psCurAnim = NULL;
		}
	}

	/* add burning anim */
	psDroid->psCurAnim = animObj_Add( (BASE_OBJECT *) psDroid,
											ID_ANIM_DROIDBURN, 0, 3 );
	if ( psDroid->psCurAnim == NULL )
	{
		debug( LOG_ERROR, "couldn't add burn anim" );
		return;
	}

	/* set callback */
	animObj_SetDoneFunc( psDroid->psCurAnim, droidBurntCallback );

	/* add scream */
	debug( LOG_NEVER, "baba burn" );
	// NOTE: 3 types of screams are available ID_SOUND_BARB_SCREAM - ID_SOUND_BARB_SCREAM3
	audio_PlayObjDynamicTrack( psDroid, ID_SOUND_BARB_SCREAM+(rand()%3), NULL );
}

void _syncDebugDroid(const char *function, DROID const *psDroid, char ch)
{
	int list[] =
	{
		ch,

		(int)psDroid->id,

		psDroid->player,
		psDroid->pos.x, psDroid->pos.y, psDroid->pos.z,
		psDroid->rot.direction, psDroid->rot.pitch, psDroid->rot.roll,
		(int)psDroid->order.type, psDroid->order.pos.x, psDroid->order.pos.y, psDroid->listSize,
		(int)psDroid->action,
		(int)psDroid->secondaryOrder,
		(int)psDroid->body,
		(int)psDroid->sMove.Status,
		psDroid->sMove.speed, psDroid->sMove.moveDir,
		psDroid->sMove.pathIndex, psDroid->sMove.numPoints,
		psDroid->sMove.src.x, psDroid->sMove.src.y, psDroid->sMove.target.x, psDroid->sMove.target.y, psDroid->sMove.destination.x, psDroid->sMove.destination.y,
		psDroid->sMove.bumpDir, (int)psDroid->sMove.bumpTime, psDroid->sMove.lastBump, psDroid->sMove.pauseTime, psDroid->sMove.bumpX, psDroid->sMove.bumpY, (int)psDroid->sMove.shuffleStart,
		(int)psDroid->experience,
	};
	_syncDebugIntList(function, "%c droid%d = p%d;pos(%d,%d,%d),rot(%d,%d,%d),order%d(%d,%d)^%d,action%d,secondaryOrder%X,body%d,sMove(status%d,speed%d,moveDir%d,path%d/%d,src(%d,%d),target(%d,%d),destination(%d,%d),bump(%d,%d,%d,%d,(%d,%d),%d)),exp%u", list, ARRAY_SIZE(list));
}

/* The main update routine for all droids */
void droidUpdate(DROID *psDroid)
{
	Vector3i        dv;
	UDWORD          percentDamage, emissionInterval;
	BASE_OBJECT     *psBeingTargetted = NULL;
	unsigned        i;

	CHECK_DROID(psDroid);

#ifdef DEBUG
	// Check that we are (still) in the sensor list
	if (psDroid->droidType == DROID_SENSOR)
	{
		BASE_OBJECT	*psSensor;

		for (psSensor = apsSensorList[0]; psSensor; psSensor = psSensor->psNextFunc)
		{
			if (psSensor == (BASE_OBJECT *)psDroid) break;
		}
		ASSERT(psSensor == (BASE_OBJECT *)psDroid, "%s(%p) not in sensor list!", 
		       droidGetName(psDroid), psDroid);
	}
#endif

	syncDebugDroid(psDroid, '<');

	// Save old droid position, update time.
	psDroid->prevSpacetime = getSpacetime(psDroid);
	psDroid->time = gameTime;
	for (i = 0; i < MAX(1, psDroid->numWeaps); ++i)
	{
		psDroid->asWeaps[i].prevRot = psDroid->asWeaps[i].rot;
	}

	// update the cluster of the droid
	if ((psDroid->id + gameTime)/2000 != (psDroid->id + gameTime - deltaGameTime)/2000)
	{
		clustUpdateObject((BASE_OBJECT *)psDroid);
	}

	// ai update droid
	aiUpdateDroid(psDroid);

	// Update the droids order. The droid may be killed here due to burn out.
	orderUpdateDroid(psDroid);
	if (isDead((BASE_OBJECT *)psDroid))
	{
		return;	// FIXME: Workaround for babarians that were burned to death
	}

	// update the action of the droid
	actionUpdateDroid(psDroid);

	syncDebugDroid(psDroid, 'M');

	// update the move system
	moveUpdateDroid(psDroid);

	/* Only add smoke if they're visible */
	if((psDroid->visible[selectedPlayer]) && psDroid->droidType != DROID_PERSON)
	{
		// need to clip this value to prevent overflow condition
		percentDamage = 100 - clip(PERCENT(psDroid->body, psDroid->originalBody), 0, 100);

		// Is there any damage?
		if(percentDamage>=25)
		{
			if(percentDamage>=100)
			{
				percentDamage = 99;
			}

			emissionInterval = CALC_DROID_SMOKE_INTERVAL(percentDamage);

			int effectTime = std::max(gameTime - deltaGameTime + 1, psDroid->lastEmission + emissionInterval);
			if (gameTime >= effectTime)
			{
   				dv.x = psDroid->pos.x + DROID_DAMAGE_SPREAD;
   				dv.z = psDroid->pos.y + DROID_DAMAGE_SPREAD;
				dv.y = psDroid->pos.z;

				dv.y += (psDroid->sDisplay.imd->max.y * 2);
				addEffect(&dv, EFFECT_SMOKE, SMOKE_TYPE_DRIFTING_SMALL, false, NULL, 0, effectTime);
				psDroid->lastEmission = effectTime;
			}
		}
	}

	// -----------------
	/* Are we a sensor droid or a command droid? Show where we target for selectedPlayer. */
	if (psDroid->player == selectedPlayer && (psDroid->droidType == DROID_SENSOR || psDroid->droidType == DROID_COMMAND))
	{
		/* If we're attacking or sensing (observing), then... */
		if ((psBeingTargetted = orderStateObj(psDroid, DORDER_ATTACK))
		    || (psBeingTargetted = orderStateObj(psDroid, DORDER_OBSERVE)))
		{
			psBeingTargetted->bTargetted = true;
		}
	}
	// -----------------

	// See if we can and need to self repair.
	if (!isVtolDroid(psDroid) && psDroid->body < psDroid->originalBody && psDroid->asBits[COMP_REPAIRUNIT].nStat != 0 && selfRepairEnabled(psDroid->player))
	{
		droidUpdateDroidSelfRepair(psDroid);
	}

	/* Update the fire damage data */
	if (psDroid->burnStart != 0 && psDroid->burnStart != gameTime - deltaGameTime)  // -deltaGameTime, since projectiles are updated after droids.
	{
		// The burnStart has been set, but is not from the previous tick, so we must be out of the fire.
		psDroid->burnDamage = 0;  // Reset burn damage done this tick.
		if (psDroid->burnStart + BURN_TIME < gameTime)
		{
			// Finished burning.
			psDroid->burnStart = 0;
		}
		else
		{
			// do burn damage
			droidDamage(psDroid, BURN_DAMAGE, WC_HEAT, WSC_FLAME, gameTime - deltaGameTime/2 + 1, true);
		}
	}

	// At this point, the droid may be dead due to burn damage.
	if (isDead((BASE_OBJECT *)psDroid))
	{
		return;
	}

	calcDroidIllumination(psDroid);

	// Check the resistance level of the droid
	if ((psDroid->id + gameTime)/833 != (psDroid->id + gameTime - deltaGameTime)/833)
	{
		// Zero resistance means not currently been attacked - ignore these
		if (psDroid->resistance && psDroid->resistance < droidResistance(psDroid))
		{
			// Increase over time if low
			psDroid->resistance++;
		}
	}

	syncDebugDroid(psDroid, '>');

	CHECK_DROID(psDroid);
}

/* See if a droid is next to a structure */
static bool droidNextToStruct(DROID *psDroid, BASE_OBJECT *psStruct)
{
	SDWORD	minX, maxX, maxY, x,y;

	CHECK_DROID(psDroid);

	minX = map_coord(psDroid->pos.x) - 1;
	y = map_coord(psDroid->pos.y) - 1;
	maxX = minX + 2;
	maxY = y + 2;
	if (minX < 0)
	{
		minX = 0;
	}
	if (maxX >= (SDWORD)mapWidth)
	{
		maxX = (SDWORD)mapWidth;
	}
	if (y < 0)
	{
		y = 0;
	}
	if (maxY >= (SDWORD)mapHeight)
	{
		maxY = (SDWORD)mapHeight;
	}
	for(;y <= maxY; y++)
	{
		for(x = minX;x <= maxX; x++)
		{
			if (TileHasStructure(mapTile((UWORD)x,(UWORD)y)) &&
				getTileStructure(x,y) == (STRUCTURE *)psStruct)

			{
				return true;
			}
		}
	}

	return false;
}

static bool
droidCheckBuildStillInProgress( void *psObj )
{
	DROID	*psDroid;

	if ( psObj == NULL )
	{
		return false;
	}

	psDroid = (DROID*)psObj;
	CHECK_DROID(psDroid);

	if ( !psDroid->died && psDroid->action == DACTION_BUILD )
	{
		return true;
	}
	else
	{
		return false;
	}
}

static bool
droidBuildStartAudioCallback( void *psObj )
{
	DROID	*psDroid;

	psDroid = (DROID*)psObj;

	if (psDroid == NULL)
	{
		return true;
	}

	if ( psDroid->visible[selectedPlayer] )
	{
		audio_PlayObjDynamicTrack( psDroid, ID_SOUND_CONSTRUCTION_LOOP, droidCheckBuildStillInProgress );
	}

	return true;
}


/* Set up a droid to build a structure - returns true if successful */
DroidStartBuild droidStartBuild(DROID *psDroid)
{
	STRUCTURE *psStruct;

	CHECK_DROID(psDroid);

	/* See if we are starting a new structure */
	if ((psDroid->order.psObj == NULL) &&
		(psDroid->order.type == DORDER_BUILD ||
		 psDroid->order.type == DORDER_LINEBUILD))
	{
		STRUCTURE_STATS *psStructStat = psDroid->order.psStats;
		STRUCTURE_LIMITS *structLimit = &asStructLimits[psDroid->player][psStructStat - asStructureStats];

		//need to check structLimits have not been exceeded
		if (structLimit->currentQuantity >= structLimit->limit)
		{
			intBuildFinished(psDroid);
			cancelBuild(psDroid);
			return DroidStartBuildFailed;
		}
		// Can't build on burning oil derricks.
		if (psStructStat->type == REF_RESOURCE_EXTRACTOR && fireOnLocation(psDroid->order.pos.x,psDroid->order.pos.y))
		{
			// Don't cancel build, since we can wait for it to stop burning.
			return DroidStartBuildPending;
		}
		//ok to build
		psStruct = buildStructureDir(psStructStat, psDroid->order.pos.x, psDroid->order.pos.y, psDroid->order.direction, psDroid->player,false);
		if (!psStruct)
		{
			intBuildFinished(psDroid);
			cancelBuild(psDroid);
			return DroidStartBuildFailed;
		}
		psStruct->body = (psStruct->body + 9) / 10;  // Structures start at 10% health. Round up.
	}
	else
	{
		/* Check the structure is still there to build (joining a partially built struct) */
		psStruct = (STRUCTURE *)psDroid->order.psObj;
		if (!droidNextToStruct(psDroid, (BASE_OBJECT *)psStruct))
		{
			/* Nope - stop building */
			debug( LOG_NEVER, "not next to structure" );
		}
	}

	//check structure not already built, and we still 'own' it
	if (psStruct->status != SS_BUILT && aiCheckAlliances(psStruct->player, psDroid->player))
	{
		psDroid->actionStarted = gameTime;
		psDroid->actionPoints = 0;
		setDroidTarget(psDroid, (BASE_OBJECT *)psStruct);
		setDroidActionTarget(psDroid, (BASE_OBJECT *)psStruct, 0);
	}

	if ( psStruct->visible[selectedPlayer] )
	{
		audio_PlayObjStaticTrackCallback( psDroid, ID_SOUND_CONSTRUCTION_START,
										droidBuildStartAudioCallback );
	}

	CHECK_DROID(psDroid);

	return DroidStartBuildSuccess;
}

static void droidAddWeldSound( Vector3i iVecEffect )
{
	SDWORD		iAudioID;

	iAudioID = ID_SOUND_CONSTRUCTION_1 + (rand()%4);

	audio_PlayStaticTrack( iVecEffect.x, iVecEffect.z, iAudioID );
}

static void addConstructorEffect(STRUCTURE *psStruct)
{
	UDWORD		widthRange,breadthRange;
	Vector3i temp;

	//FIXME
	if((ONEINTEN) && (psStruct->visible[selectedPlayer]))
	{
		/* This needs fixing - it's an arse effect! */
		widthRange   = getStructureWidth  (psStruct)*TILE_UNITS/4;
		breadthRange = getStructureBreadth(psStruct)*TILE_UNITS/4;
		temp.x = psStruct->pos.x+((rand()%(2*widthRange)) - widthRange);
		temp.y = map_TileHeight(map_coord(psStruct->pos.x), map_coord(psStruct->pos.y))+
						(psStruct->sDisplay.imd->max.y / 6);
		temp.z = psStruct->pos.y+((rand()%(2*breadthRange)) - breadthRange);
		if(rand()%2)
		{
			droidAddWeldSound( temp );
		}
	}
}

/* Update a construction droid while it is building
   returns true while building continues */
bool droidUpdateBuild(DROID *psDroid)
{
	UDWORD		pointsToAdd, constructPoints;
	STRUCTURE	*psStruct;

	CHECK_DROID(psDroid);
	ASSERT_OR_RETURN(false, psDroid->action == DACTION_BUILD, "%s (order %s) has wrong action for construction: %s",
	                 droidGetName(psDroid), getDroidOrderName(psDroid->order.type), getDroidActionName(psDroid->action));
	ASSERT_OR_RETURN(false, psDroid->order.psObj != NULL, "Trying to update a construction, but no target!");

	psStruct = (STRUCTURE *)psDroid->order.psObj;
	ASSERT_OR_RETURN(false, psStruct->type == OBJ_STRUCTURE, "target is not a structure" );
	ASSERT_OR_RETURN(false, psDroid->asBits[COMP_CONSTRUCT].nStat < numConstructStats, "Invalid construct pointer for unit" );

	// First check the structure hasn't been completed by another droid
	if (psStruct->status == SS_BUILT)
	{
		// Update the interface
		intBuildFinished(psDroid);
		// Check if line order build is completed, or we are not carrying out a line order build
		if ((map_coord(psDroid->order.pos) == map_coord(psDroid->order.pos2))
		    || psDroid->order.type != DORDER_LINEBUILD)
		{
			cancelBuild(psDroid);
		}
		else
		{
			psDroid->action = DACTION_NONE;	// make us continue line build
			setDroidTarget(psDroid, NULL);
			setDroidActionTarget(psDroid, NULL, 0);
		}
		return false;
	}

	// make sure we still 'own' the building in question
	if (!aiCheckAlliances(psStruct->player, psDroid->player))
	{
		cancelBuild(psDroid);		// stop what you are doing fool it isn't ours anymore!
		return false;
	}

	constructPoints = constructorPoints(asConstructStats + psDroid->
		asBits[COMP_CONSTRUCT].nStat, psDroid->player);

	pointsToAdd = constructPoints * (gameTime - psDroid->actionStarted) /
		GAME_TICKS_PER_SEC;

	structureBuild(psStruct, psDroid, pointsToAdd - psDroid->actionPoints, constructPoints);

	//store the amount just added
	psDroid->actionPoints = pointsToAdd;

	addConstructorEffect(psStruct);

	return true;
}

bool droidStartDemolishing( DROID *psDroid )
{
	psDroid->actionStarted = gameTime;
	psDroid->actionPoints = 0;
	return true;
}

bool droidUpdateDemolishing( DROID *psDroid )
{
	CHECK_DROID(psDroid);

	ASSERT_OR_RETURN(false, psDroid->action == DACTION_DEMOLISH, "unit is not demolishing");
	STRUCTURE *psStruct = (STRUCTURE *)psDroid->order.psObj;
	ASSERT_OR_RETURN(false, psStruct->type == OBJ_STRUCTURE, "target is not a structure");

	int constructRate = 5 * constructorPoints(asConstructStats + psDroid->asBits[COMP_CONSTRUCT].nStat, psDroid->player);
	int pointsToAdd = gameTimeAdjustedAverage(constructRate);

	structureDemolish(psStruct, psDroid, pointsToAdd);

	addConstructorEffect(psStruct);

	CHECK_DROID(psDroid);

	return true;
}

bool droidStartRepair( DROID *psDroid )
{
	STRUCTURE	*psStruct;

	CHECK_DROID(psDroid);

	psStruct = (STRUCTURE *)psDroid->psActionTarget[0];
	ASSERT_OR_RETURN(false, psStruct->type == OBJ_STRUCTURE, "target is not a structure");

	psDroid->actionStarted = gameTime;
	psDroid->actionPoints  = 0;

	CHECK_DROID(psDroid);

	return true;
}


/*Start a Repair Droid working on a damaged droid*/
bool droidStartDroidRepair( DROID *psDroid )
{
	DROID	*psDroidToRepair;

	CHECK_DROID(psDroid);

	psDroidToRepair = (DROID *)psDroid->psActionTarget[0];
	ASSERT_OR_RETURN(false, psDroidToRepair->type == OBJ_DROID, "target is not a unit");

	psDroid->actionStarted = gameTime;
	psDroid->actionPoints  = 0;

	CHECK_DROID(psDroid);

	return true;
}

/*Start a EW weapon droid working on a low resistance structure*/
bool droidStartRestore( DROID *psDroid )
{
	STRUCTURE	*psStruct;

	CHECK_DROID(psDroid);

	ASSERT_OR_RETURN(false, psDroid->order.type == DORDER_RESTORE, "unit is not restoring");
	psStruct = (STRUCTURE *)psDroid->order.psObj;
	ASSERT_OR_RETURN(false, psStruct->type == OBJ_STRUCTURE, "target is not a structure");

	psDroid->actionStarted = gameTime;
	psDroid->actionPoints  = 0;

	CHECK_DROID(psDroid);

	return true;
}

/*continue restoring a structure*/
bool droidUpdateRestore( DROID *psDroid )
{
	STRUCTURE		*psStruct;
	UDWORD			pointsToAdd, restorePoints;
	WEAPON_STATS	*psStats;
	int compIndex;

	CHECK_DROID(psDroid);

	ASSERT_OR_RETURN(false, psDroid->action == DACTION_RESTORE, "unit is not restoring");
	psStruct = (STRUCTURE *)psDroid->order.psObj;
	ASSERT_OR_RETURN(false, psStruct->type == OBJ_STRUCTURE, "target is not a structure");
	ASSERT_OR_RETURN(false, psStruct->pStructureType->resistance != 0, "invalid structure for EW");

	ASSERT_OR_RETURN(false, psDroid->asWeaps[0].nStat > 0, "droid doesn't have any weapons");

	compIndex = psDroid->asWeaps[0].nStat;
	ASSERT_OR_RETURN(false, compIndex < numWeaponStats, "Invalid range referenced for numWeaponStats, %d > %d", compIndex, numWeaponStats);
	psStats = asWeaponStats + compIndex;

	ASSERT_OR_RETURN(false, psStats->weaponSubClass == WSC_ELECTRONIC, "unit's weapon is not EW");

	restorePoints = calcDamage(weaponDamage(psStats, psDroid->player),
		psStats->weaponEffect,(BASE_OBJECT *)psStruct);

	pointsToAdd = restorePoints * (gameTime - psDroid->actionStarted) /
		GAME_TICKS_PER_SEC;

	psStruct->resistance = (SWORD)(psStruct->resistance + (pointsToAdd - psDroid->actionPoints));

	//store the amount just added
	psDroid->actionPoints = pointsToAdd;

	CHECK_DROID(psDroid);

	/* check if structure is restored */
	if (psStruct->resistance < (SDWORD)structureResistance(psStruct->
		pStructureType, psStruct->player))
	{
		return true;
	}
	else
	{
		addConsoleMessage(_("Structure Restored") ,DEFAULT_JUSTIFY,SYSTEM_MESSAGE);
		psStruct->resistance = (UWORD)structureResistance(psStruct->pStructureType,
			psStruct->player);
		return false;
	}
}

// Declared in weapondef.h.
int getRecoil(WEAPON const &weapon)
{
	if (weapon.nStat != 0)
	{
		// We have a weapon.
		if (graphicsTime >= weapon.lastFired && graphicsTime < weapon.lastFired + DEFAULT_RECOIL_TIME)
		{
			int recoilTime = graphicsTime - weapon.lastFired;
			int recoilAmount = DEFAULT_RECOIL_TIME/2 - abs(recoilTime - DEFAULT_RECOIL_TIME/2);
			int maxRecoil = asWeaponStats[weapon.nStat].recoilValue;  // Max recoil is 1/10 of this value.
			return maxRecoil * recoilAmount/(DEFAULT_RECOIL_TIME/2 * 10);
		}
		// Recoil effect is over.
	}
	return 0;
}


bool droidUpdateRepair( DROID *psDroid )
{
	CHECK_DROID(psDroid);

	ASSERT_OR_RETURN(false, psDroid->action == DACTION_REPAIR, "unit does not have repair order");
	STRUCTURE *psStruct = (STRUCTURE *)psDroid->psActionTarget[0];

	ASSERT_OR_RETURN(false, psStruct->type == OBJ_STRUCTURE, "target is not a structure");
	int iRepairRate = constructorPoints(asConstructStats + psDroid->asBits[COMP_CONSTRUCT].nStat, psDroid->player);

	/* add points to structure */
	structureRepair(psStruct, psDroid, iRepairRate);

	/* if not finished repair return true else complete repair and return false */
	if (psStruct->body < structureBody(psStruct))
	{
		return true;
	}
	else
	{
		objTrace(psDroid->id, "Repaired of %s all done with %u", objInfo(psStruct), iRepairRate);
		return false;
	}
}

/*Updates a Repair Droid working on a damaged droid*/
static bool droidUpdateDroidRepairBase(DROID *psRepairDroid, DROID *psDroidToRepair)
{
	CHECK_DROID(psRepairDroid);

	int iRepairRateNumerator = repairPoints(asRepairStats + psRepairDroid->asBits[COMP_REPAIRUNIT].nStat, psRepairDroid->player);
	int iRepairRateDenominator = 1;

	//if self repair then add repair points depending on the time delay for the stat
	if (psRepairDroid == psDroidToRepair)
	{
		iRepairRateNumerator *= GAME_TICKS_PER_SEC;
		iRepairRateDenominator *= (asRepairStats + psRepairDroid->asBits[COMP_REPAIRUNIT].nStat)->time;
	}

	int iPointsToAdd = gameTimeAdjustedAverage(iRepairRateNumerator, iRepairRateDenominator);

	psDroidToRepair->body = clip(psDroidToRepair->body + iPointsToAdd, 0, psDroidToRepair->originalBody);

	/* add plasma repair effect whilst being repaired */
	if ((ONEINFIVE) && (psDroidToRepair->visible[selectedPlayer]))
	{
		Vector3i iVecEffect = swapYZ(psDroidToRepair->pos + Vector3i(DROID_REPAIR_SPREAD, DROID_REPAIR_SPREAD, rand()%8));
		effectGiveAuxVar(90+rand()%20);
		addEffect(&iVecEffect, EFFECT_EXPLOSION, EXPLOSION_TYPE_LASER, false, NULL, 0, gameTime - deltaGameTime + 1 + rand()%deltaGameTime);
		droidAddWeldSound( iVecEffect );
	}

	CHECK_DROID(psRepairDroid);

	/* if not finished repair return true else complete repair and return false */
	return psDroidToRepair->body < psDroidToRepair->originalBody;
}

bool droidUpdateDroidRepair(DROID *psRepairDroid)
{
	ASSERT_OR_RETURN(false, psRepairDroid->action == DACTION_DROIDREPAIR, "Unit does not have unit repair order");
	ASSERT_OR_RETURN(false, psRepairDroid->asBits[COMP_REPAIRUNIT].nStat != 0, "Unit does not have a repair turret");

	DROID *psDroidToRepair = (DROID *)psRepairDroid->psActionTarget[0];
	ASSERT_OR_RETURN(false, psDroidToRepair->type == OBJ_DROID, "Target is not a unit");

	return droidUpdateDroidRepairBase(psRepairDroid, psDroidToRepair);
}

static void droidUpdateDroidSelfRepair(DROID *psRepairDroid)
{
	droidUpdateDroidRepairBase(psRepairDroid, psRepairDroid);
}

// return whether a droid is IDF
bool idfDroid(DROID *psDroid)
{
	//add Cyborgs
	//if (psDroid->droidType != DROID_WEAPON)
	if (!(psDroid->droidType == DROID_WEAPON || psDroid->droidType == DROID_CYBORG ||
		psDroid->droidType == DROID_CYBORG_SUPER))
	{
		return false;
	}

	if (proj_Direct(psDroid->asWeaps[0].nStat + asWeaponStats))
	{
		return false;
	}

	return true;
}

/* Return the type of a droid */
DROID_TYPE droidType(DROID *psDroid)
{
	return psDroid->droidType;
}

/* Return the type of a droid from it's template */
DROID_TYPE droidTemplateType(DROID_TEMPLATE *psTemplate)
{
	DROID_TYPE type = DROID_DEFAULT;

	if (psTemplate->droidType == DROID_PERSON ||
	    psTemplate->droidType == DROID_CYBORG ||
	    psTemplate->droidType == DROID_CYBORG_SUPER ||
	    psTemplate->droidType == DROID_CYBORG_CONSTRUCT ||
	    psTemplate->droidType == DROID_CYBORG_REPAIR ||
	    psTemplate->droidType == DROID_TRANSPORTER ||
		psTemplate->droidType == DROID_SUPERTRANSPORTER)
	{
		type = psTemplate->droidType;
	}
	else if (psTemplate->asParts[COMP_BRAIN] != 0)
	{
		type = DROID_COMMAND;
	}
	else if ((asSensorStats + psTemplate->asParts[COMP_SENSOR])->location == LOC_TURRET)
	{
		type = DROID_SENSOR;
	}
	else if ((asECMStats + psTemplate->asParts[COMP_ECM])->location == LOC_TURRET)
	{
		type = DROID_ECM;
	}
	else if (psTemplate->asParts[COMP_CONSTRUCT] != 0)
	{
		type = DROID_CONSTRUCT;
	}
	else if ((asRepairStats + psTemplate->asParts[COMP_REPAIRUNIT])->location == LOC_TURRET)
	{
		type = DROID_REPAIR;
	}
	else if ( psTemplate->asWeaps[0] != 0 )
	{
		type = DROID_WEAPON;
	}
	/* with more than weapon is still a DROID_WEAPON */
	else if ( psTemplate->numWeaps > 1)
	{
		type = DROID_WEAPON;
	}

	return type;
}

//Load the weapons assigned to Droids in the Access database
bool loadDroidWeapons(const char *pWeaponData, UDWORD bufferSize)
{
	TableView table(pWeaponData, bufferSize);

	for (unsigned i = 0; i < table.size(); ++i)
	{
		LineView line(table, i);
		std::string templateName = line.s(0);

		for (int player = 0; player < MAX_PLAYERS ; ++player)
		{
			DROID_TEMPLATE *pTemplate = getTemplateFromUniqueName(templateName.c_str(), player);

			/* if Template not found - try default design */
			if (!pTemplate)
			{
				if (templateName == sDefaultDesignTemplate.pName)
				{
					pTemplate = &sDefaultDesignTemplate;
				}
				else
				{
					continue;	// ok, this player did not have this template. that's fine.
				}
			}

			ASSERT_OR_RETURN(false, pTemplate->numWeaps <= DROID_MAXWEAPS, "stack corruption unavoidable");

			for (unsigned j = 0; j < pTemplate->numWeaps; j++)
			{
				int incWpn = getCompFromName(COMP_WEAPON, line.s(1 + j).c_str());

				ASSERT_OR_RETURN(false, incWpn != -1, "Unable to find Weapon %s for template %s", line.s(1 + j).c_str(), templateName.c_str());

				//Weapon found, alloc this to the current Template
				pTemplate->asWeaps[pTemplate->storeCount] = incWpn;

				//check valid weapon/propulsion
				ASSERT_OR_RETURN(false, pTemplate->storeCount <= pTemplate->numWeaps, "Allocating more weapons than allowed for Template %s", templateName.c_str());
				ASSERT_OR_RETURN(false, checkValidWeaponForProp(pTemplate), "Weapon is invalid for air propulsion for template %s", templateName.c_str());
				if (player == selectedPlayer)	// FIXME: can you say hack? Why don't we make a list on demmand ? This *will* break on player change!
				{
					DROID_TEMPLATE *pUITemplate = NULL;
					for (std::list<DROID_TEMPLATE>::iterator j = localTemplates.begin(); j != localTemplates.end(); ++j)
					{
						if (j->pName == templateName)
						{
							pUITemplate = &*j;
							// update UI template as well (it already passed the checks above)
							pUITemplate->asWeaps[pTemplate->storeCount] = incWpn;
							break;
						}
					}
				}
				pTemplate->storeCount++;
			}
		}
	}

	return true;
}

/* Calculate the weight of a droid from it's template */
UDWORD calcDroidWeight(DROID_TEMPLATE *psTemplate)
{
	UDWORD weight, i;

	/* Get the basic component weight */
	weight =
		(asBodyStats + psTemplate->asParts[COMP_BODY])->weight +
		(asBrainStats + psTemplate->asParts[COMP_BRAIN])->weight +
		//(asPropulsionStats + psTemplate->asParts[COMP_PROPULSION])->weight +
		(asSensorStats + psTemplate->asParts[COMP_SENSOR])->weight +
		(asECMStats + psTemplate->asParts[COMP_ECM])->weight +
		(asRepairStats + psTemplate->asParts[COMP_REPAIRUNIT])->weight +
		(asConstructStats + psTemplate->asParts[COMP_CONSTRUCT])->weight;

	/* propulsion weight is a percentage of the body weight */
	weight += (((asPropulsionStats + psTemplate->asParts[COMP_PROPULSION])->weight *
		(asBodyStats + psTemplate->asParts[COMP_BODY])->weight) / 100);

	/* Add the weapon weight */
	for(i=0; i<psTemplate->numWeaps; i++)
	{
		weight += (asWeaponStats + psTemplate->asWeaps[i])->weight;
	}

	return weight;
}

/* Calculate the body points of a droid from it's template */
UDWORD calcTemplateBody(DROID_TEMPLATE *psTemplate, UBYTE player)
{
	UDWORD body, i;

	if (psTemplate == NULL)
	{
		return 0;
	}
	/* Get the basic component body points */
	body =
		(asBodyStats + psTemplate->asParts[COMP_BODY])->body +
		(asBrainStats + psTemplate->asParts[COMP_BRAIN])->body +
		(asSensorStats + psTemplate->asParts[COMP_SENSOR])->body +
		(asECMStats + psTemplate->asParts[COMP_ECM])->body +
		(asRepairStats + psTemplate->asParts[COMP_REPAIRUNIT])->body +
		(asConstructStats + psTemplate->asParts[COMP_CONSTRUCT])->body;

	/* propulsion body points are a percentage of the bodys' body points */
	body += (((asPropulsionStats + psTemplate->asParts[COMP_PROPULSION])->body *
		(asBodyStats + psTemplate->asParts[COMP_BODY])->body) / 100);

	/* Add the weapon body points */
	for(i=0; i<psTemplate->numWeaps; i++)
	{
		body += asWeaponStats[psTemplate->asWeaps[i]].body;
	}

	//add on any upgrade value that may need to be applied
	body += (body * asBodyUpgrade[player]->body / 100);
	return body;
}

/* Calculate the base body points of a droid without upgrades*/
UDWORD calcDroidBaseBody(DROID *psDroid)
{
	//re-enabled i;
	UDWORD      body, i;

	if (psDroid == NULL)
	{
		return 0;
	}
	/* Get the basic component body points */
	body =
		(asBodyStats + psDroid->asBits[COMP_BODY].nStat)->body +
		(asBrainStats + psDroid->asBits[COMP_BRAIN].nStat)->body +
		(asSensorStats + psDroid->asBits[COMP_SENSOR].nStat)->body +
		(asECMStats + psDroid->asBits[COMP_ECM].nStat)->body +
		(asRepairStats + psDroid->asBits[COMP_REPAIRUNIT].nStat)->body +
		(asConstructStats + psDroid->asBits[COMP_CONSTRUCT].nStat)->body;

	/* propulsion body points are a percentage of the bodys' body points */
	body += (((asPropulsionStats + psDroid->asBits[COMP_PROPULSION].nStat)->body *
		(asBodyStats + psDroid->asBits[COMP_BODY].nStat)->body) / 100);

	/* Add the weapon body points */
	for(i=0; i<psDroid->numWeaps; i++)
	{
		if (psDroid->asWeaps[i].nStat > 0)
		{
			//body += (asWeaponStats + psDroid->asWeaps[i].nStat)->body;
			body += (asWeaponStats + psDroid->asWeaps[i].nStat)->body;
		}
	}

	return body;
}


/* Calculate the base speed of a droid from it's template */
UDWORD calcDroidBaseSpeed(DROID_TEMPLATE *psTemplate, UDWORD weight, UBYTE player)
{
	UDWORD	speed;

	if (psTemplate->droidType == DROID_CYBORG ||
		psTemplate->droidType == DROID_CYBORG_SUPER ||
		psTemplate->droidType == DROID_CYBORG_CONSTRUCT ||
		psTemplate->droidType == DROID_CYBORG_REPAIR)
	{
		speed = (asPropulsionTypes[(asPropulsionStats + psTemplate->
			asParts[COMP_PROPULSION])->propulsionType].powerRatioMult *
			bodyPower(asBodyStats + psTemplate->asParts[COMP_BODY],
			player, CYBORG_BODY_UPGRADE)) / MAX(1, weight);
	}
	else
	{
		speed = (asPropulsionTypes[(asPropulsionStats + psTemplate->
			asParts[COMP_PROPULSION])->propulsionType].powerRatioMult *
			bodyPower(asBodyStats + psTemplate->asParts[COMP_BODY],
			player, DROID_BODY_UPGRADE)) / MAX(1, weight);
	}

	// reduce the speed of medium/heavy VTOLs
	if (asPropulsionStats[psTemplate->asParts[COMP_PROPULSION]].propulsionType == PROPULSION_TYPE_LIFT)
	{
		if ((asBodyStats + psTemplate->asParts[COMP_BODY])->size == SIZE_HEAVY)
		{
			speed /= 4;
		}
		else if ((asBodyStats + psTemplate->asParts[COMP_BODY])->size == SIZE_MEDIUM)
		{
			speed = 3 * speed / 4;
		}
	}

	// Wateremelon:applies the engine output bonus if output > weight
	if ( (asBodyStats + psTemplate->asParts[COMP_BODY])->powerOutput > weight )
	{
		speed = speed * 3 / 2;
	}

	return speed;
}


/* Calculate the speed of a droid over a terrain */
UDWORD calcDroidSpeed(UDWORD baseSpeed, UDWORD terrainType, UDWORD propIndex, UDWORD level)
{
	PROPULSION_STATS	*propulsion = asPropulsionStats + propIndex;
	UDWORD				speed;

	speed  = baseSpeed;
	// Factor in terrain
	speed *= getSpeedFactor(terrainType, propulsion->propulsionType);
	speed /= 100;

	// Need to ensure doesn't go over the max speed possible for this propulsion
	if (speed > propulsion->maxSpeed)
	{
		speed = propulsion->maxSpeed;
	}

	// Factor in experience
	speed *= (100 + EXP_SPEED_BONUS * level);
	speed /= 100;

	return speed;
}

/* Calculate the points required to build the template - used to calculate time*/
UDWORD calcTemplateBuild(DROID_TEMPLATE *psTemplate)
{
	UDWORD	build, i;

	build = (asBodyStats + psTemplate->asParts[COMP_BODY])->buildPoints +
	(asBrainStats + psTemplate->asParts[COMP_BRAIN])->buildPoints +
	(asSensorStats + psTemplate->asParts[COMP_SENSOR])->buildPoints +
	(asECMStats + psTemplate->asParts[COMP_ECM])->buildPoints +
	(asRepairStats + psTemplate->asParts[COMP_REPAIRUNIT])->buildPoints +
	(asConstructStats + psTemplate->asParts[COMP_CONSTRUCT])->buildPoints;

	/* propulsion build points are a percentage of the bodys' build points */
	build += (((asPropulsionStats + psTemplate->asParts[COMP_PROPULSION])->buildPoints *
		(asBodyStats + psTemplate->asParts[COMP_BODY])->buildPoints) / 100);

	//add weapon power
	for(i=0; i<psTemplate->numWeaps; i++)
	{
		// FIX ME:
		ASSERT( psTemplate->asWeaps[i]<numWeaponStats,
			//"Invalid Template weapon for %s", psTemplate->pName );
			"Invalid Template weapon for %s", getTemplateName(psTemplate) );
		build += (asWeaponStats + psTemplate->asWeaps[i])->buildPoints;
	}

	return build;
}


/* Calculate the power points required to build/maintain a template */
UDWORD	calcTemplatePower(DROID_TEMPLATE *psTemplate)
{
	UDWORD power, i;

	//get the component power
	power = (asBodyStats + psTemplate->asParts[COMP_BODY])->buildPower;
	power += (asBrainStats + psTemplate->asParts[COMP_BRAIN])->buildPower;
	power += (asSensorStats + psTemplate->asParts[COMP_SENSOR])->buildPower;
	power += (asECMStats + psTemplate->asParts[COMP_ECM])->buildPower;
	power += (asRepairStats + psTemplate->asParts[COMP_REPAIRUNIT])->buildPower;
	power += (asConstructStats + psTemplate->asParts[COMP_CONSTRUCT])->buildPower;

	/* propulsion power points are a percentage of the bodys' power points */
	power += (((asPropulsionStats + psTemplate->asParts[COMP_PROPULSION])->buildPower *
		(asBodyStats + psTemplate->asParts[COMP_BODY])->buildPower) / 100);

	//add weapon power
	for(i=0; i<psTemplate->numWeaps; i++)
	{
		power += (asWeaponStats + psTemplate->asWeaps[i])->buildPower;
	}

	return power;
}


/* Calculate the power points required to build/maintain a droid */
UDWORD	calcDroidPower(DROID *psDroid)
{
	//re-enabled i
	UDWORD      power, i;

	//get the component power
	power = (asBodyStats + psDroid->asBits[COMP_BODY].nStat)->buildPower +
	(asBrainStats + psDroid->asBits[COMP_BRAIN].nStat)->buildPower +
	(asSensorStats + psDroid->asBits[COMP_SENSOR].nStat)->buildPower +
	(asECMStats + psDroid->asBits[COMP_ECM].nStat)->buildPower +
	(asRepairStats + psDroid->asBits[COMP_REPAIRUNIT].nStat)->buildPower +
	(asConstructStats + psDroid->asBits[COMP_CONSTRUCT].nStat)->buildPower;

	/* propulsion power points are a percentage of the bodys' power points */
	power += (((asPropulsionStats + psDroid->asBits[COMP_PROPULSION].nStat)->buildPower *
		(asBodyStats + psDroid->asBits[COMP_BODY].nStat)->buildPower) / 100);

	//add weapon power
	for(i=0; i<psDroid->numWeaps; i++)
	{
		if (psDroid->asWeaps[i].nStat > 0)
		{
			power += (asWeaponStats + psDroid->asWeaps[i].nStat)->buildPower;
		}
	}

	return power;
}

UDWORD calcDroidPoints(DROID *psDroid)
{
	unsigned int i;
	int points;

	points  = getBodyStats(psDroid)->buildPoints;
	points += getBrainStats(psDroid)->buildPoints;
	points += getPropulsionStats(psDroid)->buildPoints;
	points += getSensorStats(psDroid)->buildPoints;
	points += getECMStats(psDroid)->buildPoints;
	points += getRepairStats(psDroid)->buildPoints;
	points += getConstructStats(psDroid)->buildPoints;

	for (i = 0; i < psDroid->numWeaps; i++)
	{
		points += (asWeaponStats + psDroid->asWeaps[i].nStat)->buildPoints;
	}

	return points;
}

//Builds an instance of a Droid - the x/y passed in are in world coords.
DROID *reallyBuildDroid(DROID_TEMPLATE *pTemplate, Position pos, UDWORD player, bool onMission, Rotation rot)
{
	DROID			*psDroid;
	DROID_GROUP		*psGrp;
	UDWORD			inc;
	SDWORD			i, experienceLoc;

	// Don't use this assertion in single player, since droids can finish building while on an away mission
	ASSERT(!bMultiPlayer || worldOnMap(pos.x, pos.y), "the build locations are not on the map");

	psDroid = new DROID(generateSynchronisedObjectId(), player);
	droidSetName(psDroid, pTemplate->aName);

	// Set the droids type
	psDroid->droidType = droidTemplateType(pTemplate);  // Is set again later to the same thing, in droidSetBits.
	psDroid->pos = pos;
	psDroid->rot = rot;

	//don't worry if not on homebase cos not being drawn yet
	if (!onMission)
	{
		//set droid height
		psDroid->pos.z = map_Height(psDroid->pos.x, psDroid->pos.y);
	}

	if (psDroid->droidType == DROID_TRANSPORTER || psDroid->droidType == DROID_SUPERTRANSPORTER || psDroid->droidType == DROID_COMMAND)
	{
		psGrp = grpCreate();
		psGrp->add(psDroid);
	}

<<<<<<< HEAD
=======
	psDroid->listSize = 0;
	psDroid->listPendingBegin = 0;

	psDroid->iAudioID = NO_SOUND;
	psDroid->psCurAnim = NULL;
	psDroid->group = UBYTE_MAX;
	psDroid->psBaseStruct = NULL;

>>>>>>> af757d28
	// find the highest stored experience
	// Unless game time is stopped, then we're hopefully loading a game and
	// don't want to use up recycled experience for the droids we just loaded.
	if (!gameTimeIsStopped() &&
		(psDroid->droidType != DROID_CONSTRUCT) &&
		(psDroid->droidType != DROID_CYBORG_CONSTRUCT) &&
		(psDroid->droidType != DROID_REPAIR) &&
		(psDroid->droidType != DROID_CYBORG_REPAIR) &&
		(psDroid->droidType != DROID_TRANSPORTER) &&
		(psDroid->droidType != DROID_SUPERTRANSPORTER))
	{
		uint32_t numKills = 0;
		experienceLoc = 0;
		for(i=0; i<MAX_RECYCLED_DROIDS; i++)
		{
			if (aDroidExperience[player][i]*65536 > numKills)
			{
				numKills = aDroidExperience[player][i]*65536;
				experienceLoc = i;
			}
		}
		aDroidExperience[player][experienceLoc] = 0;
		psDroid->experience = numKills;
	}
	else
	{
		psDroid->experience = 0;
	}

	droidSetBits(pTemplate,psDroid);

	//calculate the droids total weight
	psDroid->weight = calcDroidWeight(pTemplate);

	// Initialise the movement stuff
	psDroid->baseSpeed = calcDroidBaseSpeed(pTemplate, psDroid->weight, (UBYTE)player);

	initDroidMovement(psDroid);

	//allocate 'easy-access' data!
	objSensorCache((BASE_OBJECT *)psDroid, asSensorStats + pTemplate->asParts[COMP_SENSOR]);
	objEcmCache((BASE_OBJECT *)psDroid, asECMStats + pTemplate->asParts[COMP_ECM]);
	psDroid->body = calcTemplateBody(pTemplate, (UBYTE)player);  // Redundant? (Is set in droidSetBits, too.)
	psDroid->originalBody = psDroid->body;  // Redundant? (Is set in droidSetBits, too.)

	for (inc = 0; inc < WC_NUM_WEAPON_CLASSES; inc++)
	{
		psDroid->armour[inc] = bodyArmour(asBodyStats + pTemplate->asParts[COMP_BODY], player, 
		                                  cyborgDroid(psDroid) ? CYBORG_BODY_UPGRADE : DROID_BODY_UPGRADE, (WEAPON_CLASS)inc);
	}

	/* Set droid's initial illumination */
	psDroid->sDisplay.imd = BODY_IMD(psDroid, psDroid->player);

	//don't worry if not on homebase cos not being drawn yet
	if (!onMission)
	{
		/* People always stand upright */
		if(psDroid->droidType != DROID_PERSON)
		{
			updateDroidOrientation(psDroid);
		}
		visTilesUpdate((BASE_OBJECT *)psDroid);
 		clustNewDroid(psDroid);
	}

	/* transporter-specific stuff */
	if (psDroid->droidType == DROID_TRANSPORTER || psDroid->droidType == DROID_SUPERTRANSPORTER)
	{
		//add transporter launch button if selected player and not a reinforcable situation
		if ( player == selectedPlayer && !missionCanReEnforce())
		{
			(void)intAddTransporterLaunch(psDroid);
		}

		//set droid height to be above the terrain
		psDroid->pos.z += TRANSPORTER_HOVER_HEIGHT;

		/* reset halt secondary order from guard to hold */
		secondarySetState( psDroid, DSO_HALTTYPE, DSS_HALT_HOLD );
	}

	if(player == selectedPlayer)
	{
		scoreUpdateVar(WD_UNITS_BUILT);
	}

	return psDroid;
}

DROID *buildDroid(DROID_TEMPLATE *pTemplate, UDWORD x, UDWORD y, UDWORD player, bool onMission, const INITIAL_DROID_ORDERS *initialOrders)
{
	// ajl. droid will be created, so inform others
	if (bMultiMessages)
	{
		// Only sends if it's ours, otherwise the owner should send the message.
		SendDroid(pTemplate, x, y, player, generateNewObjectId(), initialOrders);
		return NULL;
	}
	else
	{
		return reallyBuildDroid(pTemplate, Position(x, y, 0), player, onMission);
	}
}

//initialises the droid movement model
void initDroidMovement(DROID *psDroid)
{
	free(psDroid->sMove.asPath);
	memset(&psDroid->sMove, 0, sizeof(MOVE_CONTROL));
}

// Set the asBits in a DROID structure given it's template.
void droidSetBits(DROID_TEMPLATE *pTemplate,DROID *psDroid)
{
	psDroid->droidType = droidTemplateType(pTemplate);
	psDroid->numWeaps = pTemplate->numWeaps;
	psDroid->body = calcTemplateBody(pTemplate, psDroid->player);
	psDroid->originalBody = psDroid->body;
	psDroid->expectedDamage = 0;  // Begin life optimistically.
	psDroid->time = gameTime - deltaGameTime + 1;         // Start at beginning of tick.
	psDroid->prevSpacetime.time = psDroid->time - 1;  // -1 for interpolation.

	//create the droids weapons
	for (int inc = 0; inc < DROID_MAXWEAPS; inc++)
	{
		psDroid->psActionTarget[inc] = NULL;
		psDroid->asWeaps[inc].lastFired=0;
		psDroid->asWeaps[inc].shotsFired=0;
		// no weapon (could be a construction droid for example)
		// this is also used to check if a droid has a weapon, so zero it
		psDroid->asWeaps[inc].nStat = 0;
		psDroid->asWeaps[inc].ammo = 0;
		psDroid->asWeaps[inc].rot.direction = 0;
		psDroid->asWeaps[inc].rot.pitch = 0;
		psDroid->asWeaps[inc].rot.roll = 0;
		psDroid->asWeaps[inc].prevRot = psDroid->asWeaps[inc].rot;
		if (inc < pTemplate->numWeaps)
		{
			psDroid->asWeaps[inc].nStat = pTemplate->asWeaps[inc];
			psDroid->asWeaps[inc].ammo = (asWeaponStats + psDroid->asWeaps[inc].nStat)->numRounds;
		}
		psDroid->asWeaps[inc].usedAmmo = 0;
	}
	//allocate the components hit points
	psDroid->asBits[COMP_BODY].nStat = (UBYTE)pTemplate->asParts[COMP_BODY];

	// ajl - changed this to init brains for all droids (crashed)
	psDroid->asBits[COMP_BRAIN].nStat = 0;

	// This is done by the Command droid stuff - John.
	// Not any more - John.
	psDroid->asBits[COMP_BRAIN].nStat = pTemplate->asParts[COMP_BRAIN];
	psDroid->asBits[COMP_PROPULSION].nStat = pTemplate->asParts[COMP_PROPULSION];
	psDroid->asBits[COMP_SENSOR].nStat = pTemplate->asParts[COMP_SENSOR];
	psDroid->asBits[COMP_ECM].nStat = pTemplate->asParts[COMP_ECM];
	psDroid->asBits[COMP_REPAIRUNIT].nStat = pTemplate->asParts[COMP_REPAIRUNIT];
	psDroid->asBits[COMP_CONSTRUCT].nStat = pTemplate->asParts[COMP_CONSTRUCT];

	switch (getPropulsionStats(psDroid)->propulsionType)  // getPropulsionStats(psDroid) only defined after psDroid->asBits[COMP_PROPULSION] is set.
	{
	case PROPULSION_TYPE_LIFT:
		psDroid->blockedBits = AIR_BLOCKED;
		break;
	case PROPULSION_TYPE_HOVER:
		psDroid->blockedBits = FEATURE_BLOCKED;
		break;
	case PROPULSION_TYPE_PROPELLOR:
		psDroid->blockedBits = FEATURE_BLOCKED | LAND_BLOCKED;
		break;
	default:
		psDroid->blockedBits = FEATURE_BLOCKED | WATER_BLOCKED;
		break;
	}
}


// Sets the parts array in a template given a droid.
void templateSetParts(const DROID *psDroid, DROID_TEMPLATE *psTemplate)
{
	psTemplate->numWeaps = 0;
	psTemplate->droidType = psDroid->droidType;
	for (int inc = 0; inc < DROID_MAXWEAPS; inc++)
	{
		//this should fix the NULL weapon stats for empty weaponslots
		psTemplate->asWeaps[inc] = 0;
		if (psDroid->asWeaps[inc].nStat > 0)
		{
			psTemplate->numWeaps += 1;
			psTemplate->asWeaps[inc] = psDroid->asWeaps[inc].nStat;
		}
	}
	psTemplate->asParts[COMP_BODY] = psDroid->asBits[COMP_BODY].nStat;
	psTemplate->asParts[COMP_BRAIN] = psDroid->asBits[COMP_BRAIN].nStat;
	psTemplate->asParts[COMP_PROPULSION] = psDroid->asBits[COMP_PROPULSION].nStat;
	psTemplate->asParts[COMP_SENSOR] = psDroid->asBits[COMP_SENSOR].nStat;
	psTemplate->asParts[COMP_ECM] = psDroid->asBits[COMP_ECM].nStat;
	psTemplate->asParts[COMP_REPAIRUNIT] = psDroid->asBits[COMP_REPAIRUNIT].nStat;
	psTemplate->asParts[COMP_CONSTRUCT] = psDroid->asBits[COMP_CONSTRUCT].nStat;
}

/* Make all the droids for a certain player a member of a specific group */
void assignDroidsToGroup(UDWORD	playerNumber, UDWORD groupNumber)
{
DROID	*psDroid;
bool	bAtLeastOne = false;
FLAG_POSITION	*psFlagPos;

	if(groupNumber<UBYTE_MAX)
	{
		/* Run through all the droids */
		for(psDroid = apsDroidLists[playerNumber]; psDroid!=NULL; psDroid = psDroid->psNext)
		{
			/* Clear out the old ones */
			if(psDroid->group == groupNumber)
			{
				psDroid->group = UBYTE_MAX;
			}

			/* Only assign the currently selected ones */
			if(psDroid->selected)
			{
				/* Set them to the right group - they can only be a member of one group */
				psDroid->group = (UBYTE)groupNumber;
				bAtLeastOne = true;
			}
		}
	}
	if(bAtLeastOne)
	{
		setSelectedGroup(groupNumber);
		//clear the Deliv Point if one
		for (psFlagPos = apsFlagPosLists[selectedPlayer]; psFlagPos;
		psFlagPos = psFlagPos->psNext)
		{
			psFlagPos->selected = false;
		}
		groupConsoleInformOfCreation(groupNumber);
		secondarySetAverageGroupState(selectedPlayer, groupNumber);
	}
}


bool activateGroupAndMove(UDWORD playerNumber, UDWORD groupNumber)
{
	DROID	*psDroid,*psCentreDroid = NULL;
	bool selected = false;
	FLAG_POSITION	*psFlagPos;

	if (groupNumber < UBYTE_MAX)
	{
		for(psDroid = apsDroidLists[playerNumber]; psDroid!=NULL; psDroid = psDroid->psNext)
		{
			/* Wipe out the ones in the wrong group */
			if (psDroid->selected && psDroid->group != groupNumber)
			{
				DeSelectDroid(psDroid);
			}
			/* Get the right ones */
			if(psDroid->group == groupNumber)
			{
				SelectDroid(psDroid);
				psCentreDroid = psDroid;
			}
		}

		/* There was at least one in the group */
		if (psCentreDroid)
		{
			//clear the Deliv Point if one
			for (psFlagPos = apsFlagPosLists[selectedPlayer]; psFlagPos;
			psFlagPos = psFlagPos->psNext)
			{
				psFlagPos->selected = false;
			}

			selected = true;
			if (!driveModeActive())
			{
				if (getWarCamStatus())
				{
					camToggleStatus();			 // messy - fix this
					processWarCam(); //odd, but necessary
					camToggleStatus();				// messy - FIXME
				}
				else
				{
					/* Centre display on him if warcam isn't active */
					setViewPos(map_coord(psCentreDroid->pos.x), map_coord(psCentreDroid->pos.y), true);
				}
			}
		}
	}

	if(selected)
	{
		setSelectedGroup(groupNumber);
		groupConsoleInformOfCentering(groupNumber);
	}
	else
	{
		setSelectedGroup(UBYTE_MAX);
	}

	return selected;
}

bool activateGroup(UDWORD playerNumber, UDWORD groupNumber)
{
	DROID	*psDroid;
	bool selected = false;
	FLAG_POSITION	*psFlagPos;

	if (groupNumber < UBYTE_MAX)
	{
		for (psDroid = apsDroidLists[playerNumber]; psDroid; psDroid = psDroid->psNext)
		{
			/* Wipe out the ones in the wrong group */
			if (psDroid->selected && psDroid->group != groupNumber)
			{
				DeSelectDroid(psDroid);
			}
			/* Get the right ones */
			if (psDroid->group == groupNumber)
			{
				SelectDroid(psDroid);
				selected = true;
			}
		}
	}

	if (selected)
	{
		setSelectedGroup(groupNumber);
		//clear the Deliv Point if one
		for (psFlagPos = apsFlagPosLists[selectedPlayer]; psFlagPos;
		psFlagPos = psFlagPos->psNext)
		{
			psFlagPos->selected = false;
		}
		groupConsoleInformOfSelection(groupNumber);
	}
	else
	{
		setSelectedGroup(UBYTE_MAX);
	}
	return selected;
}

void	groupConsoleInformOfSelection( UDWORD groupNumber )
{
	// ffs am
	char groupInfo[255];
	unsigned int num_selected = selNumSelected(selectedPlayer);

	ssprintf(groupInfo, ngettext("Group %u selected - %u Unit", "Group %u selected - %u Units", num_selected), groupNumber, num_selected);
	addConsoleMessage(groupInfo,RIGHT_JUSTIFY,SYSTEM_MESSAGE);

}

void	groupConsoleInformOfCreation( UDWORD groupNumber )
{
	char groupInfo[255];

	if (!getWarCamStatus())
	{
		unsigned int num_selected = selNumSelected(selectedPlayer);

		ssprintf(groupInfo, ngettext("%u unit assigned to Group %u", "%u units assigned to Group %u", num_selected), num_selected, groupNumber);
		addConsoleMessage(groupInfo,RIGHT_JUSTIFY,SYSTEM_MESSAGE);
	}

}

void	groupConsoleInformOfCentering( UDWORD groupNumber )
{
	char	groupInfo[255];
	unsigned int num_selected = selNumSelected(selectedPlayer);

	if(!getWarCamStatus())
	{
		ssprintf(groupInfo, ngettext("Centered on Group %u - %u Unit", "Centered on Group %u - %u Units", num_selected), groupNumber, num_selected);
	}
	else
	{
		ssprintf(groupInfo, ngettext("Aligning with Group %u - %u Unit", "Aligning with Group %u - %u Units", num_selected), groupNumber, num_selected);
	}

	addConsoleMessage(groupInfo,RIGHT_JUSTIFY,SYSTEM_MESSAGE);
}



UDWORD	getSelectedGroup( void )
{
	return(selectedGroup);
}

void	setSelectedGroup(UDWORD groupNumber)
{
	selectedGroup = groupNumber;
	selectedCommander = UBYTE_MAX;
}

UDWORD	getSelectedCommander( void )
{
	return(selectedCommander);
}

void	setSelectedCommander(UDWORD commander)
{
	selectedGroup = UBYTE_MAX;
	selectedCommander = commander;
}

/**
 * calculate muzzle base location in 3d world
 */
bool calcDroidMuzzleBaseLocation(DROID *psDroid, Vector3i *muzzle, int weapon_slot)
{
	iIMDShape *psBodyImd = BODY_IMD(psDroid, psDroid->player);

	CHECK_DROID(psDroid);

	if (psBodyImd && psBodyImd->nconnectors)
	{
		Vector3i barrel(0, 0, 0);

		Affine3F af;

		af.Trans(psDroid->pos.x, -psDroid->pos.z, psDroid->pos.y);

		//matrix = the center of droid
		af.RotY(psDroid->rot.direction);
		af.RotX(psDroid->rot.pitch);
		af.RotZ(-psDroid->rot.roll);
		af.Trans(psBodyImd->connectors[weapon_slot].x, -psBodyImd->connectors[weapon_slot].z,
					 -psBodyImd->connectors[weapon_slot].y);//note y and z flipped

		*muzzle = swapYZ(af*barrel);
		muzzle->z = -muzzle->z;
	}
	else
	{
		*muzzle = psDroid->pos + Vector3i(0, 0, psDroid->sDisplay.imd->max.y);
	}

	CHECK_DROID(psDroid);

	return true;
}

/**
 * calculate muzzle tip location in 3d world
 */
bool calcDroidMuzzleLocation(DROID *psDroid, Vector3i *muzzle, int weapon_slot)
{
	iIMDShape *psBodyImd = BODY_IMD(psDroid, psDroid->player);

	CHECK_DROID(psDroid);

	if (psBodyImd && psBodyImd->nconnectors)
	{
		char debugStr[250], debugLen = 0;  // Each "(%d,%d,%d)" uses up to 34 bytes, for very large values. So 250 isn't exaggerating.

		Vector3i barrel(0, 0, 0);
		iIMDShape *psWeaponImd = 0, *psMountImd = 0;

		if (psDroid->asWeaps[weapon_slot].nStat)
		{
			psMountImd = WEAPON_MOUNT_IMD(psDroid, weapon_slot);
			psWeaponImd = WEAPON_IMD(psDroid, weapon_slot);
		}

		Affine3F af;

		af.Trans(psDroid->pos.x, -psDroid->pos.z, psDroid->pos.y);

		//matrix = the center of droid
		af.RotY(psDroid->rot.direction);
		af.RotX(psDroid->rot.pitch);
		af.RotZ(-psDroid->rot.roll);
		af.Trans(psBodyImd->connectors[weapon_slot].x, -psBodyImd->connectors[weapon_slot].z,
					 -psBodyImd->connectors[weapon_slot].y);//note y and z flipped
		debugLen += sprintf(debugStr + debugLen, "connect:body[%d]=(%d,%d,%d)", weapon_slot, psBodyImd->connectors[weapon_slot].x, -psBodyImd->connectors[weapon_slot].z, -psBodyImd->connectors[weapon_slot].y);

		//matrix = the weapon[slot] mount on the body
		af.RotY(psDroid->asWeaps[weapon_slot].rot.direction);  // +ve anticlockwise

		// process turret mount
		if (psMountImd && psMountImd->nconnectors)
		{
			af.Trans(psMountImd->connectors->x, -psMountImd->connectors->z, -psMountImd->connectors->y);
			debugLen += sprintf(debugStr + debugLen, ",turret=(%d,%d,%d)", psMountImd->connectors->x, -psMountImd->connectors->z, -psMountImd->connectors->y);
		}

		//matrix = the turret connector for the gun
		af.RotX(psDroid->asWeaps[weapon_slot].rot.pitch);      // +ve up

		//process the gun
		if (psWeaponImd && psWeaponImd->nconnectors)
		{
			unsigned int connector_num = 0;

			// which barrel is firing if model have multiple muzzle connectors?
			if (psDroid->asWeaps[weapon_slot].shotsFired && (psWeaponImd->nconnectors > 1))
			{
				// shoot first, draw later - substract one shot to get correct results
				connector_num = (psDroid->asWeaps[weapon_slot].shotsFired - 1) % (psWeaponImd->nconnectors);
			}
			
			barrel = Vector3i(psWeaponImd->connectors[connector_num].x,
							  -psWeaponImd->connectors[connector_num].z,
							-psWeaponImd->connectors[connector_num].y);
			debugLen += sprintf(debugStr + debugLen, ",barrel[%u]=(%d,%d,%d)", connector_num, psWeaponImd->connectors[connector_num].x, -psWeaponImd->connectors[connector_num].y, -psWeaponImd->connectors[connector_num].z);
		}

		*muzzle = swapYZ(af*barrel);
		muzzle->z = -muzzle->z;
		sprintf(debugStr + debugLen, ",muzzle=(%d,%d,%d)", muzzle->x, muzzle->y, muzzle->z);

		syncDebug("%s", debugStr);
	}
	else
	{
		*muzzle = psDroid->pos + Vector3i(0, 0, psDroid->sDisplay.imd->max.y);
	}

	CHECK_DROID(psDroid);

	return true;
}


// finds a droid for the player and sets it to be the current selected droid
bool selectDroidByID(UDWORD id, UDWORD player)
{
	DROID	*psCurr;

	//look through the list of droids for the player and find the matching id
	for (psCurr = apsDroidLists[player]; psCurr; psCurr = psCurr->psNext)
	{
		if (psCurr->id == id)
		{
			break;
		}
	}

	if (psCurr)
	{
		clearSelection();
		SelectDroid(psCurr);
		return true;
	}

	return false;
}

struct rankMap
{
	unsigned int kills;          // required minimum amount of kills to reach this rank
	unsigned int commanderKills; // required minimum amount of kills for a commander (or sensor) to reach this rank
	const char*  name;           // name of this rank
};

static const struct rankMap arrRank[] =
{
	{0,   0,    N_("Rookie")},
	{4,   8,    NP_("rank", "Green")},
	{8,   16,   N_("Trained")},
	{16,  32,   N_("Regular")},
	{32,  64,   N_("Professional")},
	{64,  128,  N_("Veteran")},
	{128, 256,  N_("Elite")},
	{256, 512,  N_("Special")},
	{512, 1024, N_("Hero")}
};

unsigned int getDroidLevel(const DROID* psDroid)
{
	bool isCommander = (psDroid->droidType == DROID_COMMAND ||
						psDroid->droidType == DROID_SENSOR) ? true : false;
	unsigned int numKills = psDroid->experience/65536;
	unsigned int i;

	// Search through the array of ranks until one is found
	// which requires more kills than the droid has.
	// Then fall back to the previous rank.
	for (i = 1; i < ARRAY_SIZE(arrRank); ++i)
	{
		const unsigned int requiredKills = isCommander ? arrRank[i].commanderKills : arrRank[i].kills;

		if (numKills < requiredKills)
		{
			return i - 1;
		}
	}

	// If the criteria of the last rank are met, then select the last one
	return ARRAY_SIZE(arrRank) - 1;
}

UDWORD getDroidEffectiveLevel(DROID *psDroid)
{
	UDWORD level = getDroidLevel(psDroid);
	UDWORD cmdLevel = 0;

	// get commander level
	if (hasCommander(psDroid))
	{
		cmdLevel = cmdGetCommanderLevel(psDroid);

		// Commanders boost units' effectiveness just by being assigned to it
		level++;
	}

	return MAX(level, cmdLevel);
}


const char *getDroidNameForRank(UDWORD rank)
{
	ASSERT_OR_RETURN(PE_("rank", "invalid"), rank < (sizeof(arrRank) / sizeof(struct rankMap)),
			"given rank number (%d) out of bounds, we only have %lu ranks", rank, (unsigned long) (sizeof(arrRank) / sizeof(struct rankMap)) );

	return PE_("rank", arrRank[rank].name);
}

const char *getDroidLevelName(DROID *psDroid)
{
	return(getDroidNameForRank(getDroidLevel(psDroid)));
}

UDWORD	getNumDroidsForLevel(UDWORD	level)
{
	DROID	*psDroid;
	UDWORD	count;

	for(psDroid = apsDroidLists[selectedPlayer],count = 0;
		psDroid; psDroid = psDroid->psNext)
	{
		if (getDroidLevel(psDroid) == level)
		{
			count++;
		}
	}

	return count;
}

// Get the name of a droid from it's DROID structure.
//
const char *droidGetName(const DROID *psDroid)
{
	return psDroid->aName;
}

//
// Set the name of a droid in it's DROID structure.
//
// - only possible on the PC where you can adjust the names,
//
void droidSetName(DROID *psDroid,const char *pName)
{
	sstrcpy(psDroid->aName, pName);
}

// ////////////////////////////////////////////////////////////////////////////
// returns true when no droid on x,y square.
bool noDroid(UDWORD x, UDWORD y)
{
	unsigned int i;

	// check each droid list
	for (i = 0; i < MAX_PLAYERS; ++i)
	{
		const DROID* psDroid;
		for (psDroid = apsDroidLists[i]; psDroid; psDroid = psDroid->psNext)
		{
			if (map_coord(psDroid->pos.x) == x
			 && map_coord(psDroid->pos.y) == y)
			{
					return false;
			}
		}
	}
	return true;
}

// ////////////////////////////////////////////////////////////////////////////
// returns true when at most one droid on x,y square.
static bool oneDroidMax(UDWORD x, UDWORD y)
{
	UDWORD i;
	bool bFound = false;
	DROID *pD;
	// check each droid list
	for(i=0;i<MAX_PLAYERS;i++)
	{
		for(pD = apsDroidLists[i]; pD ; pD= pD->psNext)
		{
			if (map_coord(pD->pos.x) == x
			 && map_coord(pD->pos.y) == y)
			{
				if (bFound)
				{
					return false;
				}

				bFound = true;//first droid on this square so continue
			}
		}
	}
	return true;
}

// ////////////////////////////////////////////////////////////////////////////
// returns true if it's a sensible place to put that droid.
static bool sensiblePlace(SDWORD x, SDWORD y, PROPULSION_TYPE propulsion)
{
	// not too near the edges.
	if((x < TOO_NEAR_EDGE) || (x > (SDWORD)(mapWidth - TOO_NEAR_EDGE)))
		return false;
	if((y < TOO_NEAR_EDGE) || (y > (SDWORD)(mapHeight - TOO_NEAR_EDGE)))
		return false;

	// not on a blocking tile.
	if (fpathBlockingTile(x, y, propulsion))
	{
		return false;
	}

	return true;
}

// ------------------------------------------------------------------------------------
// Should stop things being placed in inaccessible areas? Assume wheeled propulsion.
bool	zonedPAT(UDWORD x, UDWORD y)
{
	return sensiblePlace(x, y, PROPULSION_TYPE_WHEELED) && noDroid(x,y);
}

static bool canFitDroid(UDWORD x, UDWORD y)
{
	return sensiblePlace(x, y, PROPULSION_TYPE_WHEELED) && oneDroidMax(x, y);
}

/// find a tile for which the function will return true
bool	pickATileGen(UDWORD *x, UDWORD *y, UBYTE numIterations,
					 bool (*function)(UDWORD x, UDWORD y))
{
	return pickATileGenThreat(x, y, numIterations, -1, -1, function);
}

bool pickATileGen(Vector2i *pos, unsigned numIterations, bool (*function)(UDWORD x, UDWORD y))
{
	UDWORD x = pos->x, y = pos->y;
	bool ret = pickATileGenThreat(&x, &y, numIterations, -1, -1, function);
	*pos = Vector2i(x, y);
	return ret;
}

/// find a tile for which the passed function will return true without any threat in the specified range 
bool	pickATileGenThreat(UDWORD *x, UDWORD *y, UBYTE numIterations, SDWORD threatRange,
					 SDWORD player, bool (*function)(UDWORD x, UDWORD y))
{
	SDWORD		i, j;
	SDWORD		startX, endX, startY, endY;
	UDWORD		passes;
	Vector3i	origin(world_coord(*x), world_coord(*y), 0);

	ASSERT_OR_RETURN(false, *x<mapWidth,"x coordinate is off-map for pickATileGen" );
	ASSERT_OR_RETURN(false, *y<mapHeight,"y coordinate is off-map for pickATileGen" );

	if (function(*x,*y) && ((threatRange <=0) || (!ThreatInRange(player, threatRange, *x, *y, false))))	//TODO: vtol check really not needed?
	{
		return(true);
	}

	/* Initial box dimensions and set iteration count to zero */
	startX = endX = *x;	startY = endY = *y;	passes = 0;

	/* Keep going until we get a tile or we exceed distance */
	while(passes<numIterations)
	{
		/* Process whole box */
		for(i = startX; i <= endX; i++)
		{
			for(j = startY; j<= endY; j++)
			{
				/* Test only perimeter as internal tested previous iteration */
				if(i==startX || i==endX || j==startY || j==endY)
				{
					Vector3i newPos(world_coord(i), world_coord(j), 0);

					/* Good enough? */
					if (function(i, j)
					    && fpathCheck(origin, newPos, PROPULSION_TYPE_WHEELED)
					    && ((threatRange <= 0) || (!ThreatInRange(player, threatRange, world_coord(i), world_coord(j), false))))
					{
						/* Set exit conditions and get out NOW */
						*x = i;	*y = j;
						return true;
					}
				}
			}
		}
		/* Expand the box out in all directions - off map handled by tileAcceptable */
		startX--; startY--;	endX++;	endY++;	passes++;
	}
	/* If we got this far, then we failed - passed in values will be unchanged */
	return false;

}

/// find a tile for a wheeled droid with only one other droid present
PICKTILE pickHalfATile(UDWORD *x, UDWORD *y, UBYTE numIterations)
{
	return pickATileGen(x, y, numIterations, canFitDroid)? FREE_TILE : NO_FREE_TILE;
}

/* Looks through the players list of droids to see if any of them are
building the specified structure - returns true if finds one*/
bool checkDroidsBuilding(STRUCTURE *psStructure)
{
	DROID				*psDroid;

	for (psDroid = apsDroidLists[psStructure->player]; psDroid != NULL; psDroid =
		psDroid->psNext)
	{
		//check DORDER_BUILD, HELP_BUILD is handled the same
		BASE_OBJECT * const psStruct = orderStateObj(psDroid, DORDER_BUILD);
		if ((STRUCTURE*)psStruct == psStructure)
		{
			return true;
		}
	}
	return false;
}

/* Looks through the players list of droids to see if any of them are
demolishing the specified structure - returns true if finds one*/
bool checkDroidsDemolishing(STRUCTURE *psStructure)
{
	DROID				*psDroid;

	for (psDroid = apsDroidLists[psStructure->player]; psDroid != NULL; psDroid =
		psDroid->psNext)
	{
		//check DORDER_DEMOLISH
		BASE_OBJECT * const psStruct = orderStateObj(psDroid, DORDER_DEMOLISH);
		if ((STRUCTURE*)psStruct == psStructure)
		{
			return true;
		}
	}
	return false;
}


int nextModuleToBuild(STRUCTURE const *psStruct, int lastOrderedModule)
{
	int order = 0;
	UDWORD	i = 0;

	ASSERT_OR_RETURN(0, psStruct != NULL && psStruct->pStructureType != NULL, "Invalid structure pointer");

	int next = psStruct->status == SS_BUILT? 1 : 0;  // If complete, next is one after the current number of modules, otherwise next is the one we're working on.
	int max;
	switch (psStruct->pStructureType->type)
	{
		case REF_POWER_GEN:
			//check room for one more!
			ASSERT_OR_RETURN(false, psStruct->pFunctionality != NULL, "Functionality missing for power!");
			max = std::max<int>(psStruct->pFunctionality->powerGenerator.capacity/NUM_POWER_MODULES + next, lastOrderedModule + 1);
			if (max <= 1)
			{
				i = powerModuleStat;
				order = max*NUM_POWER_MODULES;  // Power modules are weird. Build one, get three free.
			}
			break;
		case REF_FACTORY:
		case REF_VTOL_FACTORY:
			//check room for one more!
			ASSERT_OR_RETURN(false, psStruct->pFunctionality != NULL, "Functionality missing for factory!");
			max = std::max<int>(psStruct->pFunctionality->factory.capacity + next, lastOrderedModule + 1);
			if (max <= NUM_FACTORY_MODULES)
			{
				i = factoryModuleStat;
				order = max;
			}
			break;
		case REF_RESEARCH:
			//check room for one more!
			ASSERT_OR_RETURN(false, psStruct->pFunctionality != NULL, "Functionality missing for research!");
			max = std::max<int>(psStruct->pFunctionality->researchFacility.capacity/NUM_RESEARCH_MODULES + next, lastOrderedModule + 1);
			if (max <= 1)
			{
				i = researchModuleStat;
				order = max*NUM_RESEARCH_MODULES;  // Research modules are weird. Build one, get three free.
			}
			break;
		default:
			//no other structures can have modules attached
			break;
	}

	if (order)
	{
		// Check availability of Module
		if (!((i < numStructureStats) &&
			(apStructTypeLists[psStruct->player][i] == AVAILABLE)))
		{
			order = 0;
		}
	}

	return order;
}

/*Deals with building a module - checking if any droid is currently doing this
 - if so, helping to build the current one*/
void setUpBuildModule(DROID *psDroid)
{
	Vector2i tile = map_coord(psDroid->order.pos);

	//check not another Truck started
	STRUCTURE *psStruct = getTileStructure(tile.x, tile.y);
	if (psStruct)
	{	// if a droid is currently building, or building is in progress of being built/upgraded the droid's order should be DORDER_HELPBUILD
		if (checkDroidsBuilding(psStruct) || !psStruct->status )
		{
			//set up the help build scenario
			psDroid->order.type = DORDER_HELPBUILD;
			setDroidTarget(psDroid, (BASE_OBJECT *)psStruct);
			if (droidStartBuild(psDroid))
			{
				psDroid->action = DACTION_BUILD;
				intBuildStarted(psDroid);
				return;
			}
		}
		else
		{
			if (nextModuleToBuild(psStruct, -1) > 0)
			{
				//no other droids building so just start it off
				if (droidStartBuild(psDroid))
				{
					psDroid->action = DACTION_BUILD;
					intBuildStarted(psDroid);
					return;
				}
			}
		}
	}
	cancelBuild(psDroid);
}

/* Just returns true if the droid's present body points aren't as high as the original*/
bool	droidIsDamaged(DROID *psDroid)
{
	if(psDroid->body < psDroid->originalBody)
	{
		return(true);
	}
	else
	{
		return(false);
	}
}


char const *getDroidResourceName(char const *pName)
{
	/* See if the name has a string resource associated with it by trying
	 * to get the string resource.
	 */
	return strresGetString(psStringRes, pName);
}


/*checks to see if an electronic warfare weapon is attached to the droid*/
bool electronicDroid(DROID *psDroid)
{
	DROID	*psCurr;

	CHECK_DROID(psDroid);

	//use slot 0 for now
	//if (psDroid->numWeaps && asWeaponStats[psDroid->asWeaps[0].nStat].
	if (psDroid->numWeaps > 0 && asWeaponStats[psDroid->asWeaps[0].nStat].
		weaponSubClass == WSC_ELECTRONIC)
	{
		return true;
	}

	if (psDroid->droidType == DROID_COMMAND && psDroid->psGroup && psDroid->psGroup->psCommander == psDroid)
	{
		// if a commander has EW units attached it is electronic
		for (psCurr = psDroid->psGroup->psList; psCurr; psCurr = psCurr->psGrpNext)
		{
			if (psDroid != psCurr && electronicDroid(psCurr))
			{
				return true;
			}
		}
	}

	return false;
}

/*checks to see if the droid is currently being repaired by another*/
bool droidUnderRepair(DROID *psDroid)
{
	DROID		*psCurr;

	CHECK_DROID(psDroid);

	//droid must be damaged
	if (droidIsDamaged(psDroid))
	{
		//look thru the list of players droids to see if any are repairing this droid
		for (psCurr = apsDroidLists[psDroid->player]; psCurr != NULL; psCurr = psCurr->psNext)
		{
			if ((psCurr->droidType == DROID_REPAIR || psCurr->droidType ==
				DROID_CYBORG_REPAIR) && psCurr->action ==
				DACTION_DROIDREPAIR && psCurr->order.psObj == psDroid)
			{
				return true;
			}
		}
	}
	return false;
}

//count how many Command Droids exist in the world at any one moment
UBYTE checkCommandExist(UBYTE player)
{
	DROID	*psDroid;
	UBYTE	quantity = 0;

	for (psDroid = apsDroidLists[player]; psDroid != NULL; psDroid = psDroid->psNext)
	{
		if (psDroid->droidType == DROID_COMMAND)
		{
			quantity++;
		}
	}
	return quantity;
}

//access functions for vtols
bool isVtolDroid(const DROID* psDroid)
{
	return asPropulsionStats[psDroid->asBits[COMP_PROPULSION].nStat].propulsionType == PROPULSION_TYPE_LIFT
	    && (psDroid->droidType != DROID_TRANSPORTER && psDroid->droidType != DROID_SUPERTRANSPORTER);
}

/* returns true if the droid has lift propulsion and is moving */ 
bool isFlying(const DROID* psDroid)
{
	return (asPropulsionStats + psDroid->asBits[COMP_PROPULSION].nStat)->propulsionType == PROPULSION_TYPE_LIFT  
			&& (psDroid->sMove.Status != MOVEINACTIVE || psDroid->droidType == DROID_TRANSPORTER || psDroid->droidType == DROID_SUPERTRANSPORTER);
}

/* returns true if it's a VTOL weapon droid which has completed all runs */
bool vtolEmpty(DROID *psDroid)
{
	UBYTE	i;

	CHECK_DROID(psDroid);

	if (!isVtolDroid(psDroid))
	{
		return false;
	}
	if (psDroid->droidType != DROID_WEAPON)
	{
		return false;
	}

	for (i = 0; i < psDroid->numWeaps; i++)
	{
		if (asWeaponStats[psDroid->asWeaps[i].nStat].vtolAttackRuns > 0 &&
		    psDroid->asWeaps[i].usedAmmo < getNumAttackRuns(psDroid, i))
		{
			return false;
		}
	}

	return true;
}

/* returns true if it's a VTOL weapon droid which still has full ammo */
bool vtolFull(DROID *psDroid)
{
	UBYTE	i;

	CHECK_DROID(psDroid);

	if (!isVtolDroid(psDroid))
	{
		return false;
	}
	if (psDroid->droidType != DROID_WEAPON)
	{
		return false;
	}

	for (i = 0; i < psDroid->numWeaps; i++)
	{
		if (asWeaponStats[psDroid->asWeaps[i].nStat].vtolAttackRuns > 0 &&
		    psDroid->asWeaps[i].usedAmmo > 0)
		{
			return false;
		}
	}

	return true;
}

// true if a vtol is waiting to be rearmed by a particular rearm pad
bool vtolReadyToRearm(DROID *psDroid, STRUCTURE *psStruct)
{
	BASE_OBJECT *psRearmPad;

	CHECK_DROID(psDroid);

	if (!isVtolDroid(psDroid)
	 || psDroid->action != DACTION_WAITFORREARM)
	{
		return false;
	}

	// If a unit has been ordered to rearm make sure it goes to the correct base
	psRearmPad = orderStateObj(psDroid, DORDER_REARM);
	if (psRearmPad
	 && (STRUCTURE*)psRearmPad != psStruct
	 && !vtolOnRearmPad((STRUCTURE*)psRearmPad, psDroid))
	{
		// target rearm pad is clear - let it go there
		return false;
	}

	if (vtolHappy(psDroid) &&
		vtolOnRearmPad(psStruct, psDroid))
	{
		// there is a vtol on the pad and this vtol is already rearmed
		// don't bother shifting the other vtol off
		return false;
	}

	if ((psDroid->psActionTarget[0] != NULL) &&
		(psDroid->psActionTarget[0]->cluster != psStruct->cluster))
	{
		// vtol is rearming at a different base
		return false;
	}

	return true;
}

// true if a vtol droid currently returning to be rearmed
bool vtolRearming(DROID *psDroid)
{
	CHECK_DROID(psDroid);

	if (!isVtolDroid(psDroid))
	{
		return false;
	}
	if (psDroid->droidType != DROID_WEAPON)
	{
		return false;
	}

	if (psDroid->action == DACTION_MOVETOREARM ||
		psDroid->action == DACTION_WAITFORREARM ||
		psDroid->action == DACTION_MOVETOREARMPOINT ||
		psDroid->action == DACTION_WAITDURINGREARM)
	{
		return true;
	}

	return false;
}

// true if a droid is currently attacking
bool droidAttacking(DROID *psDroid)
{
	CHECK_DROID(psDroid);

	//what about cyborgs?
	if (!(psDroid->droidType == DROID_WEAPON || psDroid->droidType == DROID_CYBORG ||
		psDroid->droidType == DROID_CYBORG_SUPER))
	{
		return false;
	}

	if (psDroid->action == DACTION_ATTACK ||
		psDroid->action == DACTION_MOVETOATTACK ||
		psDroid->action == DACTION_ROTATETOATTACK ||
		psDroid->action == DACTION_VTOLATTACK ||
		psDroid->action == DACTION_MOVEFIRE)
	{
		return true;
	}

	return false;
}

// see if there are any other vtols attacking the same target
// but still rearming
bool allVtolsRearmed(DROID *psDroid)
{
	DROID	*psCurr;
	bool	stillRearming;

	CHECK_DROID(psDroid);

	// ignore all non vtols
	if (!isVtolDroid(psDroid))
	{
		return true;
	}

	stillRearming = false;
	for (psCurr=apsDroidLists[psDroid->player]; psCurr; psCurr=psCurr->psNext)
	{
		if (vtolRearming(psCurr) &&
			psCurr->order.type == psDroid->order.type &&
			psCurr->order.psObj == psDroid->order.psObj)
		{
			stillRearming = true;
			break;
		}
	}

	return !stillRearming;
}


/*returns a count of the base number of attack runs for the weapon attached to the droid*/
//adds int weapon_slot
UWORD   getNumAttackRuns(DROID *psDroid, int weapon_slot)
{
	UWORD   numAttackRuns;

	ASSERT_OR_RETURN(0, isVtolDroid(psDroid), "not a VTOL Droid");

	/*if weapon attached to the droid is a salvo weapon, then number of shots that
	can be fired = vtolAttackRuns*numRounds */
	if (asWeaponStats[psDroid->asWeaps[weapon_slot].nStat].reloadTime)
	{
		numAttackRuns = (UWORD)(asWeaponStats[psDroid->asWeaps[weapon_slot].nStat].numRounds *
			asWeaponStats[psDroid->asWeaps[weapon_slot].nStat].vtolAttackRuns);
	}
	else
	{
		numAttackRuns = asWeaponStats[psDroid->asWeaps[weapon_slot].nStat].vtolAttackRuns;
	}

	return numAttackRuns;
}

/*Checks a vtol for being fully armed and fully repaired to see if ready to
leave reArm pad */
bool vtolHappy(const DROID* psDroid)
{
	unsigned int i;

	CHECK_DROID(psDroid);

	ASSERT_OR_RETURN(false, isVtolDroid(psDroid), "not a VTOL droid");

	if (psDroid->body < psDroid->originalBody)
	{
		// VTOLs with less health than their original aren't happy
		return false;
	}

	if (psDroid->droidType != DROID_WEAPON)
	{
		// Not an armed droid, so don't check the (non-existent) weapons
		return true;
	}

	/* NOTE: Previous code (r5410) returned false if a droid had no weapon,
	 *       which IMO isn't correct, but might be expected behaviour. I'm
	 *       also not sure if weapon droids (see the above droidType check)
	 *       can even have zero weapons. -- Giel
	 */
	ASSERT_OR_RETURN(false, psDroid->numWeaps > 0, "VTOL weapon droid without weapons found!");

	//check full complement of ammo
	for (i = 0; i < psDroid->numWeaps; ++i)
	{
		if (asWeaponStats[psDroid->asWeaps[i].nStat].vtolAttackRuns > 0
		 && psDroid->asWeaps[i].usedAmmo != 0)
		{
			return false;
		}
	}

	return true;
}

/*checks if the droid is a VTOL droid and updates the attack runs as required*/
void updateVtolAttackRun(DROID *psDroid , int weapon_slot)
{
	if (isVtolDroid(psDroid))
	{
		if (psDroid->numWeaps > 0)
		{
			if (asWeaponStats[psDroid->asWeaps[weapon_slot].nStat].vtolAttackRuns > 0)
			{
				++psDroid->asWeaps[weapon_slot].usedAmmo;
				if (psDroid->asWeaps[weapon_slot].usedAmmo == getNumAttackRuns(psDroid, weapon_slot))
				{
					psDroid->asWeaps[weapon_slot].ammo = 0;
				}
				//quick check doesn't go over limit
				ASSERT(psDroid->asWeaps[weapon_slot].usedAmmo < UWORD_MAX, "too many attack runs");
			}
		}
	}
}

//assign rearmPad to the VTOL
void assignVTOLPad(DROID *psNewDroid, STRUCTURE *psReArmPad)
{
	ASSERT_OR_RETURN( , isVtolDroid(psNewDroid), "not a vtol droid");
	ASSERT_OR_RETURN( ,  psReArmPad->type == OBJ_STRUCTURE
		&& psReArmPad->pStructureType->type == REF_REARM_PAD, "not a ReArm Pad" );

	setDroidBase(psNewDroid, psReArmPad);
}

/*compares the droid sensor type with the droid weapon type to see if the
FIRE_SUPPORT order can be assigned*/
bool droidSensorDroidWeapon(BASE_OBJECT *psObj, DROID *psDroid)
{
	SENSOR_STATS	*psStats = NULL;
	int compIndex;

	CHECK_DROID(psDroid);

	if(!psObj || !psDroid)
	{
		return false;
	}

	//first check if the object is a droid or a structure
	if ( (psObj->type != OBJ_DROID) &&
		 (psObj->type != OBJ_STRUCTURE) )
	{
		return false;
	}
	//check same player
	if (psObj->player != psDroid->player)
	{
		return false;
	}
	//check obj is a sensor droid/structure
	switch (psObj->type)
	{
	case OBJ_DROID:
		if (((DROID *)psObj)->droidType != DROID_SENSOR &&
			((DROID *)psObj)->droidType != DROID_COMMAND)
		{
			return false;
		}
		compIndex = ((DROID *)psObj)->asBits[COMP_SENSOR].nStat;
		ASSERT_OR_RETURN( false, compIndex < numSensorStats, "Invalid range referenced for numSensorStats, %d > %d", compIndex, numSensorStats);
		psStats = asSensorStats + compIndex;
		break;
	case OBJ_STRUCTURE:
		psStats = ((STRUCTURE *)psObj)->pStructureType->pSensor;
		if ((psStats == NULL) ||
			(psStats->location != LOC_TURRET))
		{
			return false;
		}
		break;
	default:
		break;
	}

	//check droid is a weapon droid - or Cyborg!!
	if (!(psDroid->droidType == DROID_WEAPON || psDroid->droidType ==
		DROID_CYBORG || psDroid->droidType == DROID_CYBORG_SUPER))
	{
		return false;
	}

	//finally check the right droid/sensor combination
	// check vtol droid with commander
	if ((isVtolDroid(psDroid) || !proj_Direct(asWeaponStats + psDroid->asWeaps[0].nStat)) &&
		psObj->type == OBJ_DROID && ((DROID *)psObj)->droidType == DROID_COMMAND)
	{
		return true;
	}

	//check vtol droid with vtol sensor
	if (isVtolDroid(psDroid) && psDroid->asWeaps[0].nStat > 0)
	{
		if (psStats->type == VTOL_INTERCEPT_SENSOR || psStats->type == VTOL_CB_SENSOR || psStats->type == SUPER_SENSOR || psStats->type == RADAR_DETECTOR_SENSOR)
		{
			return true;
		}
		return false;
	}

	// Check indirect weapon droid with standard/CB/radar detector sensor
	if (!proj_Direct(asWeaponStats + psDroid->asWeaps[0].nStat))
	{
		if (psStats->type == STANDARD_SENSOR ||	psStats->type == INDIRECT_CB_SENSOR || psStats->type == SUPER_SENSOR || psStats->type == RADAR_DETECTOR_SENSOR)
		{
			return true;
		}
		return false;
	}
	return false;
}

// return whether a droid has a CB sensor on it
bool cbSensorDroid(DROID *psDroid)
{
	if (psDroid->droidType != DROID_SENSOR)
	{
		return false;
	}

	/*Super Sensor works as any type*/
	if (asSensorStats[psDroid->asBits[COMP_SENSOR].nStat].type ==
		VTOL_CB_SENSOR ||
		asSensorStats[psDroid->asBits[COMP_SENSOR].nStat].type ==
		INDIRECT_CB_SENSOR)
	{
		return true;
	}

	return false;
}

// return whether a droid has a standard sensor on it (standard, VTOL strike, or wide spectrum)
bool standardSensorDroid(DROID *psDroid)
{
	if (psDroid->droidType != DROID_SENSOR)
	{
		return false;
	}
	
	/*Super Sensor works as any type*/
	if (asSensorStats[psDroid->asBits[COMP_SENSOR].nStat].type ==
		VTOL_INTERCEPT_SENSOR ||
		asSensorStats[psDroid->asBits[COMP_SENSOR].nStat].type ==
		STANDARD_SENSOR ||
		asSensorStats[psDroid->asBits[COMP_SENSOR].nStat].type ==
		SUPER_SENSOR)
	{
		return true;
	}
	
	return false;
}

// ////////////////////////////////////////////////////////////////////////////
// Give a droid from one player to another - used in Electronic Warfare and multiplayer.
// Got to destroy the droid and build another since there are too many complications otherwise.
// Returns the droid created.
DROID *giftSingleDroid(DROID *psD, UDWORD to)
{
	DROID_TEMPLATE sTemplate;
	DROID *psNewDroid;

	CHECK_DROID(psD);
	ASSERT_OR_RETURN(NULL, !isDead(psD), "Cannot gift dead unit");
	ASSERT_OR_RETURN(psD, psD->player != to, "Cannot gift to self");

	// Check unit limits (multiplayer only)
	if (bMultiPlayer
            && (getNumDroids(to) + 1 > getMaxDroids(to)
	        || ((psD->droidType == DROID_CYBORG_CONSTRUCT || psD->droidType == DROID_CONSTRUCT)
		    && getNumConstructorDroids(to) + 1 > MAX_CONSTRUCTOR_DROIDS)
	        || (psD->droidType == DROID_COMMAND && getNumCommandDroids(to) + 1 > MAX_COMMAND_DROIDS)))
	{
		if (to == selectedPlayer || psD->player == selectedPlayer)
		{
			CONPRINTF(ConsoleString, (ConsoleString, _("Unit transfer failed -- unit limits exceeded")));
		}
		return NULL;
	}
	templateSetParts(psD, &sTemplate);	// create a template based on the droid
	sstrcpy(sTemplate.aName, psD->aName);	// copy the name across
	// only play the nexus sound if unit being taken over is selectedPlayer's but not going to the selectedPlayer
	if (psD->player == selectedPlayer && to != selectedPlayer && !bMultiPlayer)
	{
		scoreUpdateVar(WD_UNITS_LOST);
		audio_QueueTrackPos(ID_SOUND_NEXUS_UNIT_ABSORBED, psD->pos.x, psD->pos.y, psD->pos.z);
	}
	// make the old droid vanish (but is not deleted until next tick)
	vanishDroid(psD);
	// create a new droid
	psNewDroid = reallyBuildDroid(&sTemplate, Position(psD->pos.x, psD->pos.y, 0), to, false, psD->rot);
	ASSERT_OR_RETURN(NULL, psNewDroid, "Unable to build unit");
	addDroid(psNewDroid, apsDroidLists);
	psNewDroid->body = psD->body;
	psNewDroid->experience = psD->experience;
	if (!(psNewDroid->droidType == DROID_PERSON || cyborgDroid(psNewDroid) || (psNewDroid->droidType == DROID_TRANSPORTER || psNewDroid->droidType == DROID_SUPERTRANSPORTER)))
	{
		updateDroidOrientation(psNewDroid);
	}
	if (bMultiPlayer)	// skirmish callback!
	{
		psScrCBDroidTaken = psD;
		eventFireCallbackTrigger((TRIGGER_TYPE)CALL_UNITTAKEOVER);
		psScrCBDroidTaken = NULL;
	}
	triggerEventObjectTransfer(psNewDroid, psD->player);
	return psNewDroid;
}

/*calculates the electronic resistance of a droid based on its experience level*/
SWORD   droidResistance(DROID *psDroid)
{
	unsigned resistance;

	CHECK_DROID(psDroid);

	resistance = psDroid->experience / (65536/DROID_RESISTANCE_FACTOR);

	//ensure base minimum in MP before the upgrade effect
	if (bMultiPlayer)
	{
		//ensure resistance is a base minimum
		resistance = MAX(resistance, DROID_RESISTANCE_FACTOR);
	}

	//structure resistance upgrades are passed on to droids
	resistance = resistance + resistance*asStructureUpgrade[psDroid->player].resistance / 100;

	//ensure resistance is a base minimum
	resistance = MAX(resistance, DROID_RESISTANCE_FACTOR);

	return MIN(resistance, INT16_MAX);
}

/*this is called to check the weapon is 'allowed'. Check if VTOL, the weapon is
direct fire. Also check numVTOLattackRuns for the weapon is not zero - return
true if valid weapon*/
/* this will be buggy if the droid being checked has both AA weapon and non-AA weapon
Cannot think of a solution without adding additional return value atm.
*/
bool checkValidWeaponForProp(DROID_TEMPLATE *psTemplate)
{
	PROPULSION_STATS	*psPropStats;

	//check propulsion stat for vtol
	psPropStats = asPropulsionStats + psTemplate->asParts[COMP_PROPULSION];

	ASSERT_OR_RETURN(false, psPropStats != NULL, "invalid propulsion stats pointer");

	// if there are no weapons, then don't even bother continuing
	if (psTemplate->numWeaps == 0)
	{
		return false;
	}

	if (asPropulsionTypes[psPropStats->propulsionType].travel == AIR)
	{
		//check weapon stat for indirect
		if (!proj_Direct(asWeaponStats + psTemplate->asWeaps[0])
			|| !asWeaponStats[psTemplate->asWeaps[0]].vtolAttackRuns)
		{
			return false;
		}
	}
	else
	{
		// VTOL weapons do not go on non-AIR units.
		if ( asWeaponStats[psTemplate->asWeaps[0]].vtolAttackRuns )
		{
			return false;
		}
	}

	//also checks that there is no other system component
	if (psTemplate->asParts[COMP_BRAIN] != 0
		&& asWeaponStats[psTemplate->asWeaps[0]].weaponSubClass != WSC_COMMAND)
	{
		assert(false);
		return false;
	}

	return true;
}




// Select a droid and do any necessary housekeeping.
//
void SelectDroid(DROID *psDroid)
{
	// we shouldn't ever control the transporter in SP games
	if ((psDroid->droidType != DROID_TRANSPORTER && psDroid->droidType != DROID_SUPERTRANSPORTER) || bMultiPlayer)
	{
		psDroid->selected = true;
		intRefreshScreen();
	}
}


// De-select a droid and do any necessary housekeeping.
//
void DeSelectDroid(DROID *psDroid)
{
	psDroid->selected = false;
	intRefreshScreen();
}

/** Callback function for stopped audio tracks
 *  Sets the droid's current track id to NO_SOUND
 *  \return true on success, false on failure
 */
bool droidAudioTrackStopped( void *psObj )
{
	DROID	*psDroid;

	psDroid = (DROID*)psObj;
	if (psDroid == NULL)
	{
		debug( LOG_ERROR, "droid pointer invalid" );
		return false;
	}

	if ( psDroid->type != OBJ_DROID || psDroid->died )
	{
		return false;
	}

	psDroid->iAudioID = NO_SOUND;
	return true;
}

/*returns true if droid type is one of the Cyborg types*/
bool cyborgDroid(const DROID* psDroid)
{
	return (psDroid->droidType == DROID_CYBORG
		 || psDroid->droidType == DROID_CYBORG_CONSTRUCT
	 || psDroid->droidType == DROID_CYBORG_REPAIR
	 || psDroid->droidType == DROID_CYBORG_SUPER);
}

bool isConstructionDroid(DROID const *psDroid)
{
	return psDroid->droidType == DROID_CONSTRUCT || psDroid->droidType == DROID_CYBORG_CONSTRUCT;
}

bool isConstructionDroid(BASE_OBJECT const *psObject)
{
	return isDroid(psObject) && isConstructionDroid(castDroid(psObject));
}

bool droidOnMap(const DROID *psDroid)
{
	if (psDroid->died == NOT_CURRENT_LIST || psDroid->droidType == DROID_TRANSPORTER || psDroid->droidType == DROID_SUPERTRANSPORTER
		|| psDroid->pos.x == INVALID_XY || psDroid->pos.y == INVALID_XY || missionIsOffworld()
		|| mapHeight == 0)
	{
		// Off world or on a transport or is a transport or in mission list, or on a mission, or no map - ignore
		return true;
	}
	return worldOnMap(psDroid->pos.x, psDroid->pos.y);
}

/** Teleport a droid to a new position on the map */
void droidSetPosition(DROID *psDroid, int x, int y)
{
	psDroid->pos.x = x;
	psDroid->pos.y = y;
	psDroid->pos.z = map_Height(psDroid->pos.x, psDroid->pos.y);
	initDroidMovement(psDroid);
	visTilesUpdate((BASE_OBJECT *)psDroid);
}

/** Check validity of a droid. Crash hard if it fails. */
void checkDroid(const DROID *droid, const char *const location, const char *function, const int recurse)
{
	if (recurse < 0)
	{
		return;
	}

	ASSERT_HELPER(droid != NULL, location, function, "CHECK_DROID: NULL pointer");
	ASSERT_HELPER(droid->type == OBJ_DROID, location, function, "CHECK_DROID: Not droid (type %d)", (int)droid->type);
	ASSERT_HELPER(droid->numWeaps <= DROID_MAXWEAPS, location, function, "CHECK_DROID: Bad number of droid weapons %d", (int)droid->numWeaps);
	ASSERT_HELPER((unsigned)droid->listSize <= droid->asOrderList.size() && (unsigned)droid->listPendingBegin <= droid->asOrderList.size(), location, function, "CHECK_DROID: Bad number of droid orders %d %d %d", (int)droid->listSize, (int)droid->listPendingBegin, (int)droid->asOrderList.size());
	ASSERT_HELPER(droid->player < MAX_PLAYERS, location, function, "CHECK_DROID: Bad droid owner %d", (int)droid->player);
	ASSERT_HELPER(droidOnMap(droid), location, function, "CHECK_DROID: Droid off map");
	ASSERT_HELPER(droid->body <= droid->originalBody, location, function, "CHECK_DROID: More body points (%u) than original body points (%u).", (unsigned)droid->body, (unsigned)droid->originalBody);

	for (int i = 0; i < DROID_MAXWEAPS; ++i)
	{
		ASSERT_HELPER(droid->asWeaps[i].lastFired <= gameTime, location, function, "CHECK_DROID: Bad last fired time for turret %u", i);
	}
}

int droidSqDist(DROID *psDroid, BASE_OBJECT *psObj)
{
	PROPULSION_STATS *psPropStats = asPropulsionStats + psDroid->asBits[COMP_PROPULSION].nStat;

	if (!fpathCheck(psDroid->pos, psObj->pos, psPropStats->propulsionType))
	{
		return -1;
	}
	return objPosDiffSq(psDroid->pos, psObj->pos);
}<|MERGE_RESOLUTION|>--- conflicted
+++ resolved
@@ -306,8 +306,6 @@
 	order.psStats = NULL;
 	sMove.asPath = NULL;
 	sMove.Status = MOVEINACTIVE;
-<<<<<<< HEAD
-	lastFrustratedTime = -UINT16_MAX;	// make sure we do not start the game frustrated
 	listSize = 0;
 	listPendingBegin = 0;
 	iAudioID = NO_SOUND;
@@ -328,9 +326,7 @@
 	sDisplay.screenR = 0;
 	illumination = UBYTE_MAX;
 	resistance = ACTION_START_TIME;	// init the resistance to indicate no EW performed on this droid
-=======
 	lastFrustratedTime = 0;		// make sure we do not start the game frustrated
->>>>>>> af757d28
 }
 
 /* DROID::~DROID: release all resources associated with a droid -
@@ -1815,17 +1811,6 @@
 		psGrp->add(psDroid);
 	}
 
-<<<<<<< HEAD
-=======
-	psDroid->listSize = 0;
-	psDroid->listPendingBegin = 0;
-
-	psDroid->iAudioID = NO_SOUND;
-	psDroid->psCurAnim = NULL;
-	psDroid->group = UBYTE_MAX;
-	psDroid->psBaseStruct = NULL;
-
->>>>>>> af757d28
 	// find the highest stored experience
 	// Unless game time is stopped, then we're hopefully loading a game and
 	// don't want to use up recycled experience for the droids we just loaded.
