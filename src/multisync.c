--- conflicted
+++ resolved
@@ -67,21 +67,12 @@
 // Defined numeric values
 // NOTE / FIXME: Current MP games are locked at 45ms
 #define MP_FPS_LOCK			45			
-<<<<<<< HEAD
 #define AV_PING_FREQUENCY	MP_FPS_LOCK * 1000		// how often to update average pingtimes. in approx millisecs.
 #define PING_FREQUENCY		MP_FPS_LOCK * 600		// how often to update pingtimes. in approx millisecs.
 #define STRUCT_PERIOD           4000                            // how often (ms) to send a structure check.
 #define DROID_PERIOD            315                             // how often (ms) to send droid checks
 #define POWER_PERIOD            5000                            // how often to send power levels
 #define SCORE_FREQUENCY		MP_FPS_LOCK * 2400		// how often to update global score.
-=======
-#define AV_PING_FREQUENCY	MP_FPS_LOCK * 400		// how often to update average pingtimes (host only, when players join)
-#define PING_FREQUENCY		MP_FPS_LOCK * 400		// how often to update pingtimes. (About every ~1.8 secs)
-#define STRUCT_FREQUENCY	MP_FPS_LOCK * 10		// how often to send a structure check. (About every 450ms)
-#define DROID_FREQUENCY		MP_FPS_LOCK * 7			// how often to send droid checks.(About every 315ms)
-#define POWER_FREQUENCY		MP_FPS_LOCK * 14		// how often to send power levels (About every 630ms)
-#define SCORE_FREQUENCY		MP_FPS_LOCK * 100		// how often to update global score. (About every ~4.5 secs)
->>>>>>> 5c654430
 
 static UDWORD				PingSend[MAX_PLAYERS];	//stores the time the ping was called.
 
