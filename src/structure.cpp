--- conflicted
+++ resolved
@@ -997,13 +997,9 @@
 	                 || psStruct->pStructureType->type == REF_VTOL_FACTORY, "Invalid structure type %d for factory",
 	                 (int)psStruct->pStructureType->type);
 	/* psTempl might be NULL if the build is being cancelled in the middle */
-<<<<<<< HEAD
-
-	ASSERT_OR_RETURN(false, (validTemplateForFactory(psTempl, psStruct, true) && researchedTemplate(psTempl, psStruct->player, true, true)) || psStruct->player == scavengerPlayer() || !bMultiPlayer,
-=======
-	ASSERT_OR_RETURN(false, !psTempl || (validTemplateForFactory(psTempl, psStruct) && researchedTemplate(psTempl, psStruct->player, true)) 
+	ASSERT_OR_RETURN(false, !psTempl
+	                 || (validTemplateForFactory(psTempl, psStruct, true) && researchedTemplate(psTempl, psStruct->player, true, true)) 
 	                 || psStruct->player == scavengerPlayer() || !bMultiPlayer, 
->>>>>>> 091e7bb0
 	                 "Wrong template for player %d factory, type %d.", psStruct->player, psStruct->pStructureType->type);
 
 	psFact = &psStruct->pFunctionality->factory;
