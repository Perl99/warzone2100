/*
	This file is part of Warzone 2100.
	Copyright (C) 1999-2004  Eidos Interactive
	Copyright (C) 2005-2009  Warzone Resurrection Project

	Warzone 2100 is free software; you can redistribute it and/or modify
	it under the terms of the GNU General Public License as published by
	the Free Software Foundation; either version 2 of the License, or
	(at your option) any later version.

	Warzone 2100 is distributed in the hope that it will be useful,
	but WITHOUT ANY WARRANTY; without even the implied warranty of
	MERCHANTABILITY or FITNESS FOR A PARTICULAR PURPOSE. See the
	GNU General Public License for more details.

	You should have received a copy of the GNU General Public License
	along with Warzone 2100; if not, write to the Free Software
	Foundation, Inc., 51 Franklin St, Fifth Floor, Boston, MA 02110-1301 USA
*/
/**
 * @file hci.c
 *
 * Functions for the in game interface.
 * (Human Computer Interface - thanks to Alex for the file name).
 *
 * Obviously HCI should mean "Hellish Code Incoming" -- Toksyuryel.
 *
 */

#include <string.h>

#include "lib/framework/frame.h"
#include "lib/framework/strres.h"
#include "lib/framework/stdio_ext.h"
#include "lib/gamelib/gtime.h"
#include "lib/ivis_common/rendmode.h"
#include "lib/ivis_common/piepalette.h"
#include "lib/ivis_common/piestate.h"
// FIXME Direct iVis implementation include!
#include "lib/ivis_opengl/screen.h"
#include "lib/script/script.h"
#include "lib/netplay/netplay.h"

#include "action.h"
#include "lib/sound/audio_id.h"
#include "lib/sound/audio.h"
#include "console.h"
#include "design.h"
#include "display.h"
#include "display3d.h"
#include "drive.h"
#include "edit3d.h"
#include "effects.h"
#include "game.h"
#include "hci.h"
#include "ingameop.h"
#include "intdisplay.h"
#include "intelmap.h"
#include "intorder.h"
#include "keymap.h"
#include "loadsave.h"
#include "loop.h"
#include "mapdisplay.h"
#include "mission.h"
#include "multimenu.h"
#include "multiplay.h"
#include "multigifts.h"
#include "radar.h"
#include "research.h"
#include "scriptcb.h"
#include "scriptextern.h"
#include "scripttabs.h"
#include "transporter.h"
#include "warcam.h"
#include "main.h"
#include "wrappers.h"
#include "keybind.h"

//#define DEBUG_SCROLLTABS 	//enable to see tab scroll button info for buttons

// Empty edit window
//#define EDIT_OPTIONS

static UDWORD		newMapWidth, newMapHeight;

#define RETXOFFSET (0)// Reticule button offset
#define RETYOFFSET (0)
#define NUMRETBUTS	7 // Number of reticule buttons.

enum {				  // Reticule button indecies.
	RETBUT_CANCEL,
	RETBUT_FACTORY,
	RETBUT_RESEARCH,
	RETBUT_BUILD,
	RETBUT_DESIGN,
	RETBUT_INTELMAP,
	RETBUT_COMMAND,
};

typedef struct {
	UDWORD id;
	BOOL Enabled;
	BOOL Hidden;
} BUTSTATE;

typedef struct {
	SWORD x;
	SWORD y;
} BUTOFFSET;

BUTOFFSET ReticuleOffsets[NUMRETBUTS] = {	// Reticule button form relative positions.
	{48,47},	// RETBUT_CANCEL,
	{53,15},	// RETBUT_FACTORY,
	{87,33},	// RETBUT_RESEARCH,
	{87,68},	// RETBUT_BUILD,
	{53,86},	// RETBUT_DESIGN,
	{19,68},	// RETBUT_INTELMAP,
	{19,33},	// RETBUT_COMMAND,
};

BUTSTATE ReticuleEnabled[NUMRETBUTS] = {	// Reticule button enable states.
	{IDRET_CANCEL,false,false},
	{IDRET_MANUFACTURE,false,false},
	{IDRET_RESEARCH,false,false},
	{IDRET_BUILD,false,false},
	{IDRET_DESIGN,false,false},
	{IDRET_INTEL_MAP,false,false},
	{IDRET_COMMAND,false,false},
};


// Set the x,y members of a button widget initialiser given a reticule button index.
//
static void SetReticuleButPos(UWORD ButId, W_BUTINIT *sButInit)
{
	ASSERT( ButId < NUMRETBUTS,"SetReticuleButPos : Bad button index" );

	sButInit->x = (SWORD)(ReticuleOffsets[ButId].x + RETXOFFSET);
	sButInit->y = (SWORD)(ReticuleOffsets[ButId].y + RETYOFFSET);
}


static BOOL ClosingObject = false;
static BOOL ClosingStats = false;
static UDWORD	keyButtonMapping = 0;
BOOL ClosingMessageView = false;
BOOL ClosingIntelMap = false;
BOOL ClosingOrder = false;
BOOL ClosingTrans = false;
BOOL ClosingTransCont = false;
BOOL ClosingTransDroids = false;
BOOL ReticuleUp = false;
BOOL Refreshing = false;


/***************************************************************************************/
/*                  Widget ID numbers                                                  */

#define IDPOW_FORM			100		// power bar form

/* Option screen IDs */
#define IDOPT_FORM			1000		// The option form
#define IDOPT_MAPFORM		1001
#define IDOPT_MAPLOAD		1002		// The load map button
#define IDOPT_MAPSAVE		1003		// The save map button
#define IDOPT_MAPLABEL		1004		// The map label
#define IDOPT_EDIT			1005		// The edit mode toggle
#define IDOPT_CLOSE			1006		// The close button
#define IDOPT_LABEL			1007		// The Option screen label
#define IDOPT_PLAYERFORM	1008		// The player button form
#define IDOPT_PLAYERLABEL	1009		// The player form label
#define IDOPT_PLAYERSTART	1010		// The first player button
#define IDOPT_PLAYEREND		1030		// The last possible player button
#define IDOPT_QUIT			1031		// Quit the game
#define IDOPT_MAPNEW		1032		// The new map button
#define IDOPT_MAPWIDTH		1033		// The edit box for the map width
#define IDOPT_MAPHEIGHT		1034		// The edit box for the map height
#define IDOPT_DROID			1037		// The place droid button
#define IDOPT_STRUCT		1038		// The place struct button
#define IDOPT_FEATURE		1039		// The place feature button
#define IDOPT_TILE			1040		// The place tile button
#define IDOPT_PAUSE			1041		// The edit pause button
#define IDOPT_ZALIGN		1042		// The z-align button
#define IDOPT_IVISFORM		1043		// iViS engine form
#define IDOPT_IVISLABEL		1044		// iViS form label
#define IDOPT_IVISSHADERS	1045		// iViS shaders button
#define IDOPT_IVISLIGHTING	1046		// iViS lighting button

/* Edit screen IDs */
#define IDED_FORM			2000		// The edit form
#define IDED_LABEL			2001		// The edit screen label
#define IDED_CLOSE			2002		// The edit screen close box
#define	IDED_STATFORM		2003		// The edit screen stats form (for droids/structs/features)

//Design Screen uses		5000
//Intelligence Map uses		6000
//Droid order screen uses	8000
//Transporter screen uses	9000
//CD span screen uses		9800

//MultiPlayer Frontend uses 10100/10200/10300/10400
//Ingame Options use		10500
//Ingame MultiMenu uses		10600

//Mission Timer uses		11000
//Frontend uses				20000
//LOADSAVE uses				21000
//MULTILIMITS uses			22000

#define	IDPROX_START		120000		// The first proximity button
#define	IDPROX_END		129999		// The last proximity button

#define PROX_BUTWIDTH		9
#define PROX_BUTHEIGHT		9
/***************************************************************************************/
/*                  Widget Positions                                                   */

/* Reticule positions */
#define RET_BUTWIDTH		25
#define RET_BUTHEIGHT		28
#define RET_BUTGAPX			6
#define RET_BUTGAPY			6

/* Option positions */
#define OPT_X			(640-300)
#define OPT_Y			20
#define OPT_WIDTH		275
#define OPT_HEIGHT		350
#define OPT_BUTWIDTH	60
#define OPT_BUTHEIGHT	20
#define OPT_MAPY		25
#define OPT_EDITY		100
#define OPT_PLAYERY		150
#define OPT_LOADY		260

/* Edit positions */
#define ED_X			32
#define ED_Y			200
#define ED_WIDTH		80
#define ED_HEIGHT		105
#define ED_GAP			5
#define ED_BUTWIDTH		60
#define ED_BUTHEIGHT	20

#define	STAT_TABOFFSET			2
#define STAT_BUTX				4
#define STAT_BUTY				2

/* Structure type screen positions */
#define STAT_BASEWIDTH 		134	// Size of the main form.
#define STAT_BASEHEIGHT		254
#define STAT_GAP			2
#define STAT_BUTWIDTH		60
#define STAT_BUTHEIGHT		46

/* Close strings */
static char pCloseText[] = "X";

/* Player button strings */
static const char	*apPlayerText[] =
{
	"0", "1", "2", "3", "4", "5", "6", "7",
};
static const char	*apPlayerTip[] =
{
	"Select Player 0",
	"Select Player 1",
	"Select Player 2",
	"Select Player 3",
	"Select Player 4",
	"Select Player 5",
	"Select Player 6",
	"Select Player 7",

};

/* The widget screen */
W_SCREEN		*psWScreen;

//two colours used for drawing the footprint outline for objects in 2D
PIELIGHT			outlineOK;
PIELIGHT			outlineNotOK;
BOOL				outlineTile = false;

// The last widget ID from widgRunScreen
UDWORD				intLastWidget;

INTMODE intMode;

/* Status of the positioning for the object placement */
enum _edit_pos_mode
{
	IED_NOPOS,
	IED_POS,
} editPosMode;

/* Which type of object screen is being displayed. Starting value is where the intMode left off*/
enum _obj_mode
{
	IOBJ_NONE = INT_MAXMODE,	// Nothing doing.
	IOBJ_BUILD,			        // The build screen
	IOBJ_BUILDSEL,		        // Selecting a position for a new structure
	IOBJ_DEMOLISHSEL,	        // Selecting a structure to demolish
	IOBJ_MANUFACTURE,	        // The manufacture screen
	IOBJ_RESEARCH,		        // The research screen
	IOBJ_COMMAND,		        // the command droid screen

	IOBJ_MAX,			        // maximum object mode
} objMode;

/* Function type for selecting a base object while building the object screen */
typedef BOOL (* OBJ_SELECT)(BASE_OBJECT *psObj);
/* Function type for getting the appropriate stats for an object */
typedef BASE_STATS *(* OBJ_GETSTATS)(BASE_OBJECT *psObj);
/* Function type for setting the appropriate stats for an object */
typedef BOOL (* OBJ_SETSTATS)(BASE_OBJECT *psObj, BASE_STATS *psStats);

/* The current object list being used by the object screen */
static BASE_OBJECT		*psObjList;

/* functions to select and get stats from the current object list */
static OBJ_SELECT		objSelectFunc;
OBJ_GETSTATS		objGetStatsFunc;
static OBJ_SETSTATS		objSetStatsFunc;

/* Whether the objects that are on the object screen have changed this frame */
static BOOL				objectsChanged;

/* The current stats list being used by the stats screen */
static BASE_STATS		**ppsStatsList;
static UDWORD			numStatsListEntries;

/* The selected object on the object screen when the stats screen is displayed */
static BASE_OBJECT		*psObjSelected;

/* The button ID of the objects stat when the stat screen is displayed */
UDWORD			objStatID;

/* The button ID of an objects stat on the stat screen if it is locked down */
static UDWORD			statID;

/* The stats for the current getStructPos */
static BASE_STATS		*psPositionStats;

/* The number of tabs on the object form (used by intObjDestroyed to tell whether */
/* the number of tabs has changed).                                             */
static UWORD			objNumTabs;

/* The tab positions of the object form when the structure form is displayed */
static UWORD			objMajor, objMinor;

/* Store a list of stats pointers from the main structure stats */
static STRUCTURE_STATS	**apsStructStatsList;

/* Store a list of research pointers for topics that can be performed*/
static RESEARCH			**ppResearchList;

/* Store a list of Template pointers for Droids that can be built */
DROID_TEMPLATE			**apsTemplateList;
DROID_TEMPLATE			*psCurrTemplate = NULL;

/* Store a list of Feature pointers for features to be placed on the map */
static FEATURE_STATS	**apsFeatureList;

/*Store a list of research indices which can be performed*/
static UWORD			*pList;
static UWORD			*pSList;

/* Store a list of component stats pointers for the design screen */
UDWORD			numComponent;
COMPONENT_STATS	**apsComponentList;
UDWORD			numExtraSys;
COMPONENT_STATS	**apsExtraSysList;

//defined in HCI.h now
// store the objects that are being used for the object bar
//#define			MAX_OBJECTS		15//10 we need at least 15 for the 3 different types of factory
BASE_OBJECT		**apsObjectList;
SDWORD			numObjects;
//this list is used for sorting the objects - at the mo' this is just factories
BASE_OBJECT		**apsListToOrder;
/*max size required to store unordered factories */
#define			ORDERED_LIST_SIZE		(NUM_FACTORY_TYPES * MAX_FACTORY)


/* The current design being edited on the design screen */
extern DROID_TEMPLATE	sCurrDesign;

/* The button id of the component that is in the design */
//UDWORD			desCompID;

/* The button id of the droid template that has been locked down */
//UDWORD			droidTemplID;

/* Flags to check whether the power bars are currently on the screen */
static BOOL				powerBarUp = false;
static BOOL				StatsUp = false;
static BASE_OBJECT		*psStatsScreenOwner = NULL;

#ifdef INCLUDE_PRODSLIDER
// Size of a production run for manufacturing.
static UBYTE			ProductionRun = 1;
#endif

/* pointer to hold the imd to use for a new template in the design screen */
//iIMDShape	*pNewDesignIMD = NULL;

/* The previous object for each object bar */
static BASE_OBJECT		*apsPreviousObj[IOBJ_MAX];

/* The jump position for each object on the base bar */
static Vector2i asJumpPos[IOBJ_MAX];

/***************************************************************************************/
/*              Function Prototypes                                                    */
static BOOL intUpdateObject(BASE_OBJECT *psObjects, BASE_OBJECT *psSelected,BOOL bForceStats);
/* Remove the object widgets from the widget screen */
void intRemoveObject(void);
static void intRemoveObjectNoAnim(void);
/* Process the object widgets */
static void intProcessObject(UDWORD id);
/* Get the object refered to by a button ID on the object screen.
 * This works for droid or structure buttons
 */
static BASE_OBJECT *intGetObject(UDWORD id);
/* Reset the stats button for an object */
static void intSetStats(UDWORD id, BASE_STATS *psStats);

/* Add the stats widgets to the widget screen */
/* If psSelected != NULL it specifies which stat should be hilited */
static BOOL intAddStats(BASE_STATS **ppsStatsList, UDWORD numStats,
						BASE_STATS *psSelected, BASE_OBJECT *psOwner);
/* Process return codes from the stats screen */
static void intProcessStats(UDWORD id);
// clean up when an object dies
static void intObjectDied(UDWORD objID);

/* Add the build widgets to the widget screen */
/* If psSelected != NULL it specifies which droid should be hilited */
static BOOL intAddBuild(DROID *psSelected);
/* Add the manufacture widgets to the widget screen */
/* If psSelected != NULL it specifies which factory should be hilited */
static BOOL intAddManufacture(STRUCTURE *psSelected);
/* Add the research widgets to the widget screen */
/* If psSelected != NULL it specifies which droid should be hilited */
static BOOL intAddResearch(STRUCTURE *psSelected);
/* Add the command droid widgets to the widget screen */
/* If psSelected != NULL it specifies which droid should be hilited */
static BOOL intAddCommand(DROID *psSelected);


/* Start looking for a structure location */
static void intStartStructPosition(BASE_STATS *psStats);
/* Stop looking for a structure location */
static void intStopStructPosition(void);

static STRUCTURE *CurrentStruct = NULL;
static SWORD CurrentStructType = 0;
static DROID *CurrentDroid = NULL;
static SWORD CurrentDroidType = 0;

/******************Power Bar Stuff!**************/
/* Add the power bars */
static BOOL intAddPower(void);

/* Remove the power bars */
//static void intRemovePower(void);

/* Set the shadow for the PowerBar */
static void intRunPower(void);

static void intRunStats(void);

/*Deals with the RMB click for the stats screen */
static void intStatsRMBPressed(UDWORD id);

/*Deals with the RMB click for the object screen */
static void intObjectRMBPressed(UDWORD id);

/*Deals with the RMB click for the Object Stats buttons */
static void intObjStatRMBPressed(UDWORD id);

//proximity display stuff
static void processProximityButtons(UDWORD id);

static void intInitialiseReticule(void);
static DROID* intCheckForDroid(UDWORD droidType);
static STRUCTURE* intCheckForStructure(UDWORD structType);

static void intCheckReticuleButtons(void);

// count the number of selected droids of a type
static SDWORD intNumSelectedDroids(UDWORD droidType);


/***************************GAME CODE ****************************/
/* Initialise the in game interface */
BOOL intInitialise(void)
{
	UDWORD			comp, inc;

	intInitialiseReticule();

	widgSetTipColour(WZCOL_TOOLTIP_TEXT);

	if(GetGameMode() == GS_NORMAL) {
//		WidgSetAudio(WidgetAudioCallback,ID_SOUND_HILIGHTBUTTON,ID_SOUND_SELECT);
		WidgSetAudio(WidgetAudioCallback,-1,ID_SOUND_SELECT);
	} else {
//		WidgSetAudio(WidgetAudioCallback,FE_AUDIO_HILIGHTBUTTON,FE_AUDIO_SELECTBUT);
		WidgSetAudio(WidgetAudioCallback,-1,ID_SOUND_SELECT);
	}

	/* Create storage for Structures that can be built */
	apsStructStatsList = (STRUCTURE_STATS **)malloc(sizeof(STRUCTURE_STATS *) *
		MAXSTRUCTURES);
	if (!apsStructStatsList)
	{
		debug( LOG_FATAL, "Out of memory" );
		abort();
		return false;
	}

	//create the storage for Research topics - max possible size
	ppResearchList = (RESEARCH **) malloc(sizeof(RESEARCH *) * MAXRESEARCH);
	if (ppResearchList == NULL)
	{
		debug( LOG_FATAL, "Unable to allocate memory for research list" );
		abort();
		return false;
	}

	//create the list for the selected player
	//needs to be UWORD sized for Patches
    pList = (UWORD *) malloc(sizeof (UWORD) * MAXRESEARCH);
	pSList = (UWORD *) malloc(sizeof (UWORD) * MAXRESEARCH);
    //pList = (UBYTE *) malloc(sizeof (UBYTE) * MAXRESEARCH);
	//pSList = (UBYTE *) malloc(sizeof (UBYTE) * MAXRESEARCH);

	if (pList == NULL)
	{
		debug( LOG_FATAL, "Unable to allocate memory for research list" );
		abort();
		return false;
	}
	if (pSList == NULL)
	{
		debug( LOG_FATAL, "Unable to allocate memory for sorted research list" );
		abort();
		return false;
	}

	/* Create storage for Templates that can be built */
	apsTemplateList = (DROID_TEMPLATE **)malloc(sizeof(DROID_TEMPLATE*) *
		MAXTEMPLATES);
	if (apsTemplateList == NULL)
	{
		debug( LOG_FATAL, "Unable to allocate memory for template list" );
		abort();
		return false;
	}

	if(GetGameMode() == GS_NORMAL) {
		//load up the 'blank' template imd


/*
		if (pNewDesignIMD == NULL)
		{
			DBERROR(("Unable to load Blank Template IMD"));
			return false;
		}
		*/
	}

	/* Create storage for the feature list */
	apsFeatureList = (FEATURE_STATS **)malloc(sizeof(FEATURE_STATS *) *
		MAXFEATURES);
	if (apsFeatureList == NULL)
	{
		debug( LOG_FATAL, "Unable to allocate memory for feature list" );
		abort();
		return false;
	}

	/* Create storage for the component list */
	apsComponentList = (COMPONENT_STATS **)malloc(sizeof(COMPONENT_STATS *) *
		MAXCOMPONENT);
	if (apsComponentList == NULL)
	{
		debug( LOG_FATAL, "Unable to allocate memory for component list" );
		abort();
		return false;
	}

	/* Create storage for the extra systems list */
	apsExtraSysList = (COMPONENT_STATS **)malloc(sizeof(COMPONENT_STATS *) *
		MAXEXTRASYS);
	if (apsExtraSysList == NULL)
	{
		debug( LOG_FATAL, "Unable to allocate memory for extra systems list" );
		abort();
		return false;
	}

	// allocate the object list
	apsObjectList = (BASE_OBJECT **)malloc(sizeof(BASE_OBJECT *) * MAX_OBJECTS);
	if (!apsObjectList)
	{
		debug( LOG_FATAL, "Out of memory" );
		abort();
		return false;
	}

	//allocate the order list - ONLY SIZED FOR FACTORIES AT PRESENT!!
	apsListToOrder = (BASE_OBJECT **)malloc(sizeof(BASE_OBJECT *) * ORDERED_LIST_SIZE);
	if (!apsListToOrder)
	{
		debug( LOG_FATAL, "Out of memory" );
		abort();
		return false;
	}

	intInitialiseGraphics();

	psWScreen = widgCreateScreen();
	if (psWScreen == NULL)
	{
		debug(LOG_ERROR, "intInitialise: Couldn't create widget screen");

		return false;
	}

	widgSetTipFont(psWScreen, font_regular);

	if(GetGameMode() == GS_NORMAL) {

		if (!intAddReticule())
		{
			debug( LOG_ERROR, "intInitialise: Couldn't create reticule widgets (Out of memory ?)" );

			return false;
		}

		if (!intAddPower())
		{
			debug( LOG_ERROR, "intInitialise: Couldn't create power Bar widget(Out of memory ?)" );

			return false;
		}
	}

	/* Initialise the screen to be run */
	widgStartScreen(psWScreen);

	/* Note the current screen state */
	intMode = INT_NORMAL;

	objectsChanged = false;

	//set the default colours to be used for drawing outlines in 2D
	outlineOK = WZCOL_MAP_OUTLINE_OK;
	outlineNotOK = WZCOL_MAP_OUTLINE_BAD;

	// reset the previous objects
	//memset(apsPreviousObj, 0, sizeof(apsPreviousObj));
	intResetPreviousObj();

	// reset the jump positions
	memset(asJumpPos, 0, sizeof(asJumpPos));

	/* make demolish stat always available */
	if(!bInTutorial)
	{
		for (comp=0; comp < numStructureStats; comp++)
		{
			//if (!strcmp(asStructureStats[comp].pName, "Demolish Structure"))
			if (asStructureStats[comp].type == REF_DEMOLISH)
			{
				for (inc = 0; inc < MAX_PLAYERS; inc++)
				{
					apStructTypeLists[inc][comp] = AVAILABLE;
				}
			}
		}
	}



	return true;
}

void intReopenBuild(BOOL reopen)
{
	// obsolete
}

BOOL intGetReopenBuild(void)
{
	// obsolete
	return false;
}

//initialise all the previous obj - particularly useful for when go Off world!
void intResetPreviousObj(void)
{
    //make sure stats screen doesn't think it should be up
    StatsUp = false;
	// reset the previous objects
	memset(apsPreviousObj, 0, sizeof(apsPreviousObj));
}


/* Shut down the in game interface */
void interfaceShutDown(void)
{
//	widgEndScreen(psWScreen);
	widgReleaseScreen(psWScreen);

	free(apsStructStatsList);
	free(ppResearchList);
	free(pList);
	free(pSList);
	free(apsTemplateList);
	free(apsFeatureList);
	free(apsComponentList);
	free(apsExtraSysList);
	free(apsObjectList);
	free(apsListToOrder);

	apsStructStatsList = NULL;
	ppResearchList = NULL;
	pList = NULL;
	pSList = NULL;
	apsTemplateList = NULL;
	apsFeatureList = NULL;
	apsComponentList = NULL;
	apsExtraSysList = NULL;
	apsObjectList = NULL;
	apsListToOrder = NULL;

	interfaceDeleteGraphics();

	//obviously!
	ReticuleUp = false;
}

static BOOL IntRefreshPending = false;

// Set widget refresh pending flag.
//
void intRefreshScreen(void)
{
	IntRefreshPending = true;
}


BOOL intIsRefreshing(void)
{
	return Refreshing;
}


// see if a delivery point is selected
static FLAG_POSITION *intFindSelectedDelivPoint(void)
{
	FLAG_POSITION *psFlagPos;

	for (psFlagPos = apsFlagPosLists[selectedPlayer]; psFlagPos;
		psFlagPos = psFlagPos->psNext)
	{
		if (psFlagPos->selected && (psFlagPos->type == POS_DELIVERY))
		{
			return psFlagPos;
		}
	}

	return NULL;
}

// Refresh widgets once per game cycle if pending flag is set.
//
static void intDoScreenRefresh(void)
{
	UWORD			objMajor=0, objMinor=0, statMajor=0, statMinor=0;
	FLAG_POSITION	*psFlag;

	if(IntRefreshPending) {
		Refreshing = true;

		if (( (intMode == INT_OBJECT) ||
			  (intMode == INT_STAT) ||
			  (intMode == INT_CMDORDER) ||
			  (intMode == INT_ORDER) ||
			  (intMode == INT_TRANSPORTER) ) &&
			(widgGetFromID(psWScreen,IDOBJ_FORM) != NULL) &&
			!(widgGetFromID(psWScreen,IDOBJ_FORM)->style & WIDG_HIDDEN) )
		{
			BOOL StatsWasUp = false;
			BOOL OrderWasUp = false;

			// If the stats form is up then remove it, but remember that it was up.
/*			if(widgGetFromID(psWScreen,IDSTAT_FORM) != NULL) {
				StatsWasUp = true;
//				intRemoveStatsNoAnim();
			}*/
			if ( (intMode == INT_STAT) &&
				 widgGetFromID(psWScreen,IDSTAT_FORM) != NULL )
			{
				StatsWasUp = true;
			}

			// store the current tab position
			if (widgGetFromID(psWScreen, IDOBJ_TABFORM) != NULL)
			{
				widgGetTabs(psWScreen, IDOBJ_TABFORM, &objMajor, &objMinor);
			}
			if (StatsWasUp)
			{
				widgGetTabs(psWScreen, IDSTAT_TABFORM, &statMajor, &statMinor);
			}
			// now make sure the stats screen isn't up
			if (widgGetFromID(psWScreen,IDSTAT_FORM) != NULL )
			{
				intRemoveStatsNoAnim();
			}

			if (psObjSelected &&
				psObjSelected->died)
			{
				// refresh when unit dies
				psObjSelected = NULL;
				objMajor = objMinor = 0;
				statMajor = statMinor = 0;
			}

			// see if there was a delivery point being positioned
			psFlag = intFindSelectedDelivPoint();

			// see if the commander order screen is up
			if ( (intMode == INT_CMDORDER) &&
				 (widgGetFromID(psWScreen,IDORDER_FORM) != NULL) )
			{
				OrderWasUp = true;
			}

	//		if(widgGetFromID(psWScreen,IDOBJ_FORM) != NULL) {
	//			intRemoveObjectNoAnim();
	//		}

			switch(objMode)
			{
			case IOBJ_MANUFACTURE:	// The manufacture screen (factorys on bottom bar)
			case IOBJ_RESEARCH:		// The research screen
				//pass in the currently selected object
				intUpdateObject((BASE_OBJECT *)interfaceStructList(),psObjSelected,
					StatsWasUp);
				break;

			case IOBJ_BUILD:
			case IOBJ_COMMAND:		// the command droid screen
			case IOBJ_BUILDSEL:		// Selecting a position for a new structure
			case IOBJ_DEMOLISHSEL:	// Selecting a structure to demolish
				//pass in the currently selected object
				intUpdateObject((BASE_OBJECT *)apsDroidLists[selectedPlayer],psObjSelected,
					StatsWasUp);
				break;

			default:
				// generic refresh (trouble at the moment, cant just always pass in a null to addobject
				// if object screen is up, refresh it if stats screen is up, refresh that.
				break;
			}

			// set the tabs again
			if (widgGetFromID(psWScreen, IDOBJ_TABFORM) != NULL)
			{
				if (objMajor >= widgGetNumTabMajor(psWScreen, IDOBJ_TABFORM))
				{
					objMajor = 0;	// reset
					objMinor = 0;
					debug(LOG_ERROR, "Reset tabs since objMajor is too big");
				}
				else if (objMinor >= widgGetNumTabMinor(psWScreen, IDOBJ_TABFORM, objMajor))
				{
					objMinor = 0;	// reset minor only
					debug(LOG_ERROR, "Reset minor tabs since objMinor is too big");
				}
				widgSetTabs(psWScreen, IDOBJ_TABFORM, objMajor, objMinor);
			}

			if (widgGetFromID(psWScreen,IDSTAT_TABFORM) != NULL )
			{
				if (statMajor >= widgGetNumTabMajor(psWScreen, IDSTAT_TABFORM))
				{
					statMajor = 0;	// reset
					statMinor = 0;
					debug(LOG_ERROR, "Reset tabs since statMajor is too big");
				}
				else if (statMinor >= widgGetNumTabMinor(psWScreen, IDSTAT_TABFORM, statMajor))
				{
					statMinor = 0;	// reset minor only
					debug(LOG_ERROR, "Reset minor tabs since statMinor is too big");
				}
				widgSetTabs(psWScreen, IDSTAT_TABFORM, statMajor, statMinor);
			}

			if (psFlag != NULL)
			{
				// need to restart the delivery point position
				StartDeliveryPosition( (OBJECT_POSITION *)psFlag );
			}

			// make sure the commander order screen is in the right state
			if ( (intMode == INT_CMDORDER) &&
				 !OrderWasUp &&
				 (widgGetFromID(psWScreen,IDORDER_FORM) != NULL) )
			{
				intRemoveOrderNoAnim();
				if (statID)
				{
					widgSetButtonState(psWScreen, statID, 0);
				}
			}
		}

		// Refresh the transporter interface.
		intRefreshTransporter();

		// Refresh the order interface.
		intRefreshOrder();

		Refreshing = false;
	}

	IntRefreshPending = false;
}


//hides the power bar from the display
static void intHidePowerBar(void)
{
	//only hides the power bar if the player has requested no power bar
	if (!powerBarUp)
	{
		if (widgGetFromID(psWScreen, IDPOW_POWERBAR_T))
		{
			widgHide(psWScreen, IDPOW_POWERBAR_T);
		}
	}
}


/* Remove the options widgets from the widget screen */
static void intRemoveOptions(void)
{
//	widgEndScreen(psWScreen);
	widgDelete(psWScreen, IDOPT_FORM);
//	widgStartScreen(psWScreen);
}


#ifdef EDIT_OPTIONS
/* Add the edit widgets to the widget screen */
static BOOL intAddEdit(void)
{
	W_FORMINIT sFormInit;
	W_LABINIT sLabInit;
	W_BUTINIT sButInit;

//	widgEndScreen(psWScreen);

	memset(&sFormInit, 0, sizeof(W_FORMINIT));
	memset(&sLabInit, 0, sizeof(W_LABINIT));
	memset(&sButInit, 0, sizeof(W_BUTINIT));

	/* Add the edit form */
	sFormInit.formID = 0;
	sFormInit.id = IDED_FORM;
	sFormInit.style = WFORM_PLAIN;
	sFormInit.x = ED_X;
	sFormInit.y = ED_Y;
	sFormInit.width = ED_WIDTH;
	sFormInit.height = ED_HEIGHT;
	if (!widgAddForm(psWScreen, &sFormInit))
	{
		return false;
	}

	/* Add the Option screen label */
	sLabInit.formID = IDED_FORM;
	sLabInit.id = IDED_LABEL;
	sLabInit.style = WLAB_PLAIN;
	sLabInit.x = ED_GAP;
	sLabInit.y = ED_GAP;
	sLabInit.width = ED_WIDTH;
	sLabInit.height = ED_BUTHEIGHT;
	sLabInit.pText = "Edit";
	sLabInit.FontID = font_regular;
	if (!widgAddLabel(psWScreen, &sLabInit))
	{
		return false;
	}

	/* Add the close box */
	sButInit.formID = IDED_FORM;
	sButInit.id = IDED_CLOSE;
	sButInit.style = WBUT_PLAIN;
	sButInit.x = ED_WIDTH - ED_GAP - CLOSE_SIZE;
	sButInit.y = ED_GAP;
	sButInit.width = CLOSE_SIZE;
	sButInit.height = CLOSE_SIZE;
	sButInit.FontID = font_regular;
	sButInit.pText = pCloseText;
	sButInit.pTip = _("Close");
	if (!widgAddButton(psWScreen, &sButInit))
	{
		return false;
	}
	return true;
}


/* Remove the edit widgets from the widget screen */
static void intRemoveEdit(void)
{
//	widgEndScreen(psWScreen);
	widgDelete(psWScreen, IDED_FORM);
//	widgStartScreen(psWScreen);
}
#endif


/* Get  and validate the new map size from the options screen */
static void intGetMapSize(void)
{
	SDWORD editWidth, editHeight;
	char aText[WIDG_MAXSTR];
	UDWORD i, tmp, bitCount;
	BOOL widthChanged = false, heightChanged = false;
	const char *pStr = widgGetString(psWScreen, IDOPT_MAPWIDTH);

	if (isdigit(*pStr))
	{
		// There is a number in the string
		sscanf(pStr, "%d", &editWidth);
	}
	else
	{
		// No number in the string, restore the old value
		editWidth = newMapWidth;
		widthChanged = true;
	}

	// Get the new height
	pStr = widgGetString(psWScreen, IDOPT_MAPHEIGHT);
	if (isdigit(*pStr))
	{
		// There is a number in the string
		sscanf(pStr, "%d", &editHeight);
	}
	else
	{
		// No number in the string, restore the old value
		editHeight = newMapHeight;
		heightChanged = true;
	}

	// now validate the sizes
	if (editWidth <= 0 || editWidth > MAP_MAXWIDTH)
	{
		editWidth = newMapWidth;
		widthChanged = true;
	}
	else
	{
		// Check it is a power of 2
		bitCount = 0;
		tmp = editWidth;
		for (i = 0; i < 32; i++)
		{
			if (tmp & 1)
			{
				bitCount ++;
			}
			tmp = tmp >> 1;
		}
		if (bitCount != 1)
		{
			editWidth = newMapWidth;
			widthChanged = true;
		}
	}
	if (editHeight <= 0 || editHeight > MAP_MAXHEIGHT)
	{
		editHeight = newMapHeight;
		heightChanged = true;
	}
	else
	{
		// Check it is a power of 2
		bitCount = 0;
		tmp = editHeight;
		for (i = 0; i < 32; i++)
		{
			if (tmp & 1)
			{
				bitCount ++;
			}
			tmp = tmp >> 1;
		}
		if (bitCount != 1)
		{
			editHeight = newMapHeight;
			heightChanged = true;
		}
	}

	// Store the new size
	newMapWidth = editWidth;
	newMapHeight = editHeight;

	// Syncronise the edit boxes if necessary
	if (widthChanged)
	{
		sprintf(aText, "%d", newMapWidth);
		widgSetString(psWScreen, IDOPT_MAPWIDTH, aText);
	}
	if (heightChanged)
	{
		sprintf(aText, "%d", newMapHeight);
		widgSetString(psWScreen, IDOPT_MAPHEIGHT, aText);
	}
}


/* Reset the widget screen to just the reticule */
void intResetScreen(BOOL NoAnim)
{
//	// Ensure driver mode is turned off.
	StopDriverMode();

	if(getWidgetsStatus() == false)
	{
		NoAnim = true;
	}

	if (ReticuleUp)
	{
		/* Reset the reticule buttons */
		widgSetButtonState(psWScreen, IDRET_COMMAND, 0);
		widgSetButtonState(psWScreen, IDRET_BUILD, 0);
		widgSetButtonState(psWScreen, IDRET_MANUFACTURE, 0);
		widgSetButtonState(psWScreen, IDRET_INTEL_MAP, 0);
		widgSetButtonState(psWScreen, IDRET_RESEARCH, 0);
		widgSetButtonState(psWScreen, IDRET_DESIGN, 0);
	}

	/* Remove whatever extra screen was displayed */
	switch (intMode)
	{

	case INT_OPTION:
		intRemoveOptions();
		break;


	case INT_EDITSTAT:
		intStopStructPosition();
		if(NoAnim) {
			intRemoveStatsNoAnim();
		} else {
			intRemoveStats();
		}
		break;

#ifdef EDIT_OPTIONS
	case INT_EDIT:
		intRemoveEdit();
		break;
#endif

	case INT_OBJECT:
		intStopStructPosition();
		if(NoAnim) {
			intRemoveObjectNoAnim();
		} else {
			intRemoveObject();
		}
		break;

	case INT_STAT:
		if(NoAnim) {
			intRemoveStatsNoAnim();
			intRemoveObjectNoAnim();
		} else {
			intRemoveStats();
			intRemoveObject();
		}
		break;

	case INT_CMDORDER:
		if(NoAnim) {
			intRemoveOrderNoAnim();
			intRemoveObjectNoAnim();
		} else {
			intRemoveOrder();
			intRemoveObject();
		}
		break;

	case INT_ORDER:
		if(NoAnim) {
			intRemoveOrderNoAnim();
		} else {
			intRemoveOrder();
		}
		break;

	case INT_INGAMEOP:
		if(NoAnim) {
			intCloseInGameOptionsNoAnim(true);
		} else {
			intCloseInGameOptions(false, true);
		}
		break;

	case INT_MISSIONRES:
//		if(NoAnim)	{
			intRemoveMissionResultNoAnim();
//		}else{
//			intRemoveMissionResult();
//		}
		break;


	case INT_MULTIMENU:
		if(NoAnim) {
			intCloseMultiMenuNoAnim();
		} else {
			intCloseMultiMenu();
		}
		break;


	case INT_DESIGN:
		intRemoveDesign();
		intHidePowerBar();

		if (bInTutorial)
		{
			eventFireCallbackTrigger((TRIGGER_TYPE)CALL_DESIGN_QUIT);
		}

						// pc
		if(!bMultiPlayer)
		{
			gameTimeStart();
		}


		break;

	case INT_INTELMAP:
		if (NoAnim)
		{
			intRemoveIntelMapNoAnim();
		}
		else
		{
			intRemoveIntelMap();
		}
		intHidePowerBar();

		if(!bMultiPlayer)
		{

			gameTimeStart();

		}

		break;

/*	case INT_TUTORIAL:
		//remove 3dView
		intRemoveMessageView();

		if(!bMultiPlayer)
		{
			gameTimeStart();
		}
		break;*/

	case INT_TRANSPORTER:
		if(NoAnim)
		{
			intRemoveTransNoAnim();
		}
		else
		{
			intRemoveTrans();
		}
		break;
	default:
		break;
	}

	intMode = INT_NORMAL;
    //clearSel() sets IntRefreshPending = true by calling intRefreshScreen() but if we're doing this then we won't need to refresh - hopefully!
	IntRefreshPending = false;
}





// calulate the center world coords for a structure stat given
// top left tile coords
static void intCalcStructCenter(STRUCTURE_STATS *psStats, UDWORD tilex, UDWORD tiley, uint16_t direction, UDWORD *pcx, UDWORD *pcy)
{
	SDWORD	width, height;

	width = psStats->baseWidth * TILE_UNITS;
	height = psStats->baseBreadth * TILE_UNITS;

	*pcx = tilex * TILE_UNITS + width/2;
	*pcy = tiley * TILE_UNITS + height/2;
}


/* Process return codes from the Options screen */
static void intProcessOptions(UDWORD id)
{
	UDWORD i;
	DROID_TEMPLATE *psTempl;
	char saveName[PATH_MAX];

	if (id >= IDOPT_PLAYERSTART && id <= IDOPT_PLAYEREND)
	{
		widgSetButtonState(psWScreen, IDOPT_PLAYERSTART + selectedPlayer, 0);
		selectedPlayer = id - IDOPT_PLAYERSTART;
		widgSetButtonState(psWScreen, IDOPT_PLAYERSTART + selectedPlayer, WBUT_LOCK);
	}
	else
	{
		switch (id)
		{
		case IDOPT_MAPLOAD:
			debug(LOG_ERROR, "We should call loadFile and mapLoad here");
			{
				/* Managed to load so quit the option screen */
				intRemoveOptions();
				intMode = INT_NORMAL;
			}
			break;
		case IDOPT_MAPSAVE:
			strcpy(saveName, "maps/builtin-test.gam");
			if (saveGame(saveName, GTYPE_SAVE_START))
			{
				addConsoleMessage(_("MAP SAVED!"), LEFT_JUSTIFY,SYSTEM_MESSAGE);
				intRemoveOptions();
				intMode = INT_NORMAL;
			}
			break;

		case IDOPT_MAPNEW:
			intGetMapSize();
			if (mapNew(newMapWidth, newMapHeight))
			{
				// Set pause
				editMode = true;
				setEditPause(true);
				/* Managed to create a new map so quit the option screen */
				intRemoveOptions();
				intMode = INT_NORMAL;
			}
			break;
		case IDOPT_MAPWIDTH:
			intGetMapSize();
			break;
		case IDOPT_MAPHEIGHT:
			intGetMapSize();
			break;
#ifdef EDIT_OPTIONS
		case IDOPT_EDIT:
			intRemoveOptions();
			intAddEdit();
			intMode = INT_EDIT;
			break;
#endif
			/* The add object buttons */
		case IDOPT_DROID:
			intRemoveOptions();
			i = 0;
			psTempl = apsDroidTemplates[selectedPlayer];
			while ((psTempl != NULL) && (i < MAXTEMPLATES))
			{
				apsTemplateList[i] = psTempl;
				psTempl = psTempl->psNext;
				i++;
			}
			ppsStatsList = (BASE_STATS**)apsTemplateList;
			objMode = IOBJ_MANUFACTURE;
			intAddStats(ppsStatsList, i, NULL, NULL);
			intMode = INT_EDITSTAT;
			editPosMode = IED_NOPOS;
//			widgSetButtonState(psWScreen, IDRET_OPTIONS, 0);
			break;
		case IDOPT_STRUCT:
			intRemoveOptions();
			for (i = 0; i < numStructureStats && i < MAXSTRUCTURES; i++)
			{
				apsStructStatsList[i] = asStructureStats + i;
			}
			ppsStatsList = (BASE_STATS**)apsStructStatsList;
			objMode = IOBJ_BUILD;
			intAddStats(ppsStatsList, i, NULL, NULL);
			intMode = INT_EDITSTAT;
			editPosMode = IED_NOPOS;
//			widgSetButtonState(psWScreen, IDRET_OPTIONS, 0);
			break;
		case IDOPT_FEATURE:
			intRemoveOptions();
			for (i = 0; i < numFeatureStats && i < MAXFEATURES; i++)
			{
				apsFeatureList[i] = asFeatureStats + i;
			}
			ppsStatsList = (BASE_STATS**)apsFeatureList;
			intAddStats(ppsStatsList, i, NULL, NULL);
			intMode = INT_EDITSTAT;
			editPosMode = IED_NOPOS;
//			widgSetButtonState(psWScreen, IDRET_OPTIONS, 0);
			break;
			/* Close window buttons */
		case IDOPT_TILE:
			intRemoveOptions();
			intMode = INT_NORMAL;
			break;
		case IDOPT_PAUSE:
			if (editMode)
			{
				widgSetButtonState(psWScreen, IDOPT_PAUSE, 0);
				editMode = false;
				setEditPause(false);
			}
			else
			{
				widgSetButtonState(psWScreen, IDOPT_PAUSE, WBUT_CLICKLOCK);
				editMode = true;
				setEditPause(true);
			}
			break;
		case IDOPT_ZALIGN:
			kf_MapCheck();
			break;
		case IDOPT_CLOSE:
			intRemoveOptions();
			intMode = INT_NORMAL;
//			widgSetButtonState(psWScreen, IDRET_OPTIONS, 0);
			break;
		case IDOPT_IVISSHADERS:
			{
				bool status = pie_GetShadersStatus();
				pie_SetShadersStatus(!status);
				if (status != pie_GetShadersStatus())
				{
					if (!status)
					{
						widgSetButtonState(psWScreen, IDOPT_IVISSHADERS, WBUT_CLICKLOCK);
					}
					else
					{
						widgSetButtonState(psWScreen, IDOPT_IVISSHADERS, 0);
					}
				}
				else
				{
					widgSetButtonState(psWScreen, IDOPT_IVISSHADERS, WBUT_DISABLE);
				}
			}
			break;
		case IDOPT_IVISLIGHTING:
			if (pie_GetLightingState())
			{
				pie_SetLightingState(false);
				widgSetButtonState(psWScreen, IDOPT_IVISLIGHTING, 0);
			}
			else
			{
				pie_SetLightingState(true);
				widgSetButtonState(psWScreen, IDOPT_IVISLIGHTING, WBUT_CLICKLOCK);
			}
			break;
			/* Ignore these */
		case IDOPT_FORM:
		case IDOPT_LABEL:
		case IDOPT_MAPFORM:
		case IDOPT_MAPLABEL:
		case IDOPT_PLAYERFORM:
		case IDOPT_PLAYERLABEL:
		case IDOPT_IVISFORM:
		case IDOPT_IVISLABEL:
			break;
		default:
			ASSERT( false, "intProcessOptions: Unknown return code" );
			break;
		}
	}
}


/* Process return codes from the object placement stats screen */
static void intProcessEditStats(UDWORD id)
{
	if (id >= IDSTAT_START && id <= IDSTAT_END)
	{
		/* Clicked on a stat button - need to look for a location for it */
		psPositionStats = ppsStatsList[id - IDSTAT_START];
		/*if it is a structure - need to check there is enough power available
		to build */
		if (psPositionStats->ref >= REF_STRUCTURE_START &&
		    psPositionStats->ref < REF_STRUCTURE_START + REF_RANGE)
		{
			if (!checkPower(selectedPlayer, ((STRUCTURE_STATS*)psPositionStats)->powerToBuild))
			{
				debug(LOG_INFO, "Ignoring power check, this is only used from the edit menu, isn't it?");
				//return;
			}
		}
		/*if it is a template - need to check there is enough power available
		to build */
		if (psPositionStats->ref >= REF_TEMPLATE_START &&
		    psPositionStats->ref < REF_TEMPLATE_START + REF_RANGE)
		{
			if (!checkPower(selectedPlayer, ((DROID_TEMPLATE*)psPositionStats)->powerPoints))
			{
				debug(LOG_INFO, "Ignoring power check, this is only used from the edit menu, isn't it?");
				return;
			}
		}
		intStartStructPosition(psPositionStats);
		editPosMode = IED_POS;
	}
	else if (id == IDSTAT_CLOSE)
	{
		intRemoveStats();
		intStopStructPosition();
		intMode = INT_NORMAL;
		objMode = IOBJ_NONE;
	}
	else if (id == IDSTAT_TABSCRL_LEFT)	//user hit left scroll tab from DEBUG menu.
	{
		W_TABFORM	*psTForm;
		int temp;
#ifdef  DEBUG_SCROLLTABS
		char buf[200];		//only used for debugging
#endif
		psTForm = (W_TABFORM *)widgGetFromID(psWScreen, IDSTAT_TABFORM);	//get our form
		psTForm->TabMultiplier -=1;				// -1 since user hit left button
		if (psTForm->TabMultiplier < 1 )
		{
			psTForm->TabMultiplier = 1;			//Must be at least 1.
		}
		// add routine to update tab widgets now...
		temp = psTForm->majorT;					//set tab # to previous "page"
		temp -=TAB_SEVEN;						//7 = 1 "page" of tabs
		if ( temp < 0)
			psTForm->majorT = 0;
		else
			psTForm->majorT = temp;
#ifdef  DEBUG_SCROLLTABS
		sprintf(buf,"[debug menu]Clicked LT %d tab #=%d",psTForm->TabMultiplier,psTForm->majorT);
		addConsoleMessage(buf,DEFAULT_JUSTIFY,SYSTEM_MESSAGE);
#endif
	}
	else if (id == IDSTAT_TABSCRL_RIGHT) // user hit right scroll tab from DEBUG menu
	{
	W_TABFORM	*psTForm;
	UWORD numTabs;
#ifdef  DEBUG_SCROLLTABS
	char buf[200];					// only used for debugging.
#endif
		psTForm = (W_TABFORM *)widgGetFromID(psWScreen, IDSTAT_TABFORM);
		numTabs = numForms(psTForm->numStats,psTForm->numButtons);
		numTabs = ((numTabs /TAB_SEVEN) + 1);	// (Total tabs needed / 7(max tabs that fit))+1
		psTForm->TabMultiplier += 1;
		if (psTForm->TabMultiplier > numTabs)			// add 'Bzzt' sound effect?
		{
			psTForm->TabMultiplier -= 1;					// to signify past max?
		}
	//add routine to update tab widgets now...
		psTForm->majorT += TAB_SEVEN;					// set tab # to next "page"
		if (psTForm->majorT >= psTForm->numMajor)
		{
			psTForm->majorT = psTForm->numMajor - 1;		//set it back to max -1
		}
#ifdef  DEBUG_SCROLLTABS		//for debuging
		sprintf(buf, "[debug menu]Clicked RT %d numtabs %d tab # %d", psTForm->TabMultiplier, numTabs, psTForm->majorT);
		addConsoleMessage(buf, DEFAULT_JUSTIFY,SYSTEM_MESSAGE);
#endif
	}
//	else		//Do we add this or does it not matter?
//		ASSERT(false,"unexpected id [%d] found!",id);
}


#ifdef EDIT_OPTIONS
/* Process return codes from the edit screen */
static void intProcessEdit(UDWORD id)
{
	switch (id)
	{
	case IDED_CLOSE:
		intRemoveEdit();
		intMode = INT_NORMAL;
		break;
	case IDED_FORM:
	case IDED_LABEL:
		break;
	default:
		ASSERT( false, "intProcessEdit: Unknown return code" );
		break;
	}
}
#endif


/* Run the widgets for the in game interface */
INT_RETVAL intRunWidgets(void)
{
	UDWORD			retID;

	INT_RETVAL		retCode;
	BOOL			quitting = false;
	UDWORD			structX,structY, structX2,structY2;
	UWORD			objMajor, objMinor;
	STRUCTURE		*psStructure;
	DROID			*psDroid;
	SDWORD			i;
	UDWORD			widgOverID;

	intDoScreenRefresh();

	/* Update the object list if necessary */
	if (intMode == INT_OBJECT || intMode == INT_STAT || intMode == INT_CMDORDER)
	{
/*		switch (objMode)
		{
		case IOBJ_BUILD:
			psObjList = (BASE_OBJECT *)apsDroidLists[selectedPlayer];
			break;
		case IOBJ_MANUFACTURE:
			psObjList = (BASE_OBJECT *)apsStructLists[selectedPlayer];
			break;
		case IOBJ_RESEARCH:
			psObjList = (BASE_OBJECT *)apsStructLists[selectedPlayer];
			break;
		}*/
		// see if there is a dead object in the list
		for(i=0; i<numObjects; i++)
		{
			if (apsObjectList[i] && apsObjectList[i]->died)
			{
				intObjectDied((UDWORD)(i + IDOBJ_OBJSTART));
				apsObjectList[i] = NULL;
			}
		}
	}

	/* Update the previous object array */
	for (i=0; i<IOBJ_MAX; i++)
	{
		if (apsPreviousObj[i] && apsPreviousObj[i]->died)
		{
			apsPreviousObj[i] = NULL;
		}
	}

	/* if objects in the world have changed, may have to update the interface */
	if (objectsChanged)
	{
		/* The objects on the object screen have changed */
		if (intMode == INT_OBJECT)
		{
			ASSERT( widgGetFromID(psWScreen,IDOBJ_TABFORM) != NULL,"No object form\n" );

			/* Remove the old screen */
			widgGetTabs(psWScreen, IDOBJ_TABFORM, &objMajor, &objMinor);
			intRemoveObject();

			/* Add the new screen */
			switch (objMode)
			{
			case IOBJ_BUILD:
			case IOBJ_BUILDSEL:
				intAddBuild(NULL);
				break;
			case IOBJ_MANUFACTURE:
				intAddManufacture(NULL);
				break;
			case IOBJ_RESEARCH:
				intAddResearch(NULL);
				break;
			default:
				break;
			}

			/* Reset the tabs on the object screen */
			if (objMajor > objNumTabs)
			{
				widgSetTabs(psWScreen, IDOBJ_TABFORM, objNumTabs, objMinor);
			}
			else
			{
				widgSetTabs(psWScreen, IDOBJ_TABFORM, objMajor, objMinor);
			}
		}
		else if (intMode == INT_STAT)
		{
			/* Need to get the stats screen to update as well */
		}
	}
	objectsChanged = false;


	if(bLoadSaveUp)
	{
		if(runLoadSave(true))// check for file name.
		{
			if(strlen(sRequestResult))
			{
				if(bRequestLoad)
				{
					NET_InitPlayers();	// reinitialize starting positions
					loopMissionState = LMS_LOADGAME;
					sstrcpy(saveGameName, sRequestResult);
				}
				else
				{
					if (saveGame(sRequestResult, GTYPE_SAVE_START))
					{
						char msg[256] = {'\0'};

						sstrcpy(msg, _("GAME SAVED: "));
						sstrcat(msg, saveGameName);
						addConsoleMessage(msg, LEFT_JUSTIFY, NOTIFY_MESSAGE);

						if(widgGetFromID(psWScreen,IDMISSIONRES_SAVE))
						{
							widgDelete(psWScreen,IDMISSIONRES_SAVE);
						}
					}
					else
					{
						ASSERT( false,"intRunWidgets: saveGame Failed" );
						deleteSaveGame(sRequestResult);
					}
				}
			}
		}
	}

	if (MissionResUp) {
		intRunMissionResult();
	}

	/* Run the current set of widgets */
	if(!bLoadSaveUp)
	{
		retID = widgRunScreen(psWScreen);
	}
	else
	{
		retID =0;
	}

	/* We may need to trigger widgets with a key press */
	if(keyButtonMapping)
	{
		/* Set the appropriate id */
		retID = keyButtonMapping;

		/* Clear it so it doesn't trigger next time around */
		keyButtonMapping = 0;
	}

	intLastWidget = retID;
	if (bInTutorial && retID != 0)
	{
		eventFireCallbackTrigger((TRIGGER_TYPE)CALL_BUTTON_PRESSED);
	}

	/* Extra code for the power bars to deal with the shadow */
	if (powerBarUp)
	{
		intRunPower();
	}

	if(StatsUp) {
		intRunStats();
	}

	if(OrderUp) {
		intRunOrder();
	}

	if(MultiMenuUp)
	{
		intRunMultiMenu();
	}

	if (retID >= IDPROX_START && retID <= IDPROX_END)
	{
		processProximityButtons(retID);
		return INT_NONE;
	}

	/* Extra code for the design screen to deal with the shadow bar graphs */
	if (intMode == INT_DESIGN)
	{
		intRunDesign();
	}

	/* Deal with any clicks */
	switch (retID)
	{
	case 0:
		/* default return value */
		break;
		/*****************  Reticule buttons  *****************/

	case IDRET_OPTIONS:
		intResetScreen(false);
//		widgSetButtonState(psWScreen, IDRET_OPTIONS, WBUT_CLICKLOCK);	// commented out by ajl, now command droids menu
		(void)intAddOptions();
		intMode = INT_OPTION;
		break;

	case IDRET_COMMAND:
		intResetScreen(false);
		widgSetButtonState(psWScreen, IDRET_COMMAND, WBUT_CLICKLOCK);
		intAddCommand(NULL);
		break;

	case IDRET_BUILD:
		intResetScreen(true);
		widgSetButtonState(psWScreen, IDRET_BUILD, WBUT_CLICKLOCK);
		if (editMode)
		{
			intProcessOptions(IDOPT_STRUCT);
		}
		else
		{
			(void)intAddBuild(NULL);
		}
		break;

	case IDRET_MANUFACTURE:
		intResetScreen(true);
		widgSetButtonState(psWScreen, IDRET_MANUFACTURE, WBUT_CLICKLOCK);
		if (editMode)
		{
			intProcessOptions(IDOPT_DROID);
		}
		else
		{
			(void)intAddManufacture(NULL);
		}
		break;

	case IDRET_RESEARCH:
		intResetScreen(true);
		widgSetButtonState(psWScreen, IDRET_RESEARCH, WBUT_CLICKLOCK);
		(void)intAddResearch(NULL);
		break;

	case IDRET_INTEL_MAP:
//		//check if RMB was clicked
		if (widgGetButtonKey(psWScreen) & WKEY_SECONDARY)
		{
			//set the current message to be the last non-proximity message added
			setCurrentMsg();
			setMessageImmediate(true);
		}
		else
		{
			psCurrentMsg = NULL;
		}
		addIntelScreen();
		break;

	case IDRET_DESIGN:
		intResetScreen(true);
		widgSetButtonState(psWScreen, IDRET_DESIGN, WBUT_CLICKLOCK);
		/*add the power bar - for looks! */
		intShowPowerBar();
		(void)intAddDesign( false );
		intMode = INT_DESIGN;
		break;

	case IDRET_CANCEL:
		intResetScreen(false);
		psCurrentMsg = NULL;
		break;

	/*Transporter button pressed - OFFWORLD Mission Maps ONLY *********/
	case IDTRANTIMER_BUTTON:
		addTransporterInterface(NULL, true);
		break;

	case IDTRANS_LAUNCH:
		processLaunchTransporter();
		break;

	/* Catch the quit button here */
	case INTINGAMEOP_POPUP_QUIT:
	case IDMISSIONRES_QUIT:			// mission quit
	case INTINGAMEOP_QUIT_CONFIRM:			// esc quit confrim
	case IDOPT_QUIT:						// options screen quit
		intResetScreen(false);
		quitting = true;
		break;

	// Process form tab clicks.
	case IDOBJ_TABFORM:		// If tab clicked on in object screen then refresh all rendered buttons.
		RefreshObjectButtons();
		RefreshTopicButtons();
		break;

	case IDSTAT_TABFORM:	// If tab clicked on in stats screen then refresh all rendered buttons.
		RefreshStatsButtons();
		break;

	case IDDES_TEMPLFORM:	// If tab clicked on in design template screen then refresh all rendered buttons.
		RefreshStatsButtons();
		break;

	case IDDES_COMPFORM:	// If tab clicked on in design component screen then refresh all rendered buttons.
		RefreshObjectButtons();
		RefreshSystem0Buttons();
		break;

		/* Default case passes remaining IDs to appropriate function */
	default:
		switch (intMode)
		{
		case INT_OPTION:
			intProcessOptions(retID);
			break;
		case INT_EDITSTAT:
			intProcessEditStats(retID);
			break;
#ifdef EDIT_OPTIONS
		case INT_EDIT:
			intProcessEdit(retID);
			break;
#endif
		case INT_STAT:
		case INT_CMDORDER:
			/* In stat mode ids get passed to processObject
			 * and then through to processStats
			 */
			// NO BREAK HERE! THIS IS CORRECT;
		case INT_OBJECT:
			intProcessObject(retID);
			break;
		case INT_ORDER:
			intProcessOrder(retID);
			break;
		case INT_MISSIONRES:
			intProcessMissionResult(retID);
			break;
		case INT_INGAMEOP:
			intProcessInGameOptions(retID);
			break;
		case INT_MULTIMENU:
			intProcessMultiMenu(retID);
			break;
		case INT_DESIGN:
			intProcessDesign(retID);
			break;
		case INT_INTELMAP:
			intProcessIntelMap(retID);
			break;
		/*case INT_TUTORIAL:
			intProcessMessageView(retID);
			break;*/
		case INT_TRANSPORTER:
			intProcessTransporter(retID);
			break;
		case INT_NORMAL:
			break;
		default:
			ASSERT( false, "intRunWidgets: unknown interface mode" );
			break;
		}
		break;
	}

	if (!quitting && !retID)
	{
		if ((intMode == INT_OBJECT || intMode == INT_STAT) && objMode == IOBJ_BUILDSEL)
		{
			// See if a position for the structure has been found
			if (found3DBuildLocTwo(&structX, &structY, &structX2, &structY2))
			{
				// check if it's a straight line.
				if((structX == structX2) || (structY == structY2))
				{
					// Send the droid off to build the structure assuming the droid
					// can get to the location chosen
					structX = world_coord(structX) + TILE_UNITS / 2;
					structY = world_coord(structY) + TILE_UNITS / 2;
					structX2 = world_coord(structX2) + TILE_UNITS / 2;
					structY2 = world_coord(structY2) + TILE_UNITS / 2;

					if (!IsPlayerStructureLimitReached(selectedPlayer))
					{
						// Set the droid order
						if (intNumSelectedDroids(DROID_CONSTRUCT) == 0
						    && intNumSelectedDroids(DROID_CYBORG_CONSTRUCT) == 0
						    && psObjSelected != NULL)
						{
							orderDroidStatsTwoLocDir((DROID *)psObjSelected, DORDER_LINEBUILD, psPositionStats, structX, structY, structX2, structY2, player.r.y);
						}
						else
						{
							orderSelectedStatsTwoLocDir(selectedPlayer, DORDER_LINEBUILD, psPositionStats, structX, structY, structX2, structY2, player.r.y, ctrlShiftDown());
						}
					}
				}

				if (!quickQueueMode)
				{
					// Clear the object screen, only if we aren't immediately building something else
					intResetScreen(false);
				}

			}
			else if (found3DBuilding(&structX, &structY))	//found building
			{
				//check droid hasn't died
				if ((psObjSelected == NULL) ||
					!psObjSelected->died)
				{
					BOOL CanBuild = true;

					// Send the droid off to build the structure assuming the droid
					// can get to the location chosen
					intCalcStructCenter((STRUCTURE_STATS *)psPositionStats, structX, structY, player.r.y, &structX, &structY);

					// Don't allow derrick to be built on burning ground.
					if( ((STRUCTURE_STATS*)psPositionStats)->type == REF_RESOURCE_EXTRACTOR) {
						if(fireOnLocation(structX,structY)) {
							AddDerrickBurningMessage();
							CanBuild = false;
						}
					}

					if (CanBuild)
					{
						if (!IsPlayerStructureLimitReached(selectedPlayer))
						{
							// Set the droid order
							if (intNumSelectedDroids(DROID_CONSTRUCT) == 0
							    && intNumSelectedDroids(DROID_CYBORG_CONSTRUCT) == 0
							    && psObjSelected != NULL)
							{
								orderDroidStatsLocDir((DROID *)psObjSelected, DORDER_BUILD, psPositionStats, structX, structY, player.r.y);
							}
							else
							{
								orderSelectedStatsLocDir(selectedPlayer, DORDER_BUILD, psPositionStats, structX, structY, player.r.y, ctrlShiftDown());
							}
						}
					}
				}
//				if(!driveModeActive()) {
//					((DROID *)psObjSelected)->selected = false;//deselect the droid if build command successful
//					DeSelectDroid((DROID*)psObjSelected);
//				}

				if (!quickQueueMode)
				{
					// Clear the object screen, only if we aren't immediately building something else
					intResetScreen(false);
				}
			}
			if (buildState == BUILD3D_NONE)
			{
				intResetScreen(false);
			}
		}
		else if (intMode == INT_EDITSTAT && editPosMode == IED_POS)
		{
			/* Directly positioning some type of object */
			if (found3DBuilding(&structX, &structY))
			{
				/* See what type of thing is being put down */
				if (psPositionStats->ref >= REF_STRUCTURE_START &&
					psPositionStats->ref < REF_STRUCTURE_START + REF_RANGE)
				{
					STRUCTURE_STATS *psBuilding = (STRUCTURE_STATS *)psPositionStats;
					STRUCTURE tmp;

					intCalcStructCenter(psBuilding, structX, structY, player.r.y, &structX, &structY);
					if (psBuilding->type == REF_DEMOLISH)
					{
						MAPTILE *psTile = mapTile(map_coord(structX), map_coord(structY));
						FEATURE *psFeature = (FEATURE *)psTile->psObject;
						psStructure = (STRUCTURE *)psTile->psObject; /* reuse var */

						if (psStructure && psTile->psObject->type == OBJ_STRUCTURE)
						{
							//removeStruct(psStructure, true);
							SendDestroyStructure(psStructure);
						}
						else if (psFeature && psTile->psObject->type == OBJ_FEATURE)
						{
							removeFeature(psFeature);
						}
						psStructure = NULL;
					}
					else
					{
						//psStructure = buildStructure(psBuilding, structX, structY,
						//                             selectedPlayer, false);
						psStructure = &tmp;
						tmp.player = selectedPlayer;
						tmp.id = generateNewObjectId();
						tmp.pStructureType = (STRUCTURE_STATS *)psPositionStats;
						tmp.pos.x = structX;
						tmp.pos.y = structY;
						tmp.pos.z = map_Height(structX, structY) + world_coord(1)/10;
						if (!psStructure)
						{
							addConsoleMessage(_("Failed to create building"), LEFT_JUSTIFY, SYSTEM_MESSAGE);
						}
						/* NOTE: if this was a regular buildprocess we would
						 * have to call sendBuildStarted(psStructure, <droid>);
						 * In this case there is no droid working on the
						 * building though. So we cannot fill out the <droid>
						 * part.
						 */
					}
					if (psStructure)
					{
						const char* msg;

						psStructure->status = SS_BUILT;
						//buildingComplete(psStructure);

						// In multiplayer games be sure to send a message to the
						// other players, telling them a new structure has been
						// placed.
						SendBuildFinished(psStructure);
						// Send a text message to all players, notifying them of
						// the fact that we're cheating ourselves a new
						// structure.
						sasprintf((char**)&msg, _("Player %u is cheating (debug menu) him/herself a new structure: %s."),
						          selectedPlayer, psStructure->pStructureType->pName);
						sendTextMessage(msg, true);
						Cheated = true;
					}
				}
				else if (psPositionStats->ref >= REF_FEATURE_START && psPositionStats->ref < REF_FEATURE_START + REF_RANGE)
				{
					FEATURE *result = buildFeature((FEATURE_STATS *)psPositionStats, world_coord(structX), world_coord(structY), false);

					if (result)
					{
						const char* msg;

						// Send a text message to all players, notifying them of the fact that we're cheating ourselves a new feature.
						sasprintf((char**)&msg, _("Player %u is cheating (debug menu) him/herself a new feature: %s."), 
						          selectedPlayer, psPositionStats->pName);
						sendTextMessage(msg, true);
						Cheated = true;
						// Notify the other hosts that we've just built ourselves a feature
						sendMultiPlayerFeature(result->psStats->subType, result->pos.x, result->pos.y, result->id);
					}
				}
				else if (psPositionStats->ref >= REF_TEMPLATE_START &&
						 psPositionStats->ref < REF_TEMPLATE_START + REF_RANGE)
				{
					const char* msg;
					psDroid = buildDroid((DROID_TEMPLATE *)psPositionStats,
								 world_coord(structX) + TILE_UNITS / 2, world_coord(structY) + TILE_UNITS / 2,
								 selectedPlayer, false, NULL);
					if (psDroid)
					{
						addDroid(psDroid, apsDroidLists);

						// Send a text message to all players, notifying them of
						// the fact that we're cheating ourselves a new droid.
						sasprintf((char**)&msg, _("Player %u is cheating (debug menu) him/herself a new droid: %s."), selectedPlayer, psDroid->aName);
<<<<<<< HEAD
=======
						sendTextMessage(msg, true);
						Cheated = true;
						psScrCBNewDroid = psDroid;
						psScrCBNewDroidFact = NULL;
						eventFireCallbackTrigger((TRIGGER_TYPE)CALL_NEWDROID);	// notify scripts so it will get assigned jobs
						psScrCBNewDroid = NULL;
>>>>>>> cf8976e3
					}
					else
					{
						// Send a text message to all players, notifying them of
						// the fact that we're cheating ourselves a new droid.
						sasprintf((char**)&msg, _("Player %u is cheating (debug menu) him/herself a new droid."), selectedPlayer);
					}
					sendTextMessage(msg, true);
					Cheated = true;
				}
				if (!quickQueueMode)
				{
					editPosMode = IED_NOPOS;
				}
			}
		}
	}

	widgOverID = widgGetMouseOver(psWScreen);

	retCode = INT_NONE;
	if (quitting)
	{
		retCode = INT_QUIT;
	}
	else if (retID || intMode == INT_EDIT || intMode == INT_MISSIONRES || widgOverID != 0)
	{
		retCode = INT_INTERCEPT;
	}

	if(	(testPlayerHasLost() || testPlayerHasWon()) && !bMultiPlayer && // yeah yeah yeah - I know....
        (intMode != INT_MISSIONRES) && !getDebugMappingStatus())

	{
		debug( LOG_ERROR, "PlayerHasLost Or Won\n" );
		intResetScreen(true);
		retCode = INT_QUIT;
		quitting = true;
	}
	return retCode;
}

/* Set the shadow for the PowerBar */
static void intRunPower(void)
{
	UDWORD				statID;
	BASE_STATS			*psStat;
	UDWORD				quantity = 0;
	RESEARCH			*psResearch;

	/* Find out which button was hilited */
	statID = widgGetMouseOver(psWScreen);
	if (statID >= IDSTAT_START && statID <= IDSTAT_END)
	{
		psStat = ppsStatsList[statID - IDSTAT_START];
		if (psStat->ref >= REF_STRUCTURE_START && psStat->ref <
			REF_STRUCTURE_START + REF_RANGE)
		{
			//get the structure build points
			quantity = ((STRUCTURE_STATS *)apsStructStatsList[statID -
				IDSTAT_START])->powerToBuild;
		}
		else if (psStat->ref >= REF_TEMPLATE_START &&
				 psStat->ref < REF_TEMPLATE_START + REF_RANGE)
		{
			//get the template build points
			quantity = calcTemplatePower((DROID_TEMPLATE *)apsTemplateList[
				statID - IDSTAT_START]);
		}
		else if (psStat->ref >= REF_RESEARCH_START &&
				 psStat->ref < REF_RESEARCH_START + REF_RANGE)
		{
			//get the research points
			psResearch = (RESEARCH *)ppResearchList[statID - IDSTAT_START];


//			if (asPlayerResList[selectedPlayer][psResearch - asResearch].researched != CANCELLED_RESEARCH)
			// has research been not been canceled
			if (IsResearchCancelled(&asPlayerResList[selectedPlayer][psResearch - asResearch])==0)
			{
				quantity = ((RESEARCH *)ppResearchList[statID -
					IDSTAT_START])->researchPower;
			}
		}

#ifdef INCLUDE_PRODSLIDER
		// Multiply the power quantity by the size of the production run.
		if(objMode == IOBJ_MANUFACTURE) {
			quantity *= widgGetSliderPos(psWScreen,IDSTAT_SLIDER) + 1;
		}
#endif


		//update the power bars
		intSetShadowPower(quantity);
	}
	else
	{
		intSetShadowPower(0);
	}
}


// Process stats screen.
static void intRunStats(void)
{
#ifdef INCLUDE_PRODSLIDER
	UDWORD				statID;
	UDWORD				Power = 0;
	UBYTE				Quantity;
	BASE_OBJECT			*psOwner;
	STRUCTURE			*psStruct;
	FACTORY				*psFactory;

	if(intMode != INT_EDITSTAT && objMode == IOBJ_MANUFACTURE)
	{
		psOwner = (BASE_OBJECT *)widgGetUserData(psWScreen, IDSTAT_SLIDERCOUNT);
		psStruct = (STRUCTURE *)psOwner;
		psFactory = (FACTORY *)psStruct->pFunctionality;
		if (psFactory->psSubject)
		{
			Quantity = psFactory->quantity;
			//adjust the infinity button if necessary
			if (Quantity == NON_STOP_PRODUCTION)
			{
				widgSetButtonState(psWScreen, IDSTAT_INFINITE_BUTTON,
					WBUT_CLICKLOCK);
			}
		}
		else
		{
			//check if the infinite production button has been pressed
			if (widgGetButtonState(psWScreen, IDSTAT_INFINITE_BUTTON) &
				WBUT_CLICKLOCK)
			{
				Quantity = STAT_SLDSTOPS + 1;
			}
			else
			{
				Quantity = (UBYTE)(widgGetSliderPos(psWScreen,IDSTAT_SLIDER) + 1);
				//Quantity = widgGetSliderPos(psWScreen,IDSTAT_SLIDER);
			}
		}
		//check for available power if not non stop production
		if (Quantity < STAT_SLDSTOPS)
		{
			/* Find out which button was hilited */
			statID = widgGetMouseOver(psWScreen);
			if (statID >= IDSTAT_START && statID <= IDSTAT_END)
			{
				//get the template build points
				Power = calcTemplatePower((DROID_TEMPLATE *)apsTemplateList[statID - IDSTAT_START]);
				if (Power * Quantity > getPower(selectedPlayer))
				{
					Quantity = (UBYTE)(getPower(selectedPlayer) / Power);
				}
			}
		}
		psFactory->quantity = Quantity;

		// fire the tutorial trigger if neccessary
		if (bInTutorial && Quantity != ProductionRun && Quantity > 1)
		{
			eventFireCallbackTrigger((TRIGGER_TYPE)CALL_MANURUN);
		}

		ProductionRun = Quantity;
	}
#endif

	BASE_OBJECT			*psOwner;
	STRUCTURE			*psStruct;
	FACTORY				*psFactory;

	if(intMode != INT_EDITSTAT && objMode == IOBJ_MANUFACTURE)
	{
		psOwner = (BASE_OBJECT *)widgGetUserData(psWScreen, IDSTAT_LOOP_LABEL);
		ASSERT( psOwner->type == OBJ_STRUCTURE, "intRunStats: Invalid object type" );

		psStruct = (STRUCTURE *)psOwner;
		ASSERT( StructIsFactory(psStruct), "intRunStats: Invalid Structure type" );

		psFactory = (FACTORY *)psStruct->pFunctionality;
		//adjust the loop button if necessary
		if (psFactory->psSubject != NULL && psFactory->productionLoops != 0)
		{
			widgSetButtonState(psWScreen, IDSTAT_LOOP_BUTTON, WBUT_CLICKLOCK);
		}
	}
}


/* Add the stats screen for a given object */
static void intAddObjectStats(BASE_OBJECT *psObj, UDWORD id)
{
	BASE_STATS		*psStats;
	UWORD			statMajor = 0,statMinor = 0, newStatMajor, newStatMinor;
	UDWORD			i,j, index;
	UDWORD			count;
	SDWORD			iconNumber, entryIN;
	W_TABFORM	    *psForm;


	/* Clear a previous structure pos if there is one */
	intStopStructPosition();

	/* Get the current tab pos */
	widgGetTabs(psWScreen, IDOBJ_TABFORM, &objMajor, &objMinor);

	/* if there is already a stats form up, remove it */
	statMajor = statMinor = 0;

	// Store the tab positions.
	if (intMode == INT_STAT)
	{
		if(widgGetFromID(psWScreen,IDSTAT_FORM) != NULL) {
			widgGetTabs(psWScreen, IDSTAT_TABFORM, &statMajor, &statMinor);
		}
		intRemoveStatsNoAnim();
	}

	/* Display the stats window
	 *  - restore the tab position if there is no stats selected
	 */
	psStats = objGetStatsFunc(psObj);

	// note the object for the screen
	apsPreviousObj[objMode] = psObj;


	// NOTE! The below functions populate our list (building/units...)
	// up to MAX____.  We have unlimited potential, but it is capped at 200 now.
	//determine the Structures that can be built
	if (objMode == IOBJ_BUILD)
	{
		numStatsListEntries = fillStructureList(apsStructStatsList,
			selectedPlayer, MAXSTRUCTURES-1);

		ppsStatsList = (BASE_STATS **)apsStructStatsList;
	}

	//have to determine the Template list once the factory has been chosen
	if (objMode == IOBJ_MANUFACTURE)
	{
		numStatsListEntries = fillTemplateList(apsTemplateList,
			(STRUCTURE *)psObj, MAXTEMPLATES);
		ppsStatsList = (BASE_STATS **)apsTemplateList;
	}

	/*have to calculate the list each time the Topic button is pressed
	  so that only one topic can be researched at a time*/
	if (objMode == IOBJ_RESEARCH)
	{
		//set to value that won't be reached in fillResearchList
		index = numResearch + 1;
		if (psStats)
		{
			index = (RESEARCH *)psStats - asResearch;
		}
		//recalculate the list
		numStatsListEntries = fillResearchList(pList,selectedPlayer, (UWORD)index, MAXRESEARCH);

		//	-- Alex's reordering of the list
		// NOTE!  Do we even want this anymore, since we can have basically
		// unlimted tabs? Future enhancement assign T1/2/3 button on form
		// so we can pick what level of tech we want to build instead of
		// Alex picking for us?
		count = 0;
		for(i=0; i<RID_MAXRID; i++)
		{
			iconNumber = mapRIDToIcon(i);
			for(j=0; j<numStatsListEntries; j++)
			{
				entryIN = asResearch[pList[j]].iconID;
				if(entryIN == iconNumber)
				{
					pSList[count++] = pList[j];
				}

			}
		}
		// Tag on the ones at the end that have no BASTARD icon IDs - why is this?!!?!?!?
		// NOTE! more pruning [future ref]
		for(j=0; j<numStatsListEntries; j++)
		{
			//this can't be assumed cos we've added some more icons and they have higher #define values than QUESTIONMARK!
            //entryIN = asResearch[pList[j]].iconID;
			//if(entryIN<mapRIDToIcon(RID_ROCKET) || entryIN>mapRIDToIcon(RID_QUESTIONMARK))
            iconNumber = mapIconToRID(asResearch[pList[j]].iconID);
            if (iconNumber < 0)
			{
				pSList[count++] = pList[j];
			}
		}


		//fill up the list with topics
		for (i=0; i < numStatsListEntries; i++)
		{
			ppResearchList[i] = asResearch + pSList[i];	  // note change from pList
		}
	}

	intAddStats(ppsStatsList, numStatsListEntries, psStats, psObj);

    //get the tab positions for the new stat form
    psForm = (W_TABFORM*)widgGetFromID(psWScreen,IDSTAT_TABFORM);
    if (psForm != NULL)
    {
        newStatMajor = psForm->numMajor;
        newStatMinor = psForm->asMajor[statMajor].numMinor;

        // Restore the tab positions.
	    if ( (!psStats) && (widgGetFromID(psWScreen,IDSTAT_FORM) != NULL) )
	    {
            //only restore if we've still got at least that many tabs
            if (newStatMajor > statMajor && newStatMinor > statMinor)
            {
		        widgSetTabs(psWScreen, IDSTAT_TABFORM, statMajor, statMinor);
            }
	    }
    }

	intMode = INT_STAT;
	/* Note the object */
	psObjSelected = psObj;
	objStatID = id;

	/* Reset the tabs and lock the button */
	widgSetTabs(psWScreen, IDOBJ_TABFORM, objMajor, objMinor);
	if(id != 0)
	{
		widgSetButtonState(psWScreen, id, WBUT_CLICKLOCK);
	}
}


static void intSelectDroid(BASE_OBJECT *psObj)
{
	if(driveModeActive()) {
		clearSel();
		((DROID*)psObj)->selected = true;
		driveSelectionChanged();
//		clearSelection();
//		((DROID*)psObj)->selected = true;
//		StopDriverMode();
//		StartDriverMode();
		driveDisableControl();
	} else {
		clearSelection();
		((DROID*)psObj)->selected = true;
	}
}


static void intResetWindows(BASE_OBJECT *psObj)
{
	if (psObj)
	{
		// reset the object screen with the new object
		switch (objMode)
		{
		case IOBJ_BUILD:
		case IOBJ_BUILDSEL:
		case IOBJ_DEMOLISHSEL:
			intAddBuild((DROID *)psObj);
			break;
		case IOBJ_RESEARCH:
			intAddResearch((STRUCTURE *)psObj);
			break;
		case IOBJ_MANUFACTURE:
			intAddManufacture((STRUCTURE *)psObj);
			break;
		case IOBJ_COMMAND:

			intAddCommand((DROID *)psObj);
			break;
		default:
			break;
		}
		//intAddObjectStats(psObj, id);
	}
}


/* Process return codes from the object screen */
static void intProcessObject(UDWORD id)
{
	BASE_OBJECT		*psObj;
	STRUCTURE		*psStruct;
	BOOL IsDeliveryRepos = false;
	SDWORD			butIndex;
	UDWORD			statButID;

	ASSERT( widgGetFromID(psWScreen,IDOBJ_TABFORM) != NULL,"intProcessObject, missing form\n" );

	// deal with CRTL clicks
	if (objMode == IOBJ_BUILD &&	// What..................?
		(keyDown(KEY_LCTRL) || keyDown(KEY_RCTRL) || keyDown(KEY_LSHIFT) || keyDown(KEY_RSHIFT)) &&
		((id >= IDOBJ_OBJSTART && id <= IDOBJ_OBJEND) ||
		 (id >= IDOBJ_STATSTART && id <= IDOBJ_STATEND)) )
	{
		/* Find the object that the ID refers to */
		psObj = intGetObject(id);
		if (id >= IDOBJ_OBJSTART && id <= IDOBJ_OBJEND)
		{
			statButID = IDOBJ_STATSTART + id - IDOBJ_OBJSTART;
		}
		else
		{
			statButID = id;
		}
		if (psObj->selected)
		{
			psObj->selected = false;
			widgSetButtonState(psWScreen, statButID, 0);
			if ((intNumSelectedDroids(DROID_CONSTRUCT) == 0) &&
                (intNumSelectedDroids(DROID_CYBORG_CONSTRUCT) == 0))
			{
				intRemoveStats();
			}
			if (psObjSelected == psObj)
			{
				psObjSelected = (BASE_OBJECT *)intCheckForDroid(DROID_CONSTRUCT);
                if (!psObjSelected)
                {
                    psObjSelected = (BASE_OBJECT *)intCheckForDroid(DROID_CYBORG_CONSTRUCT);
                }
			}
		}
		else
		{
			if (psObjSelected)
			{
				psObjSelected->selected = true;
			}
			psObj->selected = true;
			widgSetButtonState(psWScreen, statButID, WBUT_CLICKLOCK);
			intAddObjectStats(psObj, statButID);
		}
	}
	else if (id >= IDOBJ_OBJSTART &&
		id <= IDOBJ_OBJEND)
	{
		/* deal with RMB clicks */
		if (widgGetButtonKey(psWScreen) & WKEY_SECONDARY)
		{
			intObjectRMBPressed(id);
		}
		/* deal with LMB clicks */
		else
		{
			/* An object button has been pressed */
			/* Find the object that the ID refers to */
			psObj = intGetObject(id);
			if (psObj)
			{
				//Only do this if not offworld - only check if a structure
				//if (!offWorldKeepLists)
				{

					if(psObj->type == OBJ_STRUCTURE && !offWorldKeepLists)
					{
						/* Deselect old buildings */
						for(psStruct = apsStructLists[selectedPlayer];
							psStruct; psStruct=psStruct->psNext)
						{
							psStruct->selected = false;
						}

						/* Select new one */
						((STRUCTURE*)psObj)->selected = true;
					}

					if(!driveModeActive())
                    {
                        //don't do this if offWorld and a structure object has been selected
                        if (!(psObj->type == OBJ_STRUCTURE && offWorldKeepLists))
                        {
    						// set the map position - either the object position, or the position jumped from
	    					butIndex = id - IDOBJ_OBJSTART;
		    				if (butIndex >= 0 && butIndex < IOBJ_MAX)
			    			{
				    			if (((asJumpPos[butIndex].x == 0) && (asJumpPos[butIndex].y == 0)) ||
					    			!DrawnInLastFrame((SDWORD)psObj->sDisplay.frameNumber) ||
						    		((psObj->sDisplay.screenX > pie_GetVideoBufferWidth()) || (psObj->sDisplay.screenY > pie_GetVideoBufferHeight())))
							    {
								    getPlayerPos((SDWORD*)&asJumpPos[butIndex].x, (SDWORD*)&asJumpPos[butIndex].y);


    								setPlayerPos(psObj->pos.x, psObj->pos.y);
	    							if(getWarCamStatus())
		    						{
			    						camToggleStatus();
				    				}
	//							intSetMapPos(psObj->pos.x, psObj->pos.y);

			    				}
				    			else
					    		{

						    		setPlayerPos(asJumpPos[butIndex].x, asJumpPos[butIndex].y);
							    	if(getWarCamStatus())
								    {
									    camToggleStatus();
    								}
	//							intSetMapPos(asJumpPos[butIndex].x, asJumpPos[butIndex].y);

					    			asJumpPos[butIndex].x = 0;
						    		asJumpPos[butIndex].y = 0;
							    }
						    }
					    }
				    }
                }

				psObj = intGetObject(id);
				if(!IsDeliveryRepos) {
					intResetWindows(psObj);
				}

				// If a construction droid button was clicked then
				// clear all other selections and select it.
				if(psObj->type == OBJ_DROID) {			// If it's a droid...
					intSelectDroid(psObj);
					psObjSelected = psObj;

				}
			}
		}
	}
	/* A object stat button has been pressed */
	else if (id >= IDOBJ_STATSTART &&
			 id <= IDOBJ_STATEND)
	{
		/* deal with RMB clicks */
		if (widgGetButtonKey(psWScreen) & WKEY_SECONDARY)
		{
			intObjStatRMBPressed(id);
		}
		else
		{
			/* Find the object that the stats ID refers to */
			psObj = intGetObject(id);

			intResetWindows(psObj);

			// If a droid button was clicked then clear all other selections and select it.
			if(psObj->type == OBJ_DROID)
			{
				// Select the droid when the stat button (in the object window) is pressed.
				intSelectDroid(psObj);
				psObjSelected = psObj;
			}
			else if (psObj->type == OBJ_STRUCTURE)
			{

//				clearSelection();
//				psObj->selected = true;

				if (StructIsFactory((STRUCTURE *)psObj))
				{
					//might need to cancel the hold on production
					releaseProduction((STRUCTURE *)psObj);
				}
                else if (((STRUCTURE *)psObj)->pStructureType->type == REF_RESEARCH)
                {
					//might need to cancel the hold on research facilty
					releaseResearch((STRUCTURE *)psObj);
                }
			}
		}
	}
	else if (id == IDOBJ_CLOSE)
	{
		intResetScreen(false);
		intMode = INT_NORMAL;
	}
	else
	{
		if (objMode != IOBJ_COMMAND && id != IDOBJ_TABFORM)
		{
			/* Not a button on the build form, must be on the stats form */
			intProcessStats(id);
		}
		else  if (id != IDOBJ_TABFORM)
		{
			intProcessOrder(id);
		}
	}
}


/* Process return codes from the stats screen */
static void intProcessStats(UDWORD id)
{
	BASE_STATS		*psStats;
	STRUCTURE		*psStruct;
	FLAG_POSITION	*psFlag;

	DROID_TEMPLATE	*psNext;

	ASSERT( widgGetFromID(psWScreen,IDOBJ_TABFORM) != NULL,"intProcessStats, missing form\n" );

	if (id >= IDSTAT_START &&
		id <= IDSTAT_END)
	{
		ASSERT( id - IDSTAT_START < numStatsListEntries,
			"intProcessStructure: Invalid structure stats id" );

		/* deal with RMB clicks */
		if (widgGetButtonKey(psWScreen) & WKEY_SECONDARY)
		{
			intStatsRMBPressed(id);
		}
		/* deal with LMB clicks */
		else
		{
			//manufacture works differently!
			if(objMode == IOBJ_MANUFACTURE)
			{
				//get the stats
				psStats = ppsStatsList[id - IDSTAT_START];
				ASSERT( psObjSelected != NULL,
					"intProcessStats: Invalid structure pointer" );
				ASSERT( psStats != NULL,
					"intProcessStats: Invalid template pointer" );
                if (productionPlayer == (SBYTE)selectedPlayer)
                {
                    FACTORY  *psFactory = (FACTORY *)((STRUCTURE *)psObjSelected)->
                        pFunctionality;

                    //increase the production
				    factoryProdAdjust((STRUCTURE *)psObjSelected, (DROID_TEMPLATE *)psStats, true);
                    //need to check if this was the template that was mid-production
                    if (psStats == psFactory->psSubject)
                    {
				        //if have wrapped round to zero then cancel the production
				        if (getProductionQuantity((STRUCTURE *)psObjSelected,
					        (DROID_TEMPLATE *)psStats) == 0)
				        {
					        //init the factory production
					        psFactory->psSubject = NULL;
					        //check to see if anything left to produce
					        psNext = factoryProdUpdate((STRUCTURE *)psObjSelected, NULL);
					        if (psNext == NULL)
					        {
						        intManufactureFinished((STRUCTURE *)psObjSelected);
					        }
					        else
					        {
						        if (!objSetStatsFunc(psObjSelected, (BASE_STATS *)psNext))
						        {
							        intSetStats(objStatID, NULL);
						        }
						        else
						        {
							        // Reset the button on the object form
							        intSetStats(objStatID, psStats);
						        }
					        }
				        }
                    }
				    else
				    {
					    //if factory wasn't currently on line then set the object button
					    if (!psFactory->psSubject)
					    {
						    if (!objSetStatsFunc(psObjSelected, psStats))
						    {
							    intSetStats(objStatID, NULL);
						    }
						    else
						    {
							    // Reset the button on the object form
							    intSetStats(objStatID, psStats);
						    }
					    }
				    }
                }
			}
			else
			{
				/* See if this was a click on an already selected stat */
				psStats = objGetStatsFunc(psObjSelected);
				// only do the cancel operation if not trying to add to the build list
				if (psStats == ppsStatsList[id - IDSTAT_START] && objMode != IOBJ_BUILD)
				{
					// this needs to be done before the topic is cancelled from the structure
					/* If Research then need to set topic to be cancelled */
					if (objMode == IOBJ_RESEARCH)
					{
						if (psObjSelected->type == OBJ_STRUCTURE )
						{
							cancelResearch((STRUCTURE *)psObjSelected);
						}
					}

					/* Clear the object stats */
					objSetStatsFunc(psObjSelected, NULL);

					/* Reset the button on the object form */
					intSetStats(objStatID, NULL);

					/* Unlock the button on the stats form */
					widgSetButtonState(psWScreen, id, 0);
				}
				else
				{
					//If Research then need to set the topic - if one, to be cancelled
					if (objMode == IOBJ_RESEARCH)
					{
						if (psObjSelected->type == OBJ_STRUCTURE && ((STRUCTURE *)
							psObjSelected)->pStructureType->type == REF_RESEARCH)
						{
							//if there was a topic currently being researched - cancel it
							if (((RESEARCH_FACILITY *)((STRUCTURE *)psObjSelected)->
								pFunctionality)->psSubject)
							{
								cancelResearch((STRUCTURE *)psObjSelected);
							}
						}
					}

					// call the tutorial callback if necessary
					if (bInTutorial && objMode == IOBJ_BUILD)
					{

						eventFireCallbackTrigger((TRIGGER_TYPE)CALL_BUILDGRID);
					}

					// Set the object stats
					psStats = ppsStatsList[id - IDSTAT_START];

					// Reset the button on the object form
					//if this returns false, there's a problem so set the button to NULL
					if (!objSetStatsFunc(psObjSelected, psStats))
					{
						intSetStats(objStatID, NULL);
					}
					else
					{
						// Reset the button on the object form
						intSetStats(objStatID, psStats);
					}
				}

				// Get the tabs on the object form
				widgGetTabs(psWScreen, IDOBJ_TABFORM, &objMajor,&objMinor);

				// Close the stats box
				intRemoveStats();
				intMode = INT_OBJECT;

				// Reset the tabs on the object form
				widgSetTabs(psWScreen, IDOBJ_TABFORM, objMajor,objMinor);

				// Close the object box as well if selecting a location to build- no longer hide/reveal
                //or if selecting a structure to demolish
				if (objMode == IOBJ_BUILDSEL || objMode == IOBJ_DEMOLISHSEL)
				{
					if(driveModeActive()) {
						// Make sure weve got a construction droid selected.
						//if(driveGetDriven()->droidType != DROID_CONSTRUCT) {
                        if(driveGetDriven()->droidType != DROID_CONSTRUCT &&
                            driveGetDriven()->droidType != DROID_CYBORG_CONSTRUCT) {
//PD30 							driveSelectionChanged();
							driveDisableControl();
						}
				 		driveDisableTactical();
						driveStartBuild();
						intRemoveObject();
					}

					intRemoveObject();
                    //hack to stop the stats window re-opening in demolish mode
                    if (objMode == IOBJ_DEMOLISHSEL)
                    {
                        IntRefreshPending = false;
                    }

				}


			}
		}
	}
	else if (id == IDSTAT_CLOSE)
	{
		/* Get the tabs on the object form */
		widgGetTabs(psWScreen, IDOBJ_TABFORM, &objMajor,&objMinor);

		/* Close the structure box without doing anything */
		intRemoveStats();
		intMode = INT_OBJECT;

		/* Reset the tabs on the build form */
		widgSetTabs(psWScreen, IDOBJ_TABFORM, objMajor,objMinor);

		/* Unlock the stats button */
		widgSetButtonState(psWScreen, objStatID, 0);
	}
	else if(id == IDSTAT_SLIDER) {
		// Process the quantity slider.
	}
	else if( id >= IDPROX_START && id <= IDPROX_END)
	{
		// process the proximity blip buttons.
	}
#ifdef INCLUDE_PRODSLIDER
	else if(id == IDSTAT_INFINITE_BUTTON)
	{
		// Process the infinte button.
		//if the button is locked - unlock and vice versa
		if (widgGetButtonState(psWScreen, IDSTAT_INFINITE_BUTTON) &
			WBUT_CLICKLOCK)
		{
			//unlock
			widgSetButtonState(psWScreen, IDSTAT_INFINITE_BUTTON, 0);
		}
		else
		{
			//lock
			widgSetButtonState(psWScreen, IDSTAT_INFINITE_BUTTON,
				WBUT_CLICKLOCK);
		}
	}
#endif
	else if(id == IDSTAT_LOOP_BUTTON)
	{
		// Process the loop button.
		psStruct = (STRUCTURE*)widgGetUserData(psWScreen, IDSTAT_LOOP_LABEL);
		if (psStruct)
		{
			//LMB pressed
			if (widgGetButtonKey(psWScreen) & WKEY_PRIMARY)
			{
				factoryLoopAdjust(psStruct, true);
			}
			//RMB pressed
			else if (widgGetButtonKey(psWScreen) & WKEY_SECONDARY)
			{
				factoryLoopAdjust(psStruct, false);
			}
			if (((FACTORY *)psStruct->pFunctionality)->psSubject != NULL && ((FACTORY *)psStruct->pFunctionality)->productionLoops != 0)
			{
				//lock the button
				widgSetButtonState(psWScreen, IDSTAT_LOOP_BUTTON, WBUT_CLICKLOCK);
			}
			else
			{
				//unlock
				widgSetButtonState(psWScreen, IDSTAT_LOOP_BUTTON, 0);
			}
		}
	}

	else if(id == IDSTAT_DP_BUTTON)
	{
		// Process the DP button
		psStruct = (STRUCTURE*)widgGetUserData(psWScreen, IDSTAT_DP_BUTTON);
		if (psStruct)
		{
			// make sure that the factory isn't assigned to a commander
			assignFactoryCommandDroid(psStruct, NULL);
			psFlag = FindFactoryDelivery(psStruct);
			if (psFlag)
			{
				StartDeliveryPosition( (OBJECT_POSITION *)psFlag );
			}
		}
	}
	else if (id == IDSTAT_TABSCRL_LEFT)	//user hit left scroll tab from BUILD menu
	{
		W_TABFORM	*psTForm;
		int temp;
#ifdef  DEBUG_SCROLLTABS
		char buf[200];		//only used for debugging
#endif
		psTForm = (W_TABFORM *)widgGetFromID(psWScreen, IDSTAT_TABFORM);	//get our form
		psTForm->TabMultiplier -= 1;				// -1 since user hit left button
		if (psTForm->TabMultiplier < 1)
		{
			psTForm->TabMultiplier = 1;			// Must be at least 1.
		}
		//add routine to update tab widgets now...
		temp = psTForm->majorT;					// set tab # to previous "page"
		temp -= TAB_SEVEN;						// 7 = 1 "page" of tabs
		if ( temp < 0)
			psTForm->majorT = 0;
		else
			psTForm->majorT = temp;
#ifdef  DEBUG_SCROLLTABS
		sprintf(buf, "[build menu]Clicked LT %d tab #=%d", psTForm->TabMultiplier, psTForm->majorT);
		addConsoleMessage(buf, DEFAULT_JUSTIFY,SYSTEM_MESSAGE);
#endif
	}
	else if (id == IDSTAT_TABSCRL_RIGHT)	// user hit right scroll tab from BUILD menu
	{
	W_TABFORM	*psTForm;
	UWORD numTabs;
#ifdef  DEBUG_SCROLLTABS
	char buf[200];					// only used for debugging.
#endif
		psTForm = (W_TABFORM *)widgGetFromID(psWScreen, IDSTAT_TABFORM);
		numTabs = numForms(psTForm->numStats, psTForm->numButtons);
		numTabs = ((numTabs / TAB_SEVEN) + 1);	// (Total tabs needed / 7(max tabs that fit))+1
		psTForm->TabMultiplier += 1;
		if (psTForm->TabMultiplier > numTabs)		//add 'Bzzt' sound effect?
		{
			psTForm->TabMultiplier -= 1;				//to signify past max?
		}
	//add routine to update tab widgets now...
		psTForm->majorT += TAB_SEVEN;				// set tab # to next "page"
		if (psTForm->majorT >= psTForm->numMajor)	// check if too many
		{
			psTForm->majorT = psTForm->numMajor - 1;	// set it back to max -1
		}
#ifdef  DEBUG_SCROLLTABS		//for debuging
		sprintf(buf, "[build menu]Clicked RT %d numtabs %d tab # %d", psTForm->TabMultiplier, numTabs, psTForm->majorT);
		addConsoleMessage(buf, DEFAULT_JUSTIFY,SYSTEM_MESSAGE);
#endif
	}
}


/* Set the map view point to the world coordinates x,y */
void intSetMapPos(UDWORD x, UDWORD y)
{
	if (!driveModeActive())
	{
		setViewPos(map_coord(x), map_coord(y), true);
	}
}


/* Sync the interface to an object */
// If psObj is NULL then reset interface displays.
//
// There should be two version of this function, one for left clicking and one got right.
//
void intObjectSelected(BASE_OBJECT *psObj)
{
	/* Remove whatever is up */
//	intResetScreen(false);

	if(psObj) {
//		intResetScreen(true);
		setWidgetsStatus(true);
		switch(psObj->type)
		{
		case OBJ_DROID:
/*			stop build interface appearing for constuction droids
			if (droidType((DROID *)psObj) == DROID_CONSTRUCT)
			{
				intResetScreen(false);
				intAddBuild((DROID *)psObj);
			}
			else*/

//			if(!OrderUp)
//			{
//				intResetScreen(false);
//			}
//			intAddOrder((DROID *)psObj);
//			intMode = INT_ORDER;


			if(!OrderUp)
			{
				intResetScreen(false);
                //changed to a BASE_OBJECT to accomodate the factories - AB 21/04/99
                //intAddOrder((DROID *)psObj);
                intAddOrder(psObj);
				intMode = INT_ORDER;
			}
			else
			{
                //changed to a BASE_OBJECT to accomodate the factories - AB 21/04/99
				//intAddOrder((DROID *)psObj);
                intAddOrder(psObj);
			}


			break;

		case OBJ_STRUCTURE:
			//don't do anything if structure is only partially built
			intResetScreen(false);

			if ( objMode == IOBJ_DEMOLISHSEL )
			{
				/* do nothing here */
				break;
			}

			if (((STRUCTURE *)psObj)->status == SS_BUILT)
			{
				if (((STRUCTURE *)psObj)->pStructureType->type == REF_FACTORY ||
					((STRUCTURE *)psObj)->pStructureType->type == REF_CYBORG_FACTORY ||
					((STRUCTURE *)psObj)->pStructureType->type == REF_VTOL_FACTORY)
				{

					intAddManufacture((STRUCTURE *)psObj);

					//widgHide(psWScreen, IDOBJ_FORM);
				}
				else if (((STRUCTURE *)psObj)->pStructureType->type == REF_RESEARCH)
				{

					intAddResearch((STRUCTURE *)psObj);

					//widgHide(psWScreen, IDOBJ_FORM);
				}
//		  		for(psStruct = apsStructLists[selectedPlayer]; psStruct; psStruct=psStruct->psNext)
//				{
//					psStruct->selected = false;
//				}
//				((STRUCTURE*)psObj)->selected = true;		// wrong place?
			}
			break;
		default:
			break;
		}
	} else {
		intResetScreen(false);
//		if(OrderUp) {
//			intRemoveOrder();
//		}
	}
}


// add the construction interface if a constructor droid is selected
void intConstructorSelected(DROID *psDroid)
{
//	intResetScreen(false);
	setWidgetsStatus(true);
	intAddBuild(psDroid);
	widgHide(psWScreen, IDOBJ_FORM);
}

// add the construction interface if a constructor droid is selected
void intCommanderSelected(DROID *psDroid)
{
	setWidgetsStatus(true);
	intAddCommand(psDroid);
	widgHide(psWScreen, IDOBJ_FORM);
}

extern void FinishStructurePosition(UDWORD xPos,UDWORD yPos,void *UserData);

/* Start looking for a structure location */
static void intStartStructPosition(BASE_STATS *psStats)
{
	init3DBuilding(psStats,NULL,NULL);

	/*if ((intMode == INT_OBJECT || intMode == INT_STAT) && objMode == IOBJ_BUILDSEL) {
		widgGetTabs(psWScreen, IDOBJ_TABFORM, &objMajor, &objMinor);
		// Hide the object form while we select a position.
		//widgHide(psWScreen,IDOBJ_TABFORM);	only need to hide the top form -all else follows
		widgHide(psWScreen,IDOBJ_FORM);
	}*/
}


/* Stop looking for a structure location */
static void intStopStructPosition(void)
{
	/* Check there is still a struct position running */
//	if (intMode == INT_OBJECT && objMode == IOBJ_BUILDSEL) {
	if ((intMode == INT_OBJECT || intMode == INT_STAT) && objMode == IOBJ_BUILDSEL) {
		// Reset the stats button
//		widgGetTabs(psWScreen, IDOBJ_FORM, &objMajor, &objMinor);
//		widgEndScreen(psWScreen);

		/*if(DroidIsBuilding((DROID *)psObjSelected)) {
			STRUCTURE *Structure = DroidGetBuildStructure((DROID *)psObjSelected);
			ASSERT( Structure!=NULL,"Bad structure pointer" );
			intSetStats(objStatID,(BASE_STATS*)Structure->pStructureType);
		} else if(DroidGoingToBuild((DROID *)psObjSelected)) {
			intSetStats(objStatID,DroidGetBuildStats((DROID *)psObjSelected));
		} else {
			intSetStats(objStatID,NULL);
		}*/

//		widgStartScreen(psWScreen);
		objMode = IOBJ_BUILD;
	}

	kill3DBuilding();
}


/* Display the widgets for the in game interface */
void intDisplayWidgets(void)
{
	BOOL bPlayerHasHQ;

	// God only knows...
	if (ReticuleUp && !bInTutorial)
	{
		intCheckReticuleButtons();
	}

	/*draw the background for the design screen and the Intelligence screen*/
	if (intMode == INT_DESIGN || intMode == INT_INTELMAP)
	{
		// When will they ever learn!!!!
		if (!bMultiPlayer)
		{
			screen_RestartBackDrop();

			/*Add the radar to the design screen - only if player has HQ*/
			bPlayerHasHQ = getHQExists(selectedPlayer);

			if (bPlayerHasHQ)	//NOTE: This flickers badly, so turn it off for now.
			{
				// drawRadar();
			}

			// We need to add the console messages to the intelmap for the tutorial so that it can display messages
			if ((intMode == INT_DESIGN)||(bInTutorial && intMode==INT_INTELMAP))
			{
				displayConsoleMessages();
			}
		}
	}

	widgDisplayScreen(psWScreen);

	if(bLoadSaveUp)
	{
		displayLoadSave();
	}
}


/* Tell the interface when an object is created - it may have to be added to a screen */
void intNewObj(BASE_OBJECT *psObj)
{
	if (intMode == INT_OBJECT || intMode == INT_STAT)
	{
		if ((objMode == IOBJ_BUILD || objMode == IOBJ_BUILDSEL) &&
			psObj->type == OBJ_DROID && objSelectFunc(psObj))
		{
			objectsChanged = true;
		}
		else if ((objMode == IOBJ_RESEARCH || objMode == IOBJ_MANUFACTURE) &&
				 psObj->type == OBJ_STRUCTURE && objSelectFunc(psObj))
		{
			objectsChanged = true;
		}
	}
}


// clean up when an object dies
static void intObjectDied(UDWORD objID)
{
	RENDERED_BUTTON		*psBut;
	UDWORD				statsID, gubbinsID;

	// clear the object button
	psBut = (RENDERED_BUTTON *)widgGetUserData(psWScreen, objID);
	if (psBut)
	{
		psBut->Data = NULL;
		// and its gubbins
		gubbinsID = IDOBJ_FACTORYSTART + objID - IDOBJ_OBJSTART;
		widgSetUserData(psWScreen, gubbinsID, NULL);
		gubbinsID = IDOBJ_COUNTSTART + objID - IDOBJ_OBJSTART;
		widgSetUserData(psWScreen, gubbinsID, NULL);
		gubbinsID = IDOBJ_PROGBARSTART + objID - IDOBJ_OBJSTART;
		widgSetUserData(psWScreen, gubbinsID, NULL);

		// clear the stats button
		statsID = IDOBJ_STATSTART + objID - IDOBJ_OBJSTART;
		intSetStats(statsID, NULL);
		psBut = (RENDERED_BUTTON *)widgGetUserData(psWScreen, statsID);
		// and disable it
		widgSetButtonState(psWScreen, statsID, WBUT_DISABLE);

		// remove the stat screen if necessary
		if ( (intMode == INT_STAT) && statsID == objStatID )
		{
			intRemoveStatsNoAnim();
			intMode = INT_OBJECT;
		}
	}
}


/* Tell the interface a construction droid has finished building */
void intBuildFinished(DROID *psDroid)
{
	UDWORD	droidID;
	DROID	*psCurr;

	ASSERT( psDroid != NULL,
		"intBuildFinished: Invalid droid pointer" );

	if ((intMode == INT_OBJECT || intMode == INT_STAT) &&
		//(objMode == IOBJ_BUILDSEL || objMode == IOBJ_BUILD))
		objMode == IOBJ_BUILD)
	{
		/* Find which button the droid is on and clear it's stats */
		droidID = 0;
		for (psCurr = apsDroidLists[selectedPlayer]; psCurr; psCurr = psCurr->psNext)
		{
			if (objSelectFunc((BASE_OBJECT *)psCurr))
			{
				if (psCurr == psDroid)
				{
					intSetStats(droidID + IDOBJ_STATSTART, NULL);
					break;
				}
				droidID++;
			}
		}
	}
}

/* Tell the interface a construction droid has started building*/
void intBuildStarted(DROID *psDroid)
{
	UDWORD	droidID;
	DROID	*psCurr;

	ASSERT( psDroid != NULL,
		"intBuildStarted: Invalid droid pointer" );

	if ((intMode == INT_OBJECT || intMode == INT_STAT) &&
		//(objMode == IOBJ_BUILDSEL || objMode == IOBJ_BUILD))
		objMode == IOBJ_BUILD)
	{
		/* Find which button the droid is on and clear it's stats */
		droidID = 0;
		for (psCurr = apsDroidLists[selectedPlayer]; psCurr; psCurr = psCurr->psNext)
		{
			if (objSelectFunc((BASE_OBJECT *)psCurr))
			{
				if (psCurr == psDroid)
				{
					intSetStats(droidID + IDOBJ_STATSTART, ((BASE_STATS *)(
						(STRUCTURE *)psCurr->psTarget)->pStructureType));
					break;
				}
				droidID++;
			}
		}
	}
}

/* Are we in build select mode*/
BOOL intBuildSelectMode(void)
{
	return (objMode == IOBJ_BUILDSEL);
}

/* Are we in demolish select mode*/
BOOL intDemolishSelectMode(void)
{
	return (objMode == IOBJ_DEMOLISHSEL);
}

//is the build interface up?
BOOL intBuildMode(void)
{
	return (objMode == IOBJ_BUILD);
}

//Written to allow demolish order to be added to the queuing system
void intDemolishCancel(void)
{
    if (objMode==IOBJ_DEMOLISHSEL)
    {
        objMode = IOBJ_NONE;
    }
}


//reorder the research facilities so that first built is first in the list
static void orderResearch(void)
{
	BASE_OBJECT *psTemp;
	UDWORD i, maxLoop  = (UDWORD)(numObjects / 2);

	for (i = 0; i < maxLoop; i++)
	{
		psTemp = apsObjectList[i];
		apsObjectList[i] = apsObjectList[(numObjects - 1) - i];
		apsObjectList[(numObjects - 1) - i] = psTemp;
	}
}


// reorder the commanders
static void orderDroids(void)
{
	SDWORD i, j;
	BASE_OBJECT *psTemp;

	debug( LOG_NEVER, "orderUnit\n" );

	// bubble sort on the ID - first built will always be first in the list
	for (i = 0; i < MAX_OBJECTS; i++)
	{
		for(j = i + 1; j < MAX_OBJECTS; j++)
		{
			if (apsObjectList[i] != NULL && apsObjectList[j] != NULL &&
				apsObjectList[i]->id > apsObjectList[j]->id)
			{
				psTemp = apsObjectList[i];
				apsObjectList[i] = apsObjectList[j];
				apsObjectList[j] = psTemp;
			}
		}
	}
}


/*puts the selected players factories in order - Standard factories 1-5, then
cyborg factories 1-5 and then Vtol factories 1-5*/
static void orderFactories(void)
{
	STRUCTURE *psStruct, *psNext;
	SDWORD entry = 0;
	UDWORD inc = 0, type = FACTORY_FLAG, objectInc = 0;

	ASSERT(numObjects <= NUM_FACTORY_TYPES * MAX_FACTORY, "too many factories!");

	//copy the object list into the list to order
	memcpy(apsListToOrder, apsObjectList, sizeof(BASE_OBJECT*) * ORDERED_LIST_SIZE);

	//go through the list of structures and extract them in order
	while (entry < numObjects)
	{
		for (psStruct = (STRUCTURE*)apsListToOrder[objectInc]; psStruct != NULL; psStruct = psNext)
		{
			psNext = (STRUCTURE*)apsListToOrder[++objectInc];
			if ((SDWORD)objectInc >= numObjects)
			{
				psNext = NULL;
			}

			ASSERT(StructIsFactory(psStruct), "structure is not a factory");

			if (((FACTORY*)psStruct->pFunctionality)->psAssemblyPoint->factoryInc == inc
			    && ((FACTORY*)psStruct->pFunctionality)->psAssemblyPoint->factoryType == type)
			{
				apsObjectList[entry++] = (BASE_OBJECT*)psStruct;
				//quick check that don't end up with more!
				if (entry > numObjects)
				{
					ASSERT(false, "too many objects!");
					return;
				}
				break;
			}
		}
		inc++;
		if (inc > MAX_FACTORY)
		{
			inc = 0;
			type++;
		}
		objectInc = 0;
	}
}


/** Order the objects in the bottom bar according to their type. */
static void orderObjectInterface(void)
{
	if (!apsObjectList || !apsObjectList[0])
	{
		//no objects so nothing to order!
		return;
	}

	switch(apsObjectList[0]->type)
	{
	case OBJ_STRUCTURE:
		if (StructIsFactory((STRUCTURE *)apsObjectList[0]))
		{
			orderFactories();
		}
		else if (((STRUCTURE *)apsObjectList[0])->pStructureType->type == REF_RESEARCH)
		{
			orderResearch();
		}
		break;
	case OBJ_DROID:
		orderDroids();
	default:
		//nothing to do as yet!
		break;
	}
}


/* Tell the interface a factory has completed building ALL droids */
void intManufactureFinished(STRUCTURE *psBuilding)
{
	SDWORD		    structureID;
	STRUCTURE       *psCurr;
	BASE_OBJECT	*psObj;

	ASSERT(psBuilding != NULL, "Invalid structure pointer");

	if ((intMode == INT_OBJECT || intMode == INT_STAT) && objMode == IOBJ_MANUFACTURE)
	{
		/* Find which button the structure is on and clear it's stats */
		structureID = 0;
		numObjects = 0;
		memset(apsObjectList, 0, sizeof(BASE_OBJECT *) * MAX_OBJECTS);
		for (psCurr = interfaceStructList(); psCurr; psCurr = psCurr->psNext)
		{
			if (objSelectFunc((BASE_OBJECT *)psCurr))
			{
				// The list is ordered now so we have to get all possible entries and sort it before checking if this is the one!
				apsObjectList[numObjects] = (BASE_OBJECT *)psCurr;
				numObjects++;
			}
			// make sure the list doesn't overflow
			if (numObjects >= MAX_OBJECTS)
			{
				break;
			}
        }
        //order the list
        orderFactories();

        //now look thru the list to see which one corresponds to the factory that has just finished
        structureID = 0;
        for (psObj = apsObjectList[structureID]; structureID < numObjects; structureID++)
        {
			if ((STRUCTURE *)psObj == psBuilding)
			{
				intSetStats(structureID + IDOBJ_STATSTART, NULL);
				// clear the loop button if interface is up
				if (widgGetFromID(psWScreen,IDSTAT_LOOP_BUTTON))
				{
					widgSetButtonState(psWScreen, IDSTAT_LOOP_BUTTON, 0);
				}
				break;
			}
		}
	}
}

/* Tell the interface a research facility has completed a topic */
void intResearchFinished(STRUCTURE *psBuilding)
{
	ASSERT(psBuilding != NULL, "Invalid structure pointer");

	// just do a screen refresh
	intRefreshScreen();
}

/* Do the annoying calculation for how many forms are needed
 * given the total number of buttons and the number of
 * buttons per page.
 * A simple div just doesn't quite do it....
 */
UWORD numForms(UDWORD total, UDWORD perForm)
{
	/* If the buttons fit exactly, don't have to add one */
	if (total != 0 && (total % perForm) == 0)
	{
		return (UWORD)(total/perForm);
	}

	/* Otherwise add one to the div */
	return (UWORD)(total/perForm + 1);
}


/* Add the reticule widgets to the widget screen */
BOOL intAddReticule(void)
{
	if(ReticuleUp == false) {
		W_FORMINIT		sFormInit;
		W_BUTINIT		sButInit;

		/* Create the basic form */

		memset(&sFormInit, 0, sizeof(W_FORMINIT));
		sFormInit.formID = 0;
		sFormInit.id = IDRET_FORM;
		sFormInit.style = WFORM_PLAIN;
		sFormInit.x = RET_X;
		sFormInit.y = (SWORD)RET_Y;
		sFormInit.width = RET_FORMWIDTH;
		sFormInit.height = 	RET_FORMHEIGHT;
		sFormInit.pDisplay = intDisplayPlainForm;
		if (!widgAddForm(psWScreen, &sFormInit))
		{
			return false;
		}

		/* Now add the buttons */

		//set up default button data
		memset(&sButInit, 0, sizeof(W_BUTINIT));
		sButInit.formID = IDRET_FORM;
		sButInit.id = IDRET_COMMAND;
		sButInit.width = RET_BUTWIDTH;
		sButInit.height = RET_BUTHEIGHT;
		sButInit.FontID = font_regular;

		//add buttons as required...

		//options button
		sButInit.style = WBUT_PLAIN;
		SetReticuleButPos(RETBUT_COMMAND,&sButInit);
//		sButInit.x = 19+RETXOFFSET;
//		sButInit.y = 35+RETYOFFSET;
	//	sButInit.pText = "O";
		sButInit.pTip = _("Commanders (F6)");
		sButInit.pDisplay = intDisplayReticuleButton;
		sButInit.UserData = IMAGE_COMMANDDROID_UP;

		if (!widgAddButton(psWScreen, &sButInit))
		{
			return false;
		}

		/* Intelligence Map button - this needs to respond to RMB as well*/
		sButInit.style = WBUT_PLAIN | WFORM_SECONDARY;
		sButInit.id = IDRET_INTEL_MAP;
		SetReticuleButPos(RETBUT_INTELMAP,&sButInit);
//		sButInit.x = 19+RETXOFFSET;
//		sButInit.y = 70+RETYOFFSET;
	//	sButInit.pText = "S";
		sButInit.pTip = _("Intelligence Display (F5)");
		sButInit.pDisplay = intDisplayReticuleButton;
		sButInit.UserData = IMAGE_INTELMAP_UP;

		if (!widgAddButton(psWScreen, &sButInit))
		{
			return false;
		}

		/* Manufacture button */
		sButInit.style = WBUT_PLAIN;
		sButInit.id = IDRET_MANUFACTURE;
		SetReticuleButPos(RETBUT_FACTORY,&sButInit);
//		sButInit.x = 53+RETXOFFSET;
//		sButInit.y = 17+RETYOFFSET;
	//	sButInit.pText = "M";
		sButInit.pTip = _("Manufacture (F1)");
		sButInit.pDisplay = intDisplayReticuleButton;
		sButInit.UserData = IMAGE_MANUFACTURE_UP;

		if (!widgAddButton(psWScreen, &sButInit))
		{
			return false;
		}

		/* Design button */
		sButInit.style = WBUT_PLAIN;
		sButInit.id = IDRET_DESIGN;
		SetReticuleButPos(RETBUT_DESIGN,&sButInit);
//		sButInit.x = 53+RETXOFFSET;
//		sButInit.y = 88+RETYOFFSET;
	//	sButInit.pText = "D";
		sButInit.pTip = _("Design (F4)");
		sButInit.pDisplay = intDisplayReticuleButton;
		sButInit.UserData = IMAGE_DESIGN_UP;

		if (!widgAddButton(psWScreen, &sButInit))
		{
			return false;
		}

		/* Research button */
		sButInit.style = WBUT_PLAIN;
		sButInit.id = IDRET_RESEARCH;
		SetReticuleButPos(RETBUT_RESEARCH,&sButInit);
//		sButInit.x = 87+RETXOFFSET;
//		sButInit.y = 35+RETYOFFSET;
	//	sButInit.pText = "R";
		sButInit.pTip = _("Research (F2)");
		sButInit.pDisplay = intDisplayReticuleButton;
		sButInit.UserData = IMAGE_RESEARCH_UP;

		if (!widgAddButton(psWScreen, &sButInit))
		{
			return false;
		}

		/* Build button */
		sButInit.style = WBUT_PLAIN;
		sButInit.id = IDRET_BUILD;
		SetReticuleButPos(RETBUT_BUILD,&sButInit);
//		sButInit.x = 87+RETXOFFSET;
//		sButInit.y = 70+RETYOFFSET;
	//	sButInit.pText = "B";
		sButInit.pTip = _("Build (F3)");
		sButInit.pDisplay = intDisplayReticuleButton;
		sButInit.UserData = IMAGE_BUILD_UP;

		if (!widgAddButton(psWScreen, &sButInit))
		{
			return false;
		}

		/* Cancel button */
		sButInit.style = WBUT_PLAIN;
		sButInit.id = IDRET_CANCEL;
		SetReticuleButPos(RETBUT_CANCEL,&sButInit);
//		sButInit.x = 48+RETXOFFSET;
//		sButInit.y = 49+RETYOFFSET;
		sButInit.width = RET_BUTWIDTH + 10;
		sButInit.height = RET_BUTHEIGHT + 8;
	//	sButInit.pText = "C";
		sButInit.pTip = _("Close");
		sButInit.pDisplay = intDisplayReticuleButton;
		sButInit.UserData = IMAGE_CANCEL_UP;
		if (!widgAddButton(psWScreen, &sButInit))
		{
			return false;
		}
	//	intCheckReticuleButtons();
		ReticuleUp = true;
	}

	return true;
}

void intRemoveReticule(void)
{
	if (ReticuleUp == true)
	{
		widgDelete(psWScreen, IDRET_FORM);		// remove reticule
		ReticuleUp = false;
	}
}

//toggles the Power Bar display on and off
void togglePowerBar(void)
{
	//toggle the flag
	powerBarUp = !powerBarUp;

	if (powerBarUp)
	{
		intShowPowerBar();
	}
	else
	{
		intHidePowerBar();
	}
}

/* Add the power bars to the screen */
BOOL intAddPower(void)
{
	W_BARINIT	sBarInit;

	memset(&sBarInit, 0, sizeof(W_BARINIT));

	/* Add the trough bar */
	sBarInit.formID = 0;	//IDPOW_FORM;
	sBarInit.id = IDPOW_POWERBAR_T;
	//start the power bar off in view (default)
	sBarInit.style = WBAR_TROUGH;
	sBarInit.orientation = WBAR_LEFT;
	sBarInit.x = (SWORD)POW_X;
	sBarInit.y = (SWORD)POW_Y;
	sBarInit.width = POW_BARWIDTH;
	sBarInit.height = iV_GetImageHeight(IntImages,IMAGE_PBAR_EMPTY);
	sBarInit.sCol = WZCOL_POWER_BAR;
	sBarInit.pDisplay = intDisplayPowerBar;
	sBarInit.iRange = POWERBAR_SCALE;

	sBarInit.pTip = _("Power");

	if (!widgAddBarGraph(psWScreen, &sBarInit))
	{
		return false;
	}

	powerBarUp = true;
	return true;
}


/* Remove the power bar widgets */
/*void intRemovePower(void)
{
	if (powerBarUp)
	{
		widgDelete(psWScreen, IDPOW_POWERBAR_T);
		powerBarUp = false;
	}
}*/

/* Set the shadow power for the selected player */
// Now just sets the global variable ManuPower which is used in the power bar display callback. PD
void intSetShadowPower(UDWORD quantity)
{
	ManuPower = quantity;
}


/* Add the options widgets to the widget screen */
BOOL intAddOptions(void)
{
	W_FORMINIT	sFormInit;
	W_EDBINIT	sEdInit;
	W_BUTINIT	sButInit;
	W_LABINIT	sLabInit;
	UDWORD		player;
	char		aText[WIDG_MAXSTR];

//	widgEndScreen(psWScreen);

	memset(&sFormInit, 0, sizeof(W_FORMINIT));
	memset(&sLabInit, 0, sizeof(W_LABINIT));
	memset(&sButInit, 0, sizeof(W_BUTINIT));
	memset(&sEdInit, 0, sizeof(W_EDBINIT));

	/* Add the option form */

	sFormInit.formID = 0;
	sFormInit.id = IDOPT_FORM;
	sFormInit.style = WFORM_PLAIN;
	sFormInit.x = OPT_X;
	sFormInit.y = OPT_Y;
	sFormInit.width = OPT_WIDTH;
	sFormInit.height = OPT_HEIGHT;
	if (!widgAddForm(psWScreen, &sFormInit))
	{
		return false;
	}

	// set the interface mode
	intMode = INT_OPTION;

	/* Add the Option screen label */
	sLabInit.formID = IDOPT_FORM;
	sLabInit.id = IDOPT_LABEL;
	sLabInit.style = WLAB_PLAIN;
	sLabInit.x = OPT_GAP;
	sLabInit.y = OPT_GAP;
	sLabInit.width = OPT_BUTWIDTH;
	sLabInit.height = OPT_BUTHEIGHT;
	sLabInit.pText = "Options";
	sLabInit.FontID = font_regular;
	if (!widgAddLabel(psWScreen, &sLabInit))
	{
		return false;
	}

	/* Add the close box */
	sButInit.formID = IDOPT_FORM;
	sButInit.id = IDOPT_CLOSE;
	sButInit.style = WBUT_PLAIN;
	sButInit.x = OPT_WIDTH - OPT_GAP - CLOSE_SIZE;
	sButInit.y = OPT_GAP;
	sButInit.width = CLOSE_SIZE;
	sButInit.height = CLOSE_SIZE;
	sButInit.FontID = font_regular;
	sButInit.pText = pCloseText;
	sButInit.pTip = _("Close");
	if (!widgAddButton(psWScreen, &sButInit))
	{
		return false;
	}

	/* Add the map form */
	sFormInit.formID = IDOPT_FORM;
	sFormInit.id = IDOPT_MAPFORM;
	sFormInit.style = WFORM_PLAIN;
	sFormInit.x = OPT_GAP;
	sFormInit.y = OPT_MAPY;
	sFormInit.width = OPT_WIDTH - OPT_GAP*2;
	sFormInit.height = OPT_BUTHEIGHT*2 + OPT_GAP*3;
	if (!widgAddForm(psWScreen, &sFormInit))
	{
		return false;
	}

	/* Add the map label */
	sLabInit.formID = IDOPT_MAPFORM;
	sLabInit.id = IDOPT_MAPLABEL;
	sLabInit.style = WLAB_PLAIN;
	sLabInit.x = OPT_GAP;
	sLabInit.y = OPT_GAP;
	sLabInit.pText = "Map:";
	sLabInit.FontID = font_regular;
	if (!widgAddLabel(psWScreen, &sLabInit))
	{
		return false;
	}

	/* Add the load save and new buttons */
	sButInit.formID = IDOPT_MAPFORM;
	sButInit.id = IDOPT_MAPLOAD;
	sButInit.x = OPT_GAP*2 + OPT_BUTWIDTH;
	sButInit.y = OPT_GAP;
	sButInit.width = OPT_BUTWIDTH;
	sButInit.height = OPT_BUTHEIGHT;
	sButInit.pText = "Load";
	sButInit.pTip = "Load Map File";
	if (!widgAddButton(psWScreen, &sButInit))
	{
		return false;
	}
	sButInit.id = IDOPT_MAPSAVE;
	sButInit.x += OPT_GAP + OPT_BUTWIDTH;
	sButInit.pText = "Save";
	sButInit.pTip = "Save Map File";
	if (!widgAddButton(psWScreen, &sButInit))
	{
		return false;
	}
	sButInit.id = IDOPT_MAPNEW;
	sButInit.x = OPT_GAP;
	sButInit.y = OPT_GAP*2 + OPT_BUTHEIGHT;
	sButInit.pText = "New";
	sButInit.pTip = "New Blank Map";
	if (!widgAddButton(psWScreen, &sButInit))
	{
		return false;
	}

	/* Add the map size edit boxes */
	newMapWidth = mapWidth;
	newMapHeight = mapHeight;
	sEdInit.formID = IDOPT_MAPFORM;
	sEdInit.id = IDOPT_MAPWIDTH;
	sEdInit.style = WEDB_PLAIN;
	sEdInit.x = OPT_GAP*2 + OPT_BUTWIDTH;
	sEdInit.y = OPT_GAP*2 + OPT_BUTHEIGHT;
	sEdInit.width = OPT_BUTWIDTH;
	sEdInit.height = OPT_BUTHEIGHT;
	sEdInit.pText = aText;
	sprintf(aText, "%d", mapWidth);
	sEdInit.FontID = font_regular;
	if (!widgAddEditBox(psWScreen, &sEdInit))
	{
		return false;
	}
	sEdInit.id = IDOPT_MAPHEIGHT;
	sEdInit.x += OPT_GAP + OPT_BUTWIDTH;
	sprintf(aText, "%d", mapHeight);
	if (!widgAddEditBox(psWScreen, &sEdInit))
	{
		return false;
	}

	/* Add the edit buttons */
	sButInit.formID = IDOPT_FORM;
	sButInit.width = OPT_BUTWIDTH;
	sButInit.height = OPT_BUTHEIGHT;
	sButInit.x = OPT_GAP;
	sButInit.y = OPT_EDITY;
	sButInit.id = IDOPT_TILE;
	sButInit.pText = _("Tile");
	sButInit.pTip = _("Place tiles on map");
	if (!widgAddButton(psWScreen, &sButInit))
	{
		return false;
	}

	/* Add the add object buttons */
	sButInit.id = IDOPT_DROID;
	sButInit.x += OPT_GAP + OPT_BUTWIDTH;
	sButInit.pText = _("Unit");
	sButInit.pTip = _("Place Unit on map");
	if (!widgAddButton(psWScreen, &sButInit))
	{
		return false;
	}

	sButInit.id = IDOPT_STRUCT;
	sButInit.x += OPT_GAP + OPT_BUTWIDTH;
	sButInit.pText = _("Struct");
	sButInit.pTip = _("Place Structures on map");
	if (!widgAddButton(psWScreen, &sButInit))
	{
		return false;
	}

	sButInit.id = IDOPT_FEATURE;
	sButInit.x += OPT_GAP + OPT_BUTWIDTH;
	sButInit.pText = _("Feat");
	sButInit.pTip = _("Place Features on map");
	if (!widgAddButton(psWScreen, &sButInit))
	{
		return false;
	}

	/* Edit pause */
	sButInit.x = OPT_GAP;
	sButInit.y = OPT_EDITY + OPT_BUTHEIGHT + OPT_GAP;
	sButInit.id = IDOPT_PAUSE;
	sButInit.pText = "Pause";
	sButInit.pTip = _("Pause or unpause the game");
	if (!widgAddButton(psWScreen, &sButInit))
	{
		return false;
	}
	if (editMode)
	{
		widgSetButtonState(psWScreen, IDOPT_PAUSE, WBUT_CLICKLOCK);
	}

	/* Z-align map objects */
	sButInit.x += OPT_GAP + OPT_BUTWIDTH;
	sButInit.id = IDOPT_ZALIGN;
	sButInit.pText = "Z-Align";
	sButInit.pTip = _("Align height of all map objects");
	if (!widgAddButton(psWScreen, &sButInit))
	{
		return false;
	}

#ifdef EDIT_OPTIONS
	/* Open the edit window - whatever that is supposed to be */
	sButInit.x += OPT_GAP;
	sButInit.id = IDOPT_EDIT;
	sButInit.pText = "Edit";
	sButInit.pTip = "Start Edit Mode";
	if (!widgAddButton(psWScreen, &sButInit))
	{
		return false;
	}
#endif

	/* Add the quit button */
	sButInit.formID = IDOPT_FORM;
	sButInit.id = IDOPT_QUIT;
	sButInit.x = OPT_GAP;
	sButInit.y = OPT_HEIGHT - OPT_GAP - OPT_BUTHEIGHT;
	sButInit.width = OPT_WIDTH - OPT_GAP*2;
	sButInit.height = OPT_BUTHEIGHT;
	sButInit.pText = _("Quit");
	sButInit.pTip = _("Exit Game");
	if (!widgAddButton(psWScreen, &sButInit))
	{
		return false;
	}

	/* Add the player form */
	sFormInit.formID = IDOPT_FORM;
	sFormInit.id = IDOPT_PLAYERFORM;
	sFormInit.style = WFORM_PLAIN;
	sFormInit.x = OPT_GAP;
	sFormInit.y = OPT_PLAYERY;
	sFormInit.width = OPT_WIDTH - OPT_GAP*2;
	sFormInit.height = OPT_BUTHEIGHT*3 + OPT_GAP*4;
	if (!widgAddForm(psWScreen, &sFormInit))
	{
		return false;
	}

	/* Add the player label */
	sLabInit.formID = IDOPT_PLAYERFORM;
	sLabInit.id = IDOPT_PLAYERLABEL;
	sLabInit.style = WLAB_PLAIN;
	sLabInit.x = OPT_GAP;
	sLabInit.y = OPT_GAP;
	sLabInit.pText = "Current Player:";
	sLabInit.FontID = font_regular;
	if (!widgAddLabel(psWScreen, &sLabInit))
	{
		return false;
	}

	/* Add the player buttons */
	sButInit.formID = IDOPT_PLAYERFORM;
	sButInit.id = IDOPT_PLAYERSTART;
	sButInit.style = WBUT_PLAIN;
	sButInit.x = OPT_GAP;
	sButInit.y = OPT_BUTHEIGHT + OPT_GAP*2;
	sButInit.width = OPT_BUTWIDTH;
	sButInit.height = OPT_BUTHEIGHT;
	sButInit.FontID = font_regular;
	for(player = 0; player < MAX_PLAYERS; player++)
	{
		sButInit.pText = apPlayerText[player];
		sButInit.pTip = apPlayerTip[player];
		if (!widgAddButton(psWScreen, &sButInit))
		{
			return false;
		}

		/* Update the initialisation structure for the next button */
		sButInit.id += 1;
		sButInit.x += OPT_BUTWIDTH+OPT_GAP;
		if (sButInit.x + OPT_BUTWIDTH + OPT_GAP > OPT_WIDTH - OPT_GAP*2)
		{
			sButInit.x = OPT_GAP;
			sButInit.y += OPT_BUTHEIGHT + OPT_GAP;
		}
	}

	/* Add iViS form */
	sFormInit.formID = IDOPT_FORM;
	sFormInit.id = IDOPT_IVISFORM;
	sFormInit.style = WFORM_PLAIN;
	sFormInit.x = OPT_GAP;
	sFormInit.y = OPT_PLAYERY + OPT_BUTHEIGHT * 3 + OPT_GAP * 5;
	sFormInit.width = OPT_WIDTH - OPT_GAP * 2;
	sFormInit.height = OPT_BUTHEIGHT * 3 + OPT_GAP * 4;
	if (!widgAddForm(psWScreen, &sFormInit))
	{
		return false;
	}

	/* Add iViS label */
	sLabInit.formID = IDOPT_IVISFORM;
	sLabInit.id = IDOPT_IVISLABEL;
	sLabInit.style = WLAB_PLAIN;
	sLabInit.x = OPT_GAP;
	sLabInit.y = OPT_GAP;
	sLabInit.pText = "iViS:";
	sLabInit.FontID = font_regular;
	if (!widgAddLabel(psWScreen, &sLabInit))
	{
		return false;
	}

	/* Add iViS shaders button */
	sButInit.formID = IDOPT_IVISFORM;
	sButInit.id = IDOPT_IVISSHADERS;
	sButInit.x = OPT_BUTWIDTH + OPT_GAP * 2;
	sButInit.y = OPT_GAP;
	sButInit.width = OPT_BUTWIDTH;
	sButInit.height = OPT_BUTHEIGHT;
	sButInit.FontID = font_regular;
	sButInit.pText = "Shaders";
	sButInit.pTip = "Toggles Shaders/FF mode.";
	if (!widgAddButton(psWScreen, &sButInit))
	{
		return false;
	}
	if (pie_GetShadersStatus())
	{
		widgSetButtonState(psWScreen, IDOPT_IVISSHADERS, WBUT_CLICKLOCK);
	}

	/* Add iViS lighting button */
	sButInit.formID = IDOPT_IVISFORM;
	sButInit.id = IDOPT_IVISLIGHTING;
	sButInit.x += OPT_BUTWIDTH + OPT_GAP;
	sButInit.y = OPT_GAP;
	sButInit.width = OPT_BUTWIDTH;
	sButInit.height = OPT_BUTHEIGHT;
	sButInit.FontID = font_regular;
	sButInit.pText = "Lighting";
	sButInit.pTip = "Toggles lighting On/Off.";
	if (!widgAddButton(psWScreen, &sButInit))
	{
		return false;
	}
	if (pie_GetLightingState())
	{
		widgSetButtonState(psWScreen, IDOPT_IVISLIGHTING, WBUT_CLICKLOCK);
	}

//	widgStartScreen(psWScreen);
	widgSetButtonState(psWScreen, IDOPT_PLAYERSTART + selectedPlayer, WBUT_LOCK);

	return true;
}


/* Add the object screen widgets to the widget screen.
 * select is a pointer to a function that returns true when the object is
 * to be added to the screen.
 * getStats is a pointer to a function that returns the appropriate stats
 * for the object.
 * If psSelected != NULL it specifies which object should be hilited.
 */
static BOOL intAddObjectWindow(BASE_OBJECT *psObjects, BASE_OBJECT *psSelected,BOOL bForceStats)
{
	W_FORMINIT		sFormInit;
	W_FORMINIT		sBFormInit,sBFormInit2;
	W_BARINIT		sBarInit;
	W_BARINIT		sBarInit2;
	W_BUTINIT		sButInit;
	UDWORD			displayForm;
	UDWORD			i, statID=0;
	SDWORD			objLoop;
	BASE_OBJECT		*psObj, *psFirst;
	BASE_STATS		*psStats;
	SDWORD			BufferID;
	DROID			*Droid;
	STRUCTURE		*Structure;
	W_LABINIT		sLabInit;
	W_LABINIT		sLabIntObjText;
	W_LABINIT		sLabInitCmdExp;
	W_LABINIT		sLabInitCmdFac;
	W_LABINIT		sLabInitCmdFac2;
	BOOL			IsFactory;
	BOOL			Animate = true;
	UWORD           FormX,FormY;

	// Is the form already up?
	if(widgGetFromID(psWScreen,IDOBJ_FORM) != NULL) {
		intRemoveObjectNoAnim();
		Animate = false;
	}
	else
	{
		// reset the object position array
		memset(asJumpPos, 0, sizeof(asJumpPos));
	}

	Animate = false;

	ClearObjectBuffers();
	ClearTopicBuffers();

	memset(&sFormInit, 0, sizeof(W_FORMINIT));
	memset(&sBFormInit, 0, sizeof(W_FORMINIT));
	memset(&sBFormInit2, 0, sizeof(W_FORMINIT));
	memset(&sBarInit, 0, sizeof(W_BARINIT));

	/* See how many objects the player has */
	numObjects = 0;
	psFirst = NULL;
	memset(apsObjectList, 0, sizeof(BASE_OBJECT *) * MAX_OBJECTS);
	for(psObj=psObjects; psObj; psObj = psObj->psNext)
	{
		if (objSelectFunc(psObj))
		{
			apsObjectList[numObjects] = psObj;
			numObjects++;
			if (numObjects == 1)
			{
				psFirst = psObj;
			}

			// make sure the list doesn't overflow
			if (numObjects >= MAX_OBJECTS)
			{
				break;
			}
		}
	}

	if(numObjects == 0) {
		// No objects so close the stats window if it's up...
		if(widgGetFromID(psWScreen,IDSTAT_FORM) != NULL) {
			intRemoveStatsNoAnim();
		}
		// and return.
		return false;
	}

    /*if psSelected != NULL then check its in the list of suitable objects for
    this instance of the interface - this could happen when a structure is upgraded*/
	objLoop = 0;
    if (psSelected != NULL)
    {
        for(objLoop = 0; objLoop < numObjects; objLoop++)
        {
            if (psSelected == apsObjectList[objLoop])
            {
                //found it so quit loop
                break;
            }
        }
    }
    //if have reached the end of the loop and not quit out, then can't have found the selected object in the list
    if (objLoop == numObjects)
    {
        //initialise psSelected so gets set up with an iten in the list
        psSelected = NULL;
    }

	//order the objects according to what they are
	orderObjectInterface();

// wont ever get here cause if theres no research facility then the research reticule button
// is disabled so commented out.
//	if (numObjects == 0 && objMode == IOBJ_RESEARCH)
//	{
//		audio_QueueTrack(ID_SOUND_RESEARCH_FAC_REQ);
//		return false;
//	}

	// set the selected object if necessary
	if (psSelected == NULL)
	{
		//first check if there is an object selected of the required type
		switch (objMode)
		{
		case IOBJ_RESEARCH:
			psSelected = (BASE_OBJECT *)intCheckForStructure(REF_RESEARCH);
			break;
		case IOBJ_MANUFACTURE:
			psSelected = (BASE_OBJECT *)intCheckForStructure(REF_FACTORY);
			//if haven't got a Factory, check for specific types of factory
			if (!psSelected)
			{
				psSelected = (BASE_OBJECT *)intCheckForStructure(REF_CYBORG_FACTORY);
			}
			if (!psSelected)
			{
				psSelected = (BASE_OBJECT *)intCheckForStructure(REF_VTOL_FACTORY);
			}
			break;
		case IOBJ_BUILD:
			psSelected = (BASE_OBJECT *)intCheckForDroid(DROID_CONSTRUCT);
            if (!psSelected)
            {
                psSelected = (BASE_OBJECT *)intCheckForDroid(DROID_CYBORG_CONSTRUCT);
            }
			break;
		case IOBJ_COMMAND:
			psSelected = (BASE_OBJECT *)intCheckForDroid(DROID_COMMAND);
			break;
		default:
			break;
		}
		if (!psSelected)
		{
			if (apsPreviousObj[objMode]
			 && apsPreviousObj[objMode]->player == selectedPlayer)
			{
				psSelected = apsPreviousObj[objMode];
				//it is possible for a structure to change status - building of modules
				if (psSelected->type == OBJ_STRUCTURE
				 && ((STRUCTURE *)psSelected)->status != SS_BUILT)
				{
					//structure not complete so just set selected to the first valid object
					psSelected = psFirst;
				}
			}
			else
			{
				psSelected = psFirst;
			}
		}
		//make sure this matches in game once decided - DON'T!
		//clearSelection();
		//psSelected->selected = true;
	}

	/* Reset the current object and store the current list */
	psObjSelected = NULL;
	psObjList = psObjects;

	/* Create the basic form */

	sFormInit.formID = 0;
	sFormInit.id = IDOBJ_FORM;
	sFormInit.style = WFORM_PLAIN;
	sFormInit.x = (SWORD)OBJ_BACKX;
	sFormInit.y = (SWORD)OBJ_BACKY;
	FormX = sFormInit.x;
	FormY = sFormInit.y;
	sFormInit.width = OBJ_BACKWIDTH;
	sFormInit.height = 	OBJ_BACKHEIGHT;
// If the window was closed then do open animation.
	if(Animate) {
		sFormInit.pDisplay = intOpenPlainForm;
		sFormInit.disableChildren = true;
	} else {
// otherwise just recreate it.
		sFormInit.pDisplay = intDisplayPlainForm;
	}
	if (!widgAddForm(psWScreen, &sFormInit))
	{
		return false;
	}

	/* Add the close button */
	memset(&sButInit, 0, sizeof(W_BUTINIT));
	sButInit.formID = IDOBJ_FORM;
	sButInit.id = IDOBJ_CLOSE;
	sButInit.style = WBUT_PLAIN;
	sButInit.x = OBJ_BACKWIDTH - CLOSE_WIDTH;
	sButInit.y = 0;
	sButInit.width = CLOSE_WIDTH;
	sButInit.height = CLOSE_HEIGHT;
	sButInit.pTip = _("Close");
	sButInit.FontID = font_regular;
	sButInit.pDisplay = intDisplayImageHilight;
	sButInit.UserData = PACKDWORD_TRI(0,IMAGE_CLOSEHILIGHT , IMAGE_CLOSE);
	if (!widgAddButton(psWScreen, &sButInit))
	{
		return false;
	}


	/*add the tabbed form */
	memset(&sFormInit, 0, sizeof(W_FORMINIT));
	sFormInit.formID = IDOBJ_FORM;
	sFormInit.id = IDOBJ_TABFORM;
	sFormInit.style = WFORM_TABBED;
	sFormInit.x = OBJ_TABX;
	sFormInit.y = OBJ_TABY;
	sFormInit.width = OBJ_WIDTH;
	sFormInit.height = OBJ_HEIGHT;
	sFormInit.numMajor = numForms((OBJ_BUTWIDTH + OBJ_GAP) * numObjects,
								  OBJ_WIDTH - OBJ_GAP);
	sFormInit.majorPos = WFORM_TABTOP;
	sFormInit.minorPos = WFORM_TABNONE;
	sFormInit.majorSize = OBJ_TABWIDTH;
	sFormInit.majorOffset = OBJ_TABOFFSET;
	sFormInit.tabVertOffset = (OBJ_TABHEIGHT/2);
	sFormInit.tabMajorThickness = OBJ_TABHEIGHT;
	sFormInit.tabMajorGap = OBJ_TABOFFSET;
	sFormInit.pUserData = &StandardTab;
	sFormInit.pTabDisplay = intDisplayTab;

	if (sFormInit.numMajor > MAX_TAB_STD_SHOWN)
	{
		// We do NOT want more than this amount of tabs, 40 items should be more than enough(?)
		sFormInit.numMajor = MAX_TAB_STD_SHOWN;
		// If we were to change this in future then :
		//Just switching from normal sized tabs to smaller ones to fit more in form.
		//		sFormInit.pUserData = &SmallTab;
		//		sFormInit.majorSize /= 2;
		// Change MAX_TAB_STD_SHOWN to ..SMALL_SHOWN, this will give us 80 items max.
	}
	for (i=0; i< sFormInit.numMajor; i++)
	{
		sFormInit.aNumMinors[i] = 1;
	}
	if (!widgAddForm(psWScreen, &sFormInit))
	{
		return false;
	}

	/* Store the number of tabs */
	objNumTabs = sFormInit.numMajor;

	/* Add the object and stats buttons */
	sBFormInit.formID = IDOBJ_TABFORM;
	sBFormInit.id = IDOBJ_OBJSTART;
	sBFormInit.majorID = 0;
	sBFormInit.minorID = 0;
	sBFormInit.style = WFORM_CLICKABLE;
	sBFormInit.x = OBJ_STARTX;
	sBFormInit.y = OBJ_STARTY;
	sBFormInit.width = OBJ_BUTWIDTH;
	sBFormInit.height = OBJ_BUTHEIGHT;
	memcpy(&sBFormInit2,&sBFormInit,sizeof(W_FORMINIT));
	sBFormInit2.id = IDOBJ_STATSTART;
	sBFormInit2.y = OBJ_STATSTARTY;
	//right click on a Template will put the production on hold
	sBFormInit2.style = WFORM_CLICKABLE | WFORM_SECONDARY;

// Action progress bar.
	sBarInit.formID = IDOBJ_OBJSTART;
	sBarInit.id = IDOBJ_PROGBARSTART;
	sBarInit.style = WBAR_TROUGH | WIDG_HIDDEN;
	sBarInit.orientation = WBAR_LEFT;
	sBarInit.x = STAT_PROGBARX;
	sBarInit.y = STAT_PROGBARY;
	sBarInit.width = STAT_PROGBARWIDTH;
	sBarInit.height = STAT_PROGBARHEIGHT;
	sBarInit.size = 0;
	sBarInit.sCol = WZCOL_ACTION_PROGRESS_BAR_MAJOR;
	sBarInit.sMinorCol = WZCOL_ACTION_PROGRESS_BAR_MINOR;
	sBarInit.pTip = _("Progress Bar");

    //object output bar ie manuf power o/p, research power o/p
	memcpy(&sBarInit2,&sBarInit,sizeof(W_BARINIT));
	sBarInit2.id = IDOBJ_POWERBARSTART;
	sBarInit2.style = WBAR_PLAIN;
	sBarInit2.x = STAT_POWERBARX;
	sBarInit2.y = STAT_POWERBARY;
	sBarInit2.size = 50;
    //don't set the tip cos we haven't got a suitable text string at this point - 2/2/99
	//sBarInit2.pTip = _("Build Speed");
    sBarInit2.pTip = NULL;

	memset(&sLabInit,0,sizeof(W_LABINIT));
	sLabInit.id = IDOBJ_COUNTSTART;
	sLabInit.style = WLAB_PLAIN | WIDG_HIDDEN;
	sLabInit.x = OBJ_TEXTX;
	sLabInit.y = OBJ_T1TEXTY;
	sLabInit.width = 16;
	sLabInit.height = 16;
	sLabInit.pText = "10";
	sLabInit.FontID = font_regular;

	memset(&sLabInitCmdFac,0,sizeof(W_LABINIT));
	sLabInitCmdFac.id = IDOBJ_CMDFACSTART;
	sLabInitCmdFac.style = WLAB_PLAIN | WIDG_HIDDEN;
	sLabInitCmdFac.x = OBJ_TEXTX;
	sLabInitCmdFac.y = OBJ_T2TEXTY;
	sLabInitCmdFac.width = 16;
	sLabInitCmdFac.height = 16;
	sLabInitCmdFac.pText = "10";
	sLabInitCmdFac.FontID = font_regular;

	memset(&sLabInitCmdFac2,0,sizeof(W_LABINIT));
	sLabInitCmdFac2.id = IDOBJ_CMDVTOLFACSTART;
	sLabInitCmdFac2.style = WLAB_PLAIN | WIDG_HIDDEN;
	sLabInitCmdFac2.x = OBJ_TEXTX;
	sLabInitCmdFac2.y = OBJ_T3TEXTY;
	sLabInitCmdFac2.width = 16;
	sLabInitCmdFac2.height = 16;
	sLabInitCmdFac2.pText = "10";
	sLabInitCmdFac2.FontID = font_regular;

	memset(&sLabIntObjText,0,sizeof(W_LABINIT));
	sLabIntObjText.id = IDOBJ_FACTORYSTART;
	sLabIntObjText.style = WLAB_PLAIN | WIDG_HIDDEN;
	sLabIntObjText.x = OBJ_TEXTX;
	sLabIntObjText.y = OBJ_B1TEXTY;
	sLabIntObjText.width = 16;
	sLabIntObjText.height = 16;
	sLabIntObjText.pText = "xxx/xxx - overrun";
	sLabIntObjText.FontID = font_regular;

	memset(&sLabInitCmdExp,0,sizeof(W_LABINIT));
	sLabInitCmdExp.id = IDOBJ_CMDEXPSTART;
	sLabInitCmdExp.style = WLAB_PLAIN | WIDG_HIDDEN;
	sLabInitCmdExp.x = STAT_POWERBARX;
	sLabInitCmdExp.y = STAT_POWERBARY;
	sLabInitCmdExp.width = 16;
	sLabInitCmdExp.height = 16;
	sLabInitCmdExp.pText = "@@@@@ - overrun";
	sLabInitCmdExp.FontID = font_regular;

	displayForm = 0;
	for(i=0; i<(UDWORD)numObjects; i++)
	{
		psObj = apsObjectList[i];
		if(psObj->died == 0) {	// Don't add the button if the objects dead.
			IsFactory = false;

			/* Got an object - set the text and tip for the button */
			switch (psObj->type)
			{
			case OBJ_DROID:
	// Get the construction power of a construction droid.. Not convinced this is right.
				Droid = (DROID*)psObj;
				if (Droid->droidType == DROID_CONSTRUCT ||
                    Droid->droidType == DROID_CYBORG_CONSTRUCT)
				{
			   		ASSERT( Droid->asBits[COMP_CONSTRUCT].nStat,"intAddObjectWindow: invalid droid type" );
					psStats = (BASE_STATS*)(asConstructStats + Droid->asBits[COMP_CONSTRUCT].nStat);
					sBarInit2.size = (UWORD)constructorPoints((CONSTRUCT_STATS*)psStats, Droid->player);
					if (sBarInit2.size > WBAR_SCALE)
					{
						sBarInit2.size = WBAR_SCALE;
					}
				}
	//				sBFormInit.pTip = ((DROID *)psObj)->pName;

				sBFormInit.pTip = droidGetName((DROID *)psObj);

				break;

			case OBJ_STRUCTURE:
	// Get the construction power of a structure..
				Structure = (STRUCTURE *)psObj;
				switch(Structure->pStructureType->type) {
					case REF_FACTORY:
					case REF_CYBORG_FACTORY:
					case REF_VTOL_FACTORY:
						sBarInit2.size = (UWORD)((FACTORY*)Structure->
							pFunctionality)->productionOutput;	// Need to scale?
						if (sBarInit2.size > WBAR_SCALE)
						{
							sBarInit2.size = WBAR_SCALE;
						}
						IsFactory = true;
						//right click on factory centres on DP
						sBFormInit.style = WFORM_CLICKABLE | WFORM_SECONDARY;
						break;

					case REF_RESEARCH:
						sBarInit2.size = (UWORD)((RESEARCH_FACILITY*)Structure->
							pFunctionality)->researchPoints;	// Need to scale?
						if (sBarInit2.size > WBAR_SCALE)
						{
							sBarInit2.size = WBAR_SCALE;
						}
						break;

					default:
						ASSERT( false, "intAddObject: invalid structure type" );
				}

				sBFormInit.pTip = getName(((STRUCTURE *)psObj)->pStructureType->pName);
				break;

			case OBJ_FEATURE:
				sBFormInit.pTip = getName(((FEATURE *)psObj)->psStats->pName);
				break;

			default:
				sBFormInit.pTip = NULL;
			}

			//BufferID = (sBFormInit.id-IDOBJ_OBJSTART)*2;
			BufferID = sBFormInit.id-IDOBJ_OBJSTART;
			ASSERT( BufferID < NUM_TOPICBUFFERS,"BufferID > NUM_TOPICBUFFERS" );
			ClearTopicButtonBuffer(BufferID);
			RENDERBUTTON_INUSE(&TopicBuffers[BufferID]);
			TopicBuffers[BufferID].Data = (void*)psObj;
			sBFormInit.pUserData = &TopicBuffers[BufferID];
			sBFormInit.pDisplay = intDisplayObjectButton;


			if (!widgAddForm(psWScreen, &sBFormInit))
			{
				return false;
			}


			if (IsFactory)
			{
				// Add a text label for the factory Inc.
				sLabIntObjText.formID = sBFormInit.id;
				sLabIntObjText.pCallback = intAddFactoryInc;
				sLabIntObjText.pUserData = psObj;
				if (!widgAddLabel(psWScreen, &sLabIntObjText))
				{
					return false;
				}
				sLabIntObjText.id++;
			}
			// Add the power bar.
			if (psObj->type != OBJ_DROID ||
				(((DROID *)psObj)->droidType == DROID_CONSTRUCT ||
                ((DROID *)psObj)->droidType == DROID_CYBORG_CONSTRUCT))
			{
				sBarInit2.formID = sBFormInit.id;
				sBarInit.iRange = GAME_TICKS_PER_SEC;
				if (!widgAddBarGraph(psWScreen, &sBarInit2))
				{
					return false;
				}
			}

			// Add command droid bits
			if ( (psObj->type == OBJ_DROID) &&
				 (((DROID *)psObj)->droidType == DROID_COMMAND) )
			{
				// the group size label
				sLabIntObjText.formID = sBFormInit.id;
				sLabIntObjText.pCallback = intUpdateCommandSize;
				sLabIntObjText.pUserData = psObj;
				if (!widgAddLabel(psWScreen, &sLabIntObjText))
				{
					return false;
				}
				sLabIntObjText.id++;

				// the experience stars
				sLabInitCmdExp.formID = sBFormInit.id;
				sLabInitCmdExp.pCallback = intUpdateCommandExp;
	//			sLabInitCmdExp.pDisplay = intDisplayCommandExp;
				sLabInitCmdExp.pUserData = psObj;
				if (!widgAddLabel(psWScreen, &sLabInitCmdExp))
				{
					return false;
				}
				sLabInitCmdExp.id++;
			}

			/* Now do the stats button */
			psStats = objGetStatsFunc(psObj);

			if (psStats != NULL)
			{
				//sBFormInit2.pTip = psStats->pName;
				// If it's a droid the name might not be a stringID
				if (psStats->ref >= REF_TEMPLATE_START &&
					psStats->ref < REF_TEMPLATE_START + REF_RANGE)
				{
					sBFormInit2.pTip = getTemplateName((DROID_TEMPLATE *)psStats);
				}
				else
				{
					sBFormInit2.pTip = getName(psStats->pName);
				}


				BufferID = (sBFormInit2.id-IDOBJ_STATSTART)*2+1;
				ASSERT( BufferID < NUM_OBJECTBUFFERS,"BufferID > NUM_OBJECTBUFFERS" );
				ClearObjectButtonBuffer(BufferID);
				RENDERBUTTON_INUSE(&ObjectBuffers[BufferID]);
				ObjectBuffers[BufferID].Data = (void*)psObj;
				ObjectBuffers[BufferID].Data2 = (void*)psStats;
				sBFormInit2.pUserData = &ObjectBuffers[BufferID];
			}
			else if ( (psObj->type == OBJ_DROID) && ( ((DROID *)psObj)->droidType == DROID_COMMAND ) )
			{
				sBFormInit2.pTip = NULL;

				BufferID = (sBFormInit2.id-IDOBJ_STATSTART)*2+1;
				ASSERT( BufferID < NUM_OBJECTBUFFERS,"BufferID > NUM_OBJECTBUFFERS" );
				ClearObjectButtonBuffer(BufferID);
				RENDERBUTTON_INUSE(&ObjectBuffers[BufferID]);
				ObjectBuffers[BufferID].Data = (void*)psObj;
				ObjectBuffers[BufferID].Data2 = NULL;
				sBFormInit2.pUserData = &ObjectBuffers[BufferID];
			}
			else
			{
				sBFormInit2.pTip = NULL;

				BufferID = (sBFormInit2.id-IDOBJ_STATSTART)*2+1;
				ASSERT( BufferID < NUM_OBJECTBUFFERS,"BufferID > NUM_OBJECTBUFFERS" );
				ClearObjectButtonBuffer(BufferID);
				RENDERBUTTON_INUSE(&ObjectBuffers[BufferID]);
				sBFormInit2.pUserData = &ObjectBuffers[BufferID];
			}

			sBFormInit2.pDisplay = intDisplayStatusButton;


			if (!widgAddForm(psWScreen, &sBFormInit2))
			{
				return false;
			}

			if (psObj->selected)
			{
				widgSetButtonState(psWScreen, sBFormInit2.id, WBUT_CLICKLOCK);
			}

			if (psObj->type != OBJ_DROID || (((DROID *)psObj)->droidType == DROID_CONSTRUCT || ((DROID *)psObj)->droidType == DROID_CYBORG_CONSTRUCT))
			{
				// Set the colour for the production run size text.
				widgSetColour(psWScreen, sBFormInit2.id, WCOL_TEXT, WZCOL_ACTION_PRODUCTION_RUN_TEXT);
				widgSetColour(psWScreen, sBFormInit2.id, WCOL_BKGRND, WZCOL_ACTION_PRODUCTION_RUN_BACKGROUND);
			}

			// Add command droid bits
			if ( (psObj->type == OBJ_DROID) &&
				 (((DROID *)psObj)->droidType == DROID_COMMAND) )
			{
				// the assigned factories label
				sLabInit.formID = sBFormInit2.id;
				sLabInit.pCallback = intUpdateCommandFact;
				sLabInit.pUserData = psObj;

				// the assigned cyborg factories label
				sLabInitCmdFac.formID = sBFormInit2.id;
				sLabInitCmdFac.pCallback = intUpdateCommandFact;
				sLabInitCmdFac.pUserData = psObj;
				if (!widgAddLabel(psWScreen, &sLabInitCmdFac))
				{
					return false;
				}
				// the assigned VTOL factories label
				sLabInitCmdFac2.formID = sBFormInit2.id;
				sLabInitCmdFac2.pCallback = intUpdateCommandFact;
				sLabInitCmdFac2.pUserData = psObj;
				if (!widgAddLabel(psWScreen, &sLabInitCmdFac2))
				{
					return false;
				}
			}
			else
			{
				// Add a text label for the size of the production run.
				sLabInit.formID = sBFormInit2.id;
				sLabInit.pCallback = intUpdateQuantity;
				sLabInit.pUserData = psObj;
			}
			if (!widgAddLabel(psWScreen, &sLabInit))
			{
				return false;
			}

			// Add the progress bar.
			sBarInit.formID = sBFormInit2.id;
			// Setup widget update callback and object pointer so we can update the progress bar.
			sBarInit.pCallback = intUpdateProgressBar;
			sBarInit.pUserData = psObj;
			sBarInit.iRange = GAME_TICKS_PER_SEC;

			if (!widgAddBarGraph(psWScreen, &sBarInit))
			{
				return false;
			}


			/* If this matches psSelected note which form to display */
			if (psSelected == psObj)
			{
				displayForm = sBFormInit.majorID;
				statID = sBFormInit2.id;
			}

			/* Set up the next button (Objects) */
			sBFormInit.id += 1;
			ASSERT( sBFormInit.id < IDOBJ_OBJEND,"Too many object buttons" );

			sBFormInit.x += OBJ_BUTWIDTH + OBJ_GAP;
			if (sBFormInit.x + OBJ_BUTWIDTH + OBJ_GAP > OBJ_WIDTH)
			{
				sBFormInit.x = OBJ_STARTX;
				sBFormInit.majorID += 1;
			}

			/* Set up the next button (Stats) */
			sLabInit.id += 1;
			sLabInitCmdFac.id += 1;
			sLabInitCmdFac2.id += 1;

			sBarInit.id += 1;
			ASSERT( sBarInit.id < IDOBJ_PROGBAREND,"Too many progress bars" );

			sBarInit2.id += 1;
			ASSERT( sBarInit2.id < IDOBJ_POWERBAREND,"Too many power bars" );

			sBFormInit2.id += 1;
			ASSERT( sBFormInit2.id < IDOBJ_STATEND,"Too many stat buttons" );

			sBFormInit2.x += OBJ_BUTWIDTH + OBJ_GAP;
			if (sBFormInit2.x + OBJ_BUTWIDTH + OBJ_GAP > OBJ_WIDTH)
			{
				sBFormInit2.x = OBJ_STARTX;
				sBFormInit2.majorID += 1;
			}

			if (sBFormInit.id > IDOBJ_OBJEND)
			{
				//can't fit any more on the screen!
				debug( LOG_NEVER, "This is just a Warning!\n Max buttons have been allocated" );
				break;
			}
		}
	}

//	widgStartScreen(psWScreen);
	widgSetTabs(psWScreen, IDOBJ_TABFORM, (UWORD)displayForm, 0);

	// if the selected object isn't on one of the main buttons (too many objects)
	// reset the selected pointer
	if (statID == 0)
	{
		psSelected = NULL;
	}

	if (psSelected && (objMode != IOBJ_COMMAND))
	{
		if(bForceStats || widgGetFromID(psWScreen,IDSTAT_FORM ) )
		{
			objStatID = statID;
			intAddObjectStats(psSelected, statID);
			intMode = INT_STAT;
		} else {
			widgSetButtonState(psWScreen, statID, WBUT_CLICKLOCK);
			intMode = INT_OBJECT;
		}
	}
	else if (psSelected)
	{
		/* Note the object */
		psObjSelected = psSelected;
		objStatID = statID;
// We don't want to be locking the button for command droids.
//		widgSetButtonState(psWScreen, statID, WBUT_CLICKLOCK);

        //changed to a BASE_OBJECT to accomodate the factories - AB 21/04/99
		//intAddOrder((DROID *)psSelected);
        intAddOrder(psSelected);
		widgSetButtonState(psWScreen, statID, WBUT_CLICKLOCK);

		intMode = INT_CMDORDER;
	}
	else
	{
		intMode = INT_OBJECT;
	}



	if (objMode == IOBJ_BUILD || objMode == IOBJ_MANUFACTURE || objMode == IOBJ_RESEARCH)
	{
		intShowPowerBar();
	}

//	if ((objMode==IOBJ_RESEARCH) && bInTutorial)
	if (bInTutorial)
	{
		debug( LOG_NEVER, "Go with object open callback!\n" );
	 	eventFireCallbackTrigger((TRIGGER_TYPE)CALL_OBJECTOPEN);
	}

	return true;
}


static BOOL intUpdateObject(BASE_OBJECT *psObjects, BASE_OBJECT *psSelected,BOOL bForceStats)
{
	intAddObjectWindow(psObjects,psSelected,bForceStats);

	// if the stats screen is up and..
	if (StatsUp)
	{
		if (psStatsScreenOwner != NULL)
		{
			// it's owner is dead then..
			if (psStatsScreenOwner->died != 0)
			{
				// remove it.
				intRemoveStatsNoAnim();
			}
		}
	}

	return true;
}

/* Remove the build widgets from the widget screen */
void intRemoveObject(void)
{

	W_TABFORM *Form;

	widgDelete(psWScreen, IDOBJ_TABFORM);
	widgDelete(psWScreen, IDOBJ_CLOSE);

// Start the window close animation.
	Form = (W_TABFORM*)widgGetFromID(psWScreen,IDOBJ_FORM);
	if(Form) {
		Form->display = intClosePlainForm;
		Form->disableChildren = true;
		Form->pUserData = NULL; // Used to signal when the close anim has finished.
		ClosingObject = true;
	}



	ClearObjectBuffers();
	ClearTopicBuffers();

	intHidePowerBar();

	if (bInTutorial)
	{
		debug( LOG_NEVER, "Go with object close callback!\n" );
	 	eventFireCallbackTrigger((TRIGGER_TYPE)CALL_OBJECTCLOSE);
	}

}


/* Remove the build widgets from the widget screen */
static void intRemoveObjectNoAnim(void)
{
	widgDelete(psWScreen, IDOBJ_TABFORM);
	widgDelete(psWScreen, IDOBJ_CLOSE);
	widgDelete(psWScreen, IDOBJ_FORM);



	ClearObjectBuffers();
	ClearTopicBuffers();

	intHidePowerBar();

/*	if (bInTutorial)
	{
		DBPRINTF(("Go with object close callback!(noanim)\n"));
	 	eventFireCallbackTrigger(CALL_OBJECTCLOSE);
	}*/

}


/* Remove the stats widgets from the widget screen */
void intRemoveStats(void)
{
	W_TABFORM *Form;

#ifdef INCLUDE_PRODSLIDER
	widgDelete(psWScreen, IDSTAT_SLIDERCOUNT);
	widgDelete(psWScreen, IDSTAT_SLIDER);
#endif
	widgDelete(psWScreen, IDSTAT_CLOSE);
	widgDelete(psWScreen, IDSTAT_TABFORM);

// Start the window close animation.
	Form = (W_TABFORM*)widgGetFromID(psWScreen,IDSTAT_FORM);
	if(Form) {
		Form->display = intClosePlainForm;
		Form->pUserData = NULL; // Used to signal when the close anim has finished.
		Form->disableChildren = true;
		ClosingStats = true;
	}

	ClearStatBuffers();

	StatsUp = false;
	psStatsScreenOwner = NULL;
}


/* Remove the stats widgets from the widget screen */
void intRemoveStatsNoAnim(void)
{
#ifdef INCLUDE_PRODSLIDER
	widgDelete(psWScreen, IDSTAT_SLIDERCOUNT);
	widgDelete(psWScreen, IDSTAT_SLIDER);
#endif
	widgDelete(psWScreen, IDSTAT_CLOSE);
	widgDelete(psWScreen, IDSTAT_TABFORM);
	widgDelete(psWScreen, IDSTAT_FORM);

	ClearStatBuffers();

	StatsUp = false;
	psStatsScreenOwner = NULL;
}

// Poll for closing windows and handle them, ensure called even if game is paused.
//
void HandleClosingWindows(void)
{
	WIDGET *Widg;

	if(ClosingObject) {
		Widg = widgGetFromID(psWScreen,IDOBJ_FORM);
		if(Widg) {
// Has the window finished closing?
			if( Widg->pUserData ) {
				widgDelete(psWScreen, IDOBJ_FORM);
				ClosingObject = false;
			}
		} else {
			ClosingObject = false;
		}
	}

	if(ClosingStats) {
		Widg = widgGetFromID(psWScreen,IDSTAT_FORM);
		if(Widg) {
// Has the window finished closing?
			if( Widg->pUserData ) {
				widgDelete(psWScreen, IDSTAT_FORM);
				ClosingStats = false;
			}
		} else {
			ClosingStats = false;
		}
	}
	if(ClosingMessageView) {
		Widg = widgGetFromID(psWScreen,IDINTMAP_MSGVIEW);
		if(Widg) {
// Has the window finished closing?
			if( Widg->pUserData ) {
				widgDelete(psWScreen, IDINTMAP_MSGVIEW);
				ClosingMessageView = false;
			}
		} else {
			ClosingMessageView = false;
		}
	}
	if(ClosingIntelMap) {
		Widg = widgGetFromID(psWScreen,IDINTMAP_FORM);
		if(Widg) {
// Has the window finished closing?
			if( Widg->pUserData ) {
				widgDelete(psWScreen, IDINTMAP_FORM);
				ClosingIntelMap = false;
			}
		} else {
			ClosingIntelMap = false;
		}
	}

	if(ClosingOrder) {
		Widg = widgGetFromID(psWScreen,IDORDER_FORM);
		if(Widg) {
// Has the window finished closing?
			if( Widg->pUserData ) {
				widgDelete(psWScreen, IDORDER_FORM);
				ClosingOrder = false;
			}
		} else {
			ClosingOrder = false;
		}
	}
	if(ClosingTrans) {
		Widg = widgGetFromID(psWScreen,IDTRANS_FORM);
		if(Widg) {
// Has the window finished closing?
			if( Widg->pUserData ) {
				widgDelete(psWScreen, IDTRANS_FORM);
				ClosingTrans = false;
			}
		} else {
			ClosingTrans = false;
		}
	}
	if(ClosingTransCont) {
		Widg = widgGetFromID(psWScreen,IDTRANS_CONTENTFORM);
		if(Widg) {
// Has the window finished closing?
			if( Widg->pUserData ) {
				widgDelete(psWScreen, IDTRANS_CONTENTFORM);
				ClosingTransCont = false;
			}
		} else {
			ClosingTransCont = false;
		}
	}
	if(ClosingTransDroids) {
		Widg = widgGetFromID(psWScreen,IDTRANS_DROIDS);
		if(Widg) {
// Has the window finished closing?
			if( Widg->pUserData ) {
				widgDelete(psWScreen, IDTRANS_DROIDS);
				ClosingTransDroids = false;
			}
		} else {
			ClosingTransDroids = false;
		}
	}

	if(ClosingInGameOp) {
		Widg = widgGetFromID(psWScreen,INTINGAMEOP);
		if(Widg) {
// Has the window finished closing?
			if( Widg->pUserData ) {
				widgDelete(psWScreen, INTINGAMEOP);
				ClosingInGameOp = false;
			}
		} else {
			ClosingInGameOp = false;
		}
	}

	//if(ClosingMissionRes) {
	//	Widg = widgGetFromID(psWScreen,IDMISSIONRES_FORM);
	//	if(Widg) {
// Has the window finished closing?
	//		if( ((UDWORD)Widg->pUserData) ) {
	//			intRemoveMissionResultNoAnim();
	//			resetMissionPauseState();	//reset the pauses
	//		}
	//	} else {
	//		ClosingMissionRes = false;
	//		//reset the pauses
	//		resetMissionPauseState();
	//	}
	//}


	if(ClosingMultiMenu) {
		Widg = widgGetFromID(psWScreen,MULTIMENU_FORM);
		if(Widg) {
// Has the window finished closing?
			if( Widg->pUserData ) {
				widgDelete(psWScreen, MULTIMENU_FORM);
				ClosingMultiMenu = false;
			}
		} else {
			ClosingMultiMenu = false;
		}
	}
}


/**
 * Get the object refered to by a button ID on the object screen. This works for object or stats buttons.
 */
static BASE_OBJECT *intGetObject(UDWORD id)
{
	BASE_OBJECT		*psObj;

	/* If this is a stats button, find the object button linked to it */
	if (id >= IDOBJ_STATSTART && id <= IDOBJ_STATEND)
	{
		id = IDOBJ_OBJSTART + id - IDOBJ_STATSTART;
	}

	/* Find the object that the ID refers to */
	ASSERT_OR_RETURN(NULL, (SDWORD)id - IDOBJ_OBJSTART >= 0 && (SDWORD)id - IDOBJ_OBJSTART < numObjects, "Invalid button ID %u", id);
	psObj = apsObjectList[id - IDOBJ_OBJSTART];

	return psObj;
}


/* Reset the stats button for an object */
static void intSetStats(UDWORD id, BASE_STATS *psStats)
{
	W_FORMINIT	sFormInit;
	W_BARINIT	sBarInit;
	W_LABINIT	sLabInit;
	UDWORD		butPerForm, butPos;
	SDWORD BufferID;
	BASE_OBJECT	*psObj;

	/* Update the button on the object screen */
	widgDelete(psWScreen, id);

	memset(&sFormInit, 0, sizeof(W_FORMINIT));
	memset(&sBarInit, 0, sizeof(W_BARINIT));

	sFormInit.formID = IDOBJ_TABFORM;
	butPerForm = (OBJ_WIDTH - OBJ_GAP) / (OBJ_BUTWIDTH + OBJ_GAP);
	sFormInit.majorID = (UWORD)((id - IDOBJ_STATSTART) / butPerForm);
	sFormInit.minorID = 0;
	sFormInit.id = id;
	sFormInit.style = WFORM_CLICKABLE | WFORM_SECONDARY;
	butPos = (id - IDOBJ_STATSTART) % butPerForm;
	sFormInit.x = (UWORD)(butPos * (OBJ_BUTWIDTH + OBJ_GAP) + OBJ_STARTX);
	sFormInit.y = OBJ_STATSTARTY;
	sFormInit.width = OBJ_BUTWIDTH;
	sFormInit.height = OBJ_BUTHEIGHT;

	// Action progress bar.
	sBarInit.formID = id;
	sBarInit.id = (id - IDOBJ_STATSTART) + IDOBJ_PROGBARSTART;
	sBarInit.style = WBAR_TROUGH;
	sBarInit.orientation = WBAR_LEFT;
	sBarInit.x = STAT_PROGBARX;
	sBarInit.y = STAT_PROGBARY;
	sBarInit.width = STAT_PROGBARWIDTH;
	sBarInit.height = STAT_PROGBARHEIGHT;
	sBarInit.size = 0;
	sBarInit.sCol = WZCOL_ACTION_PROGRESS_BAR_MAJOR;
	sBarInit.sMinorCol = WZCOL_ACTION_PROGRESS_BAR_MINOR;
	sBarInit.iRange = GAME_TICKS_PER_SEC;
	// Setup widget update callback and object pointer so we can update the progress bar.
	sBarInit.pCallback = intUpdateProgressBar;
	sBarInit.pUserData = intGetObject(id);

	memset(&sLabInit,0,sizeof(W_LABINIT));
	sLabInit.formID = id;
	sLabInit.id = (id - IDOBJ_STATSTART) + IDOBJ_COUNTSTART;
	sLabInit.style = WLAB_PLAIN | WIDG_HIDDEN;
	sLabInit.x = OBJ_TEXTX;
	sLabInit.y = OBJ_T1TEXTY;
	sLabInit.width = 16;
	sLabInit.height = 16;
	sLabInit.pText = "10";
	sLabInit.FontID = font_regular;


	if (psStats)
	{
//		sButInit.pText = "S";
		//sFormInit.pTip = psStats->pName;
		// If it's a droid the name might not be a stringID
		if (psStats->ref >= REF_TEMPLATE_START &&
			psStats->ref < REF_TEMPLATE_START + REF_RANGE)
		{
			sFormInit.pTip = getTemplateName((DROID_TEMPLATE *)psStats);
		}
		else
		{
			sFormInit.pTip = getName(psStats->pName);
		}

		BufferID = (sFormInit.id-IDOBJ_STATSTART)*2+1;
//		DBPRINTF(("2 *sFormInit.id-IDOBJ_STATSTART : %d\n",BufferID));
//		BufferID = GetObjectBuffer();
		ASSERT( BufferID < NUM_OBJECTBUFFERS,"BufferID > NUM_OBJECTBUFFERS" );
		ClearObjectButtonBuffer(BufferID);
		RENDERBUTTON_INUSE(&ObjectBuffers[BufferID]);
		ObjectBuffers[BufferID].Data = (void*)intGetObject(id);
		ObjectBuffers[BufferID].Data2 = (void*)psStats;
		sFormInit.pUserData = &ObjectBuffers[BufferID];

		// Add a text label for the size of the production run.
		sLabInit.pCallback = intUpdateQuantity;
		sLabInit.pUserData = sBarInit.pUserData;
//		sFormInit.pUserData = (void*)intGetObject(id);
	}
	else
	{
//		sButInit.pText = "NONE";
		sFormInit.pTip = NULL;

		BufferID = (sFormInit.id-IDOBJ_STATSTART)*2+1;
//		DBPRINTF(("2 sFormInit.id-IDOBJ_STATSTART : %d\n",BufferID));
//		BufferID = GetObjectBuffer();
		ASSERT( BufferID < NUM_OBJECTBUFFERS,"BufferID > NUM_OBJECTBUFFERS" );
		ClearObjectButtonBuffer(BufferID);
		RENDERBUTTON_INUSE(&ObjectBuffers[BufferID]);
		sFormInit.pUserData = &ObjectBuffers[BufferID];

//		sFormInit.pUserData = NULL;

		/* Reset the stats screen button if necessary */
		if ((INTMODE)objMode == INT_STAT && statID != 0)
		{
			widgSetButtonState(psWScreen, statID, 0);
		}
	}

	sFormInit.pDisplay = intDisplayStatusButton;

	widgAddForm(psWScreen, &sFormInit);
	// Set the colour for the production run size text.
	widgSetColour(psWScreen, sFormInit.id, WCOL_TEXT, WZCOL_ACTION_PRODUCTION_RUN_TEXT);
	widgSetColour(psWScreen, sFormInit.id, WCOL_BKGRND, WZCOL_ACTION_PRODUCTION_RUN_BACKGROUND);

	widgAddLabel(psWScreen, &sLabInit);
	widgAddBarGraph(psWScreen, &sBarInit);

	psObj = intGetObject(id);
	if (psObj && psObj->selected)
	{
		widgSetButtonState(psWScreen, id, WBUT_CLICKLOCK);
	}


}

/* Add the stats widgets to the widget screen */
/* If psSelected != NULL it specifies which stat should be hilited
   psOwner specifies which object is hilighted on the object bar for this stat*/
static BOOL intAddStats(BASE_STATS **ppsStatsList, UDWORD numStats,
						BASE_STATS *psSelected, BASE_OBJECT *psOwner)
{
	W_FORMINIT			sFormInit;
	W_BUTINIT			sButInit;
	W_FORMINIT			sBFormInit;
	W_BARINIT			sBarInit;
	UDWORD				i, butPerForm, statForm;
	SDWORD				BufferID;
	BASE_STATS			*Stat;
	BOOL				Animate = true;
	W_LABINIT			sLabInit;
	FACTORY				*psFactory;
#ifdef INCLUDE_PRODSLIDER
	W_SLDINIT			sSldInit;
#endif
	//char				sCaption[6];

	// should this ever be called with psOwner == NULL?

	// Is the form already up?
	if(widgGetFromID(psWScreen,IDSTAT_FORM) != NULL) {
		intRemoveStatsNoAnim();
		Animate = false;
	}

	// is the order form already up ?
	if (widgGetFromID(psWScreen, IDORDER_FORM) != NULL)
	{
		intRemoveOrderNoAnim();
	}

	Animate = false;

	if (psOwner != NULL)
	{
		// Return if the owner is dead.
		if (psOwner->died)
		{
			debug(LOG_GUI, "intAddStats: Owner is dead");
			return false;
		}
	}

	psStatsScreenOwner = psOwner;

	ClearStatBuffers();

	widgEndScreen(psWScreen);

	/* Create the basic form */

	memset(&sFormInit, 0, sizeof(W_FORMINIT));
	sFormInit.formID = 0;
	sFormInit.id = IDSTAT_FORM;
	sFormInit.style = WFORM_PLAIN;
	sFormInit.x = STAT_X;
	sFormInit.y = (SWORD)STAT_Y;
	sFormInit.width = STAT_WIDTH;
	sFormInit.height = 	STAT_HEIGHT;
// If the window was closed then do open animation.
	if(Animate) {
		sFormInit.pDisplay = intOpenPlainForm;
		sFormInit.disableChildren = true;
	} else {
// otherwise just recreate it.
		sFormInit.pDisplay = intDisplayPlainForm;
	}
	if (!widgAddForm(psWScreen, &sFormInit))
	{
		debug(LOG_ERROR, "intAddStats: Failed to add form");
		return false;
	}

#ifdef INCLUDE_PRODSLIDER
	// Add the quantity slider ( if it's a factory ).
	if(objMode == IOBJ_MANUFACTURE) {

		//add the non stop production button
		memset(&sButInit, 0, sizeof(W_BUTINIT));
		sButInit.formID = IDSTAT_FORM;
		sButInit.id = IDSTAT_INFINITE_BUTTON;
		sButInit.style = WBUT_PLAIN;
		sButInit.x = STAT_SLDX + STAT_SLDWIDTH + 2;
		sButInit.y = STAT_SLDY;
		sButInit.width = iV_GetImageWidth(IntImages,IMAGE_INFINITE_DOWN);
		sButInit.height = iV_GetImageHeight(IntImages,IMAGE_INFINITE_DOWN);
	//	sButInit.pText = pCloseText;
		sButInit.pTip = "Infinite Production";
		sButInit.FontID = font_regular;
		sButInit.pDisplay = intDisplayButtonPressed;
		sButInit.UserData = PACKDWORD_TRI(IMAGE_INFINITE_DOWN, IMAGE_INFINITE_HI, IMAGE_INFINITE_UP);
		if (!widgAddButton(psWScreen, &sButInit))
		{
			return false;
		}

		//add the number display
		memset(&sLabInit,0,sizeof(W_LABINIT));
		sLabInit.formID = IDSTAT_FORM;	//0;
		sLabInit.id = IDSTAT_SLIDERCOUNT;
		sLabInit.style = WLAB_PLAIN;
		sLabInit.x = (SWORD)(STAT_SLDX + STAT_SLDWIDTH + sButInit.width + 2);
		sLabInit.y = STAT_SLDY + 3;
		sLabInit.width = 16;
		sLabInit.height = 16;
		sLabInit.FontID = font_regular;
		sLabInit.pUserData = psOwner;
		//sLabInit.pCallback = intUpdateSlider;
		sLabInit.pDisplay = intDisplayNumber;
		if (!widgAddLabel(psWScreen, &sLabInit))
		{
			return false;
		}


		memset(&sSldInit, 0, sizeof(W_SLDINIT));
		sSldInit.formID = IDSTAT_FORM;
		sSldInit.id = IDSTAT_SLIDER;
		sSldInit.style = WSLD_PLAIN;
		sSldInit.x = STAT_SLDX;
		sSldInit.y = STAT_SLDY;
		sSldInit.width = STAT_SLDWIDTH;
		sSldInit.height = STAT_SLDHEIGHT;
		sSldInit.orientation = WSLD_LEFT;
		sSldInit.numStops = STAT_SLDSTOPS-1;
		sSldInit.barSize = iV_GetImageHeight(IntImages,IMAGE_SLIDER_BUT);
		sSldInit.pos = 0;
		if ( psOwner != NULL )
		{
			psFactory = (FACTORY *)((STRUCTURE *)psOwner)->pFunctionality;
			if (psFactory->psSubject)
			{
				if (psFactory->quantity > sSldInit.numStops)
				{
					sSldInit.pos = sSldInit.numStops;
				}
				else
				{
					sSldInit.pos = (UWORD)psFactory->quantity;
				}
			}
		}

		sSldInit.pDisplay = intDisplaySlider;
		if (!widgAddSlider(psWScreen, &sSldInit))
		{
			return false;
		}
	}
#endif

	// Add the quantity slider ( if it's a factory ).
	if(objMode == IOBJ_MANUFACTURE)
	{
		//add the Factory DP button
		memset(&sButInit, 0, sizeof(W_BUTINIT));
		sButInit.formID = IDSTAT_FORM;
		sButInit.id = IDSTAT_DP_BUTTON;
		sButInit.style = WBUT_PLAIN | WFORM_SECONDARY;
		sButInit.x = 4;
		sButInit.y = STAT_SLDY;
		sButInit.width = iV_GetImageWidth(IntImages,IMAGE_FDP_DOWN);
		sButInit.height = iV_GetImageHeight(IntImages,IMAGE_FDP_DOWN);
		sButInit.pTip = _("Factory Delivery Point");
		sButInit.FontID = font_regular;
		sButInit.pDisplay = intDisplayDPButton;
		sButInit.pUserData = psOwner;

		if (!widgAddButton(psWScreen, &sButInit))
		{
			return false;
		}

		//add the Factory Loop button!
		memset(&sButInit, 0, sizeof(W_BUTINIT));
		sButInit.formID = IDSTAT_FORM;
		sButInit.id = IDSTAT_LOOP_BUTTON;
		sButInit.style = WBUT_PLAIN | WFORM_SECONDARY;
		sButInit.x = STAT_SLDX + STAT_SLDWIDTH + 2;
		sButInit.y = STAT_SLDY;
		sButInit.width = iV_GetImageWidth(IntImages,IMAGE_LOOP_DOWN);
		sButInit.height = iV_GetImageHeight(IntImages,IMAGE_LOOP_DOWN);
		sButInit.pTip = _("Loop Production");
		sButInit.FontID = font_regular;
		sButInit.pDisplay = intDisplayButtonPressed;
		sButInit.UserData = PACKDWORD_TRI(IMAGE_LOOP_DOWN, IMAGE_LOOP_HI, IMAGE_LOOP_UP);

		if (!widgAddButton(psWScreen, &sButInit))
		{
			return false;
		}

		if ( psOwner != NULL )
		{
			psFactory = (FACTORY *)((STRUCTURE *)psOwner)->pFunctionality;
			if (psFactory->psSubject != NULL && psFactory->productionLoops != 0)
			{
				widgSetButtonState(psWScreen, IDSTAT_LOOP_BUTTON, WBUT_CLICKLOCK);
			}
		}

		// create a text label for the loop quantity.
		memset(&sLabInit,0,sizeof(W_LABINIT));
		sLabInit.formID = IDSTAT_FORM;
		sLabInit.id = IDSTAT_LOOP_LABEL;
		sLabInit.style = WLAB_PLAIN | WIDG_HIDDEN;
		sLabInit.x = (UWORD)(sButInit.x - 15);
		sLabInit.y = sButInit.y;
		sLabInit.width = 12;
		sLabInit.height = 15;
		sLabInit.FontID = font_regular;
		sLabInit.pUserData = psOwner;
		sLabInit.pCallback = intAddLoopQuantity;
		if (!widgAddLabel(psWScreen, &sLabInit))
		{
			return false;
		}


		/* store the common values for the text labels for the quantity
		to produce (on each button).*/
		memset(&sLabInit,0,sizeof(W_LABINIT));
		sLabInit.id = IDSTAT_PRODSTART;
		sLabInit.style = WLAB_PLAIN | WIDG_HIDDEN;

		sLabInit.x = STAT_BUTWIDTH-12;
		sLabInit.y = 2;

		sLabInit.width = 12;
		sLabInit.height = 15;
		sLabInit.FontID = font_regular;
		sLabInit.pCallback = intAddProdQuantity;

	}

	/* Add the close button */
	memset(&sButInit, 0, sizeof(W_BUTINIT));
	sButInit.formID = IDSTAT_FORM;
	sButInit.id = IDSTAT_CLOSE;
	sButInit.style = WBUT_PLAIN;
	sButInit.x = STAT_WIDTH - CLOSE_WIDTH;
	sButInit.y = 0;
	sButInit.width = CLOSE_WIDTH;
	sButInit.height = CLOSE_HEIGHT;
	sButInit.pTip = _("Close");
	sButInit.FontID = font_regular;
	sButInit.pDisplay = intDisplayImageHilight;
	sButInit.UserData = PACKDWORD_TRI(0,IMAGE_CLOSEHILIGHT , IMAGE_CLOSE);
	if (!widgAddButton(psWScreen, &sButInit))
	{
		return false;
	}
	/* Calculate how many buttons will go on a form */
	butPerForm = ((STAT_WIDTH - STAT_GAP) /
						(STAT_BUTWIDTH + STAT_GAP)) *
				 ((STAT_HEIGHT - STAT_GAP) /
						(STAT_BUTHEIGHT + STAT_GAP));
//================== adds L/R Scroll buttons ===================================
if (numForms(numStats, butPerForm)> MAX_TAB_SMALL_SHOWN)	//only want these buttons when tab count >8
	{
		// Add the left tab scroll button
		memset(&sButInit, 0, sizeof(W_BUTINIT));
		sButInit.formID = IDSTAT_FORM;
		sButInit.id = IDSTAT_TABSCRL_LEFT;
		sButInit.style = WBUT_PLAIN;
		sButInit.x = STAT_TABFORMX + 4;
		sButInit.y = STAT_TABFORMY;
		sButInit.width = TABSCRL_WIDTH;
		sButInit.height = TABSCRL_HEIGHT;
		sButInit.pTip = _("Tab Scroll left");
		sButInit.FontID = font_regular;
		sButInit.pDisplay = intDisplayImageHilight;
		sButInit.UserData = PACKDWORD_TRI(0, IMAGE_LFTTABD, IMAGE_LFTTAB);
		if (!widgAddButton(psWScreen, &sButInit))
		{
		return false;
		}
		// Add the right tab scroll button
		memset(&sButInit, 0, sizeof(W_BUTINIT));
		sButInit.formID = IDSTAT_FORM;
		sButInit.id = IDSTAT_TABSCRL_RIGHT;
		sButInit.style = WBUT_PLAIN;
		sButInit.x = STAT_WIDTH - 14;
		sButInit.y = STAT_TABFORMY;
		sButInit.width = TABSCRL_WIDTH;
		sButInit.height = TABSCRL_HEIGHT;
		sButInit.pTip = _("Tab Scroll right");
		sButInit.FontID = font_regular;
		sButInit.pDisplay = intDisplayImageHilight;
		sButInit.UserData = PACKDWORD_TRI(0, IMAGE_RGTTABD, IMAGE_RGTTAB);
		if (!widgAddButton(psWScreen, &sButInit))
		{
			return false;
		}
	}
//==============buttons before tabbed form!==========================
	// Add the tabbed form
	memset(&sFormInit, 0, sizeof(W_FORMINIT));
	sFormInit.formID = IDSTAT_FORM;
	sFormInit.id = IDSTAT_TABFORM;
	sFormInit.style = WFORM_TABBED;
	sFormInit.x = STAT_TABFORMX;
	sFormInit.y = STAT_TABFORMY;
	sFormInit.width = STAT_WIDTH;
	sFormInit.height = STAT_HEIGHT;
	sFormInit.numButtons = butPerForm;		// store # of buttons per form
	sFormInit.numStats = numStats;			// store # of 'stats' (items) in form
	sFormInit.numMajor = numForms(numStats, butPerForm);	// STUPID name for # of tabs!
	sFormInit.majorPos = WFORM_TABTOP;
	sFormInit.minorPos = WFORM_TABNONE;
	sFormInit.majorSize = OBJ_TABWIDTH;
	sFormInit.majorOffset = OBJ_TABOFFSET;
	sFormInit.tabVertOffset = (OBJ_TABHEIGHT/2);
	sFormInit.tabMajorThickness = OBJ_TABHEIGHT;
	sFormInit.tabMajorGap = OBJ_TABOFFSET;
	sFormInit.pUserData = &StandardTab;
	sFormInit.pTabDisplay = intDisplayTab;
    //Build menu can have up to 80 stats - so can research now 13/09/99 AB
	// NOTE, there is really no limit now to the # of menu items we can have,
	// It is #defined in hci.h to be 200 now. [#define	MAXSTRUCTURES	200]
	//Same goes for research. [#define	MAXRESEARCH		200]
//	if (( (objMode == IOBJ_MANUFACTURE) || (objMode == IOBJ_BUILD) || (objMode == IOBJ_RESEARCH)) &&
	if (sFormInit.numMajor > MAX_TAB_STD_SHOWN)
	{	//Just switching from normal sized tabs to smaller ones to fit more in form.
		sFormInit.pUserData = &SmallTab;
		sFormInit.majorSize /= 2;
		if (sFormInit.numMajor > MAX_TAB_SMALL_SHOWN)		// 7 tabs is all we can fit with current form size.
		{	// make room for new tab item (tab scroll buttons)
			sFormInit.majorOffset = OBJ_TABOFFSET + 10;
			sFormInit.TabMultiplier = 1;		// Enable our tabMultiplier buttons.
		}
	}
	for (i = 0; i< sFormInit.numMajor; i++)	// Sets # of tab's minors
	{
		sFormInit.aNumMinors[i] = 1;
	}
	if (!widgAddForm(psWScreen, &sFormInit))
	{
		return false;
	}

	/* Add the stat buttons */
	memset(&sBFormInit, 0, sizeof(W_FORMINIT));
	sBFormInit.formID = IDSTAT_TABFORM;
	sBFormInit.majorID = 0;
	sBFormInit.minorID = 0;
	sBFormInit.id = IDSTAT_START;
	sBFormInit.style = WFORM_CLICKABLE | WFORM_SECONDARY;
	sBFormInit.x = STAT_BUTX;
	sBFormInit.y = STAT_BUTY;
	sBFormInit.width = STAT_BUTWIDTH;
	sBFormInit.height = STAT_BUTHEIGHT;

	memset(&sBarInit, 0, sizeof(W_BARINIT));
	sBarInit.id = IDSTAT_TIMEBARSTART;
	sBarInit.style = WBAR_PLAIN;
	sBarInit.orientation = WBAR_LEFT;
	sBarInit.x = STAT_TIMEBARX;
	sBarInit.y = STAT_TIMEBARY;
	sBarInit.width = STAT_PROGBARWIDTH;
	sBarInit.height = STAT_PROGBARHEIGHT;
	sBarInit.size = 50;
	sBarInit.sCol = WZCOL_ACTION_PROGRESS_BAR_MAJOR;
	sBarInit.sMinorCol = WZCOL_ACTION_PROGRESS_BAR_MINOR;
	//sBarInit.pTip = _("Power Usage");

	statID = 0;
	statForm = 0;
	for (i=0; i<numStats; i++)
	{
		if (sBFormInit.id > IDSTAT_END)
		{
			//can't fit any more on the screen!
			debug( LOG_NEVER, "This is just a Warning!\n Max buttons have been allocated" );
			break;
		}

		Stat = ppsStatsList[i];
		// If it's a droid the name might not be a stringID
		if (Stat->ref >= REF_TEMPLATE_START &&
			Stat->ref < REF_TEMPLATE_START + REF_RANGE)
		{

			sBFormInit.pTip = getTemplateName((DROID_TEMPLATE *)ppsStatsList[i]);
		}
		else
		{
			sBFormInit.pTip = getName(ppsStatsList[i]->pName);
		}
		BufferID = i;
		ASSERT( BufferID < NUM_STATBUFFERS,"BufferID > NUM_STATBUFFERS" );

		RENDERBUTTON_INUSE(&StatBuffers[BufferID]);
		StatBuffers[BufferID].Data = (void*)ppsStatsList[i];
		sBFormInit.pUserData = &StatBuffers[BufferID];
		sBFormInit.pDisplay = intDisplayStatsButton;


		if (!widgAddForm(psWScreen, &sBFormInit))
		{
			return false;
		}
		widgSetColour(psWScreen, sBFormInit.id, WCOL_BKGRND, WZCOL_BLACK);

		//Stat = ppsStatsList[i];
		if (Stat->ref >= REF_STRUCTURE_START &&
			Stat->ref < REF_STRUCTURE_START + REF_RANGE) {		// It's a structure.

			//sBarInit.pTip = _("Build Speed");
			//sBarInit.size = (UWORD)(((STRUCTURE_STATS*)Stat)->buildPoints / BUILDPOINTS_STRUCTDIV);
			sBarInit.size = (UWORD)(((STRUCTURE_STATS*)Stat)->powerToBuild /
				POWERPOINTS_DROIDDIV);
			if(sBarInit.size > 100) sBarInit.size = 100;

			sBarInit.formID = sBFormInit.id;
			sBarInit.iRange = GAME_TICKS_PER_SEC;
			if (!widgAddBarGraph(psWScreen, &sBarInit))
			{
				return false;
			}

		} else if (Stat->ref >= REF_TEMPLATE_START &&
			Stat->ref < REF_TEMPLATE_START + REF_RANGE) {	// It's a droid.

			//sBarInit.size = (UWORD)(((DROID_TEMPLATE*)Stat)->buildPoints  / BUILDPOINTS_DROIDDIV);
			sBarInit.size = (UWORD)(((DROID_TEMPLATE*)Stat)->powerPoints /
				POWERPOINTS_DROIDDIV);
			//sBarInit.pTip = _("Power Usage");
			if(sBarInit.size > 100) sBarInit.size = 100;

			sBarInit.formID = sBFormInit.id;
			sBarInit.iRange = GAME_TICKS_PER_SEC;
			if (!widgAddBarGraph(psWScreen, &sBarInit))
			{
				return false;
			}

			// Add a text label for the quantity to produce.
			sLabInit.formID = sBFormInit.id;
			sLabInit.pUserData = Stat;
			if (!widgAddLabel(psWScreen, &sLabInit))
			{
				return false;
			}
			sLabInit.id++;
		}

		else if(Stat->ref >= REF_RESEARCH_START &&
				Stat->ref < REF_RESEARCH_START + REF_RANGE)				// It's a Research topic.
		{
            //new icon in for groups - AB 12/01/99
			memset(&sLabInit,0,sizeof(W_LABINIT));
			sLabInit.formID = sBFormInit.id ;
			sLabInit.id = IDSTAT_RESICONSTART+(sBFormInit.id - IDSTAT_START);
			sLabInit.style = WLAB_PLAIN;

			sLabInit.x = STAT_BUTWIDTH - 16;
			sLabInit.y = 3;

			sLabInit.width = 12;
			sLabInit.height = 15;
            sLabInit.pUserData = Stat;
			sLabInit.pDisplay = intDisplayResSubGroup;
			widgAddLabel(psWScreen, &sLabInit);

			//add power bar as well
			sBarInit.size = (UWORD)(((RESEARCH *)Stat)->researchPower /
				POWERPOINTS_DROIDDIV);
			//sBarInit.pTip = _("Power Usage");
			if(sBarInit.size > 100) sBarInit.size = 100;


			// if multiplayer, if research topic is being done by another ally then mark as such..
			if(bMultiPlayer)
			{
				STRUCTURE *psOtherStruct;
				UBYTE	ii;
				for(ii=0;ii<MAX_PLAYERS;ii++)
				{
					if(ii != selectedPlayer && aiCheckAlliances(selectedPlayer,ii))
					{
						//check each research facility to see if they are doing this topic.
						for(psOtherStruct=apsStructLists[ii];psOtherStruct;psOtherStruct=psOtherStruct->psNext)
						{
							if(   psOtherStruct->pStructureType->type == REF_RESEARCH
								 && psOtherStruct->status == SS_BUILT
								 && ((RESEARCH_FACILITY *)psOtherStruct->pFunctionality)->psSubject
								 && ((RESEARCH_FACILITY *)psOtherStruct->pFunctionality)->psSubject->ref == Stat->ref
							  )
							{
								// add a label.
								memset(&sLabInit,0,sizeof(W_LABINIT));
								sLabInit.formID = sBFormInit.id ;
								sLabInit.id = IDSTAT_ALLYSTART+(sBFormInit.id - IDSTAT_START);
								sLabInit.style = WLAB_PLAIN;
								sLabInit.x = STAT_BUTWIDTH  - 19;
								sLabInit.y = STAT_BUTHEIGHT - 19;
								sLabInit.width = 12;
								sLabInit.height = 15;
								sLabInit.UserData = ii;
								sLabInit.pTip = getPlayerName(ii);
								sLabInit.pDisplay = intDisplayAllyIcon;
								widgAddLabel(psWScreen, &sLabInit);

								goto donelab;
							}
						}

					}
				}
			}
donelab:
			sBarInit.formID = sBFormInit.id;
			if (!widgAddBarGraph(psWScreen, &sBarInit))
			{
				return false;
			}
		}


		/* If this matches psSelected note the form and button */
		if (ppsStatsList[i] == psSelected)
		{
			statID = sBFormInit.id;
			statForm = sBFormInit.majorID;
		}

		/* Update the init struct for the next button */
		sBFormInit.id += 1;
		sBFormInit.x += STAT_BUTWIDTH + STAT_GAP;
		if (sBFormInit.x + STAT_BUTWIDTH+STAT_GAP > STAT_WIDTH)	// - STAT_TABWIDTH)
		{
			sBFormInit.x = STAT_BUTX;	//STAT_GAP;
			sBFormInit.y += STAT_BUTHEIGHT + STAT_GAP;
		}
		if (sBFormInit.y + STAT_BUTHEIGHT+STAT_GAP > STAT_HEIGHT) // - STAT_TITLEHEIGHT)
		{
			sBFormInit.y = STAT_BUTY;	//STAT_GAP;
			sBFormInit.majorID += 1;
		}

		sBarInit.id += 1;
	}

//	widgStartScreen(psWScreen);

	/* Set the correct page and button if necessary */
	if (statID)
	{
		widgSetTabs(psWScreen, IDSTAT_TABFORM, (UWORD)statForm, 0);
		widgSetButtonState(psWScreen, statID, WBUT_CLICKLOCK);
	}



	StatsUp = true;

	// call the tutorial callbacks if necessary
	if (bInTutorial)
	{
		switch (objMode)
		{
		case IOBJ_BUILD:
			eventFireCallbackTrigger((TRIGGER_TYPE)CALL_BUILDLIST);
			break;
		case IOBJ_RESEARCH:
			eventFireCallbackTrigger((TRIGGER_TYPE)CALL_RESEARCHLIST);
			break;
		case IOBJ_MANUFACTURE:
			eventFireCallbackTrigger((TRIGGER_TYPE)CALL_MANULIST);
			break;
		default:
			break;
		}
	}

	return true;
}


/* Select a command droid */
static BOOL selectCommand(BASE_OBJECT *psObj)
{
//	UDWORD	i;
	DROID	*psDroid;

	ASSERT( psObj != NULL && psObj->type == OBJ_DROID,
		"selectConstruction: invalid droid pointer" );
	psDroid = (DROID *)psObj;

	//check the droid type
	if ( (psDroid->droidType == DROID_COMMAND) && (psDroid->died == 0) )
	{
		return true;
	}

	/*for (i=0; i < psDroid->numProgs; i++)
	{
		if (psDroid->asProgs[i].psStats->order == ORDER_BUILD)
		{
			return true;
		}
	}*/
	return false;
}

/* Return the stats for a command droid */
static BASE_STATS *getCommandStats(WZ_DECL_UNUSED BASE_OBJECT *psObj)
{
	return NULL;
}

/* Set the stats for a command droid */
static BOOL setCommandStats(WZ_DECL_UNUSED BASE_OBJECT *psObj, WZ_DECL_UNUSED BASE_STATS *psStats)
{
	return true;
}

/* Select a construction droid */
static BOOL selectConstruction(BASE_OBJECT *psObj)
{
//	UDWORD	i;
	DROID	*psDroid;

	ASSERT( psObj != NULL && psObj->type == OBJ_DROID,
		"selectConstruction: invalid droid pointer" );
	psDroid = (DROID *)psObj;

	//check the droid type
	//if ( (psDroid->droidType == DROID_CONSTRUCT) && (psDroid->died == 0) )
    if ( (psDroid->droidType == DROID_CONSTRUCT || psDroid->droidType ==
        DROID_CYBORG_CONSTRUCT) && (psDroid->died == 0) )
	{
		return true;
	}

	/*for (i=0; i < psDroid->numProgs; i++)
	{
		if (psDroid->asProgs[i].psStats->order == ORDER_BUILD)
		{
			return true;
		}
	}*/
	return false;
}

/* Return the stats for a construction droid */
static BASE_STATS *getConstructionStats(BASE_OBJECT *psObj)
{
	DROID *psDroid = (DROID *)psObj;
	BASE_STATS *Stats;
	BASE_OBJECT *Structure;
	UDWORD x, y;

	ASSERT( psObj != NULL && psObj->type == OBJ_DROID,
		"getConstructionStats: invalid droid pointer" );

	if (!(droidType(psDroid) == DROID_CONSTRUCT ||
		droidType(psDroid) == DROID_CYBORG_CONSTRUCT))
	{
		return NULL;
	}

	if(orderStateStatsLoc(psDroid, DORDER_BUILD, &Stats, &x, &y)) // Moving to build location?
	{
		return Stats;
	}
	else if ((Structure = orderStateObj(psDroid, DORDER_BUILD))
	      && psDroid->order == DORDER_BUILD) // Is building
	{
		return psDroid->psTarStats;
	}
	else if ((Structure = orderStateObj(psDroid, DORDER_HELPBUILD))
	 && (psDroid->order == DORDER_HELPBUILD
	  || psDroid->order == DORDER_LINEBUILD)) // Is helping
	{
		return (BASE_STATS*)((STRUCTURE*)Structure)->pStructureType;
	}
	else if (orderState(psDroid, DORDER_DEMOLISH))
	{
		return (BASE_STATS *)structGetDemolishStat();
	}

	return NULL;
}

/* Set the stats for a construction droid */
static BOOL setConstructionStats(BASE_OBJECT *psObj, BASE_STATS *psStats)
{
	STRUCTURE_STATS		*psSStats;
	DROID				*psDroid;

	ASSERT( psObj != NULL && psObj->type == OBJ_DROID,
		"setConstructionStats: invalid droid pointer" );
	/* psStats might be NULL if the operation is canceled in the middle */

	if (psStats != NULL)
	{
		psSStats = (STRUCTURE_STATS *)psStats;
		psDroid = (DROID *)psObj;

		//check for demolish first
		if (psSStats == structGetDemolishStat())
		{
			objMode = IOBJ_DEMOLISHSEL;

			// When demolish requested, need to select a construction droid, not really any
			// choice in this as demolishing uses the droid targeting interface rather than
			// the build positioning interface and therefore requires a construction droid
			// to be selected.
			clearSel();
			SelectDroid(psDroid);
			if(driveModeActive()) {
				driveSelectionChanged();
			}
			return true;
		}

		/* Store the stats for future use */
		psPositionStats = psStats;

		/* Now start looking for a location for the structure */
		if (psSStats)
		{
			{
				objMode = IOBJ_BUILDSEL;

				intStartStructPosition(psStats);

				//set the droids current program
				/*for (i=0; i < psDroid->numProgs; i++)
				{
					if (psDroid->asProgs[i].psStats->order == ORDER_BUILD)
					{
						psDroid->activeProg = i;
					}
				}*/
			}
		}
		else
		{
			orderDroid(psDroid,DORDER_STOP);
		}
	}
	else
	{
		psDroid = (DROID *)psObj;
		orderDroid(psDroid,DORDER_STOP);
	}
	return true;
}

/* Select a research facility */
static BOOL selectResearch(BASE_OBJECT *psObj)
{
	STRUCTURE	*psResFacility;

	ASSERT( psObj != NULL && psObj->type == OBJ_STRUCTURE,
		"selectResearch: invalid Structure pointer" );

	psResFacility = (STRUCTURE *)psObj;

	/* A Structure is a research facility if its type = REF_RESEARCH and is
	   completely built*/
	if (psResFacility->pStructureType->type == REF_RESEARCH && (psResFacility->
		status == SS_BUILT) && (psResFacility->died == 0))
	{
		return true;
	}
	return false;
}

/* Return the stats for a research facility */
static BASE_STATS *getResearchStats(BASE_OBJECT *psObj)
{
	STRUCTURE	*psBuilding;

	ASSERT( psObj != NULL && psObj->type == OBJ_STRUCTURE,
		"getResearchTip: invalid Structure pointer" );
	psBuilding = (STRUCTURE *)psObj;

	return (BASE_STATS*)(((RESEARCH_FACILITY*)psBuilding->pFunctionality)->
		psSubject);
}

/* Set the stats for a research facility */
static BOOL setResearchStats(BASE_OBJECT *psObj, BASE_STATS *psStats)
{
	STRUCTURE			*psBuilding;
	RESEARCH			*pResearch;
	PLAYER_RESEARCH		*pPlayerRes;
	UDWORD				count;
	RESEARCH_FACILITY	*psResFacilty;

	ASSERT( psObj != NULL && psObj->type == OBJ_STRUCTURE,
		"setResearchStats: invalid Structure pointer" );
	/* psStats might be NULL if the operation is canceled in the middle */
	psBuilding = (STRUCTURE *)psObj;

	if (bMultiMessages)
	{
		if (psStats != NULL)
		{
			// Say that we want to do reseach [sic].
			sendResearchStatus(psBuilding, ((RESEARCH *)psStats)->ref - REF_RESEARCH_START, selectedPlayer, true);
		}
		else
		{
			cancelResearch(psBuilding);
		}
		//stop the button from flashing once a topic has been chosen
		stopReticuleButtonFlash(IDRET_RESEARCH);
		return true;
	}

	psResFacilty = (RESEARCH_FACILITY*)psBuilding->pFunctionality;
	//initialise the subject
	psResFacilty->psSubject = NULL;

	//set up the player_research
	if (psStats != NULL)
	{
		pResearch = (RESEARCH*) psStats;

		count = pResearch->ref - REF_RESEARCH_START;
		//meant to still be in the list but greyed out
		pPlayerRes = asPlayerResList[selectedPlayer] + count;

		/*subtract the power required to research*/
		/*if (pPlayerRes->researched != CANCELLED_RESEARCH)
		{
			if (!usePower(selectedPlayer, pResearch->researchPower))
			{
				addConsoleMessage("Research: No Power",DEFAULT_JUSTIFY,SYSTEM_MESSAGE);
				return false;
			}
		}*/

		//set the subject up
		psResFacilty->psSubject = psStats;

		if (IsResearchCancelled(pPlayerRes))
		{
			//set up as if all power available for cancelled topics
			psResFacilty->powerAccrued = pResearch->researchPower;
		}
		else
		{
			psResFacilty->powerAccrued = 0;
		}

		sendResearchStatus(psBuilding,count,selectedPlayer,true);	// inform others, I'm researching this.

		MakeResearchStarted(pPlayerRes);
		//psResFacilty->timeStarted = gameTime;
		psResFacilty->timeStarted = ACTION_START_TIME;
        psResFacilty->timeStartHold = 0;
        //this is no longer used...AB 30/06/99
		psResFacilty->timeToResearch = pResearch->researchPoints /
			psResFacilty->researchPoints;
		//check for zero research time - usually caused by 'silly' data!
		if (psResFacilty->timeToResearch == 0)
		{
			//set to 1/1000th sec - ie very fast!
			psResFacilty->timeToResearch = 1;
		}
		//stop the button from flashing once a topic has been chosen
		stopReticuleButtonFlash(IDRET_RESEARCH);
	}
	return true;
}

/* Select a Factory */
static BOOL selectManufacture(BASE_OBJECT *psObj)
{
	STRUCTURE		*psBuilding;

	ASSERT( psObj != NULL && psObj->type == OBJ_STRUCTURE,
		"selectManufacture: invalid Structure pointer" );
	psBuilding = (STRUCTURE *)psObj;

	/* A Structure is a Factory if its type = REF_FACTORY or REF_CYBORG_FACTORY or
	REF_VTOL_FACTORY and it is completely built*/
	if ((psBuilding->pStructureType->type == REF_FACTORY ||
		  psBuilding->pStructureType->type == REF_CYBORG_FACTORY ||
		  psBuilding->pStructureType->type == REF_VTOL_FACTORY) &&
		  (psBuilding->status == SS_BUILT) && (psBuilding->died == 0))
	{
		return true;
	}

	return false;
}

/* Return the stats for a Factory */
static BASE_STATS *getManufactureStats(BASE_OBJECT *psObj)
{
	STRUCTURE	*psBuilding;

	ASSERT( psObj != NULL && psObj->type == OBJ_STRUCTURE,
		"getManufactureTip: invalid Structure pointer" );
	psBuilding = (STRUCTURE *)psObj;

	return ((BASE_STATS*)((FACTORY*)psBuilding->pFunctionality)->psSubject);
}


/* Set the stats for a Factory */
static BOOL setManufactureStats(BASE_OBJECT *psObj, BASE_STATS *psStats)
{
	STRUCTURE		*Structure;

	ASSERT( psObj != NULL && psObj->type == OBJ_STRUCTURE,
		"setManufactureStats: invalid Structure pointer" );
	/* psStats might be NULL if the operation is canceled in the middle */

	Structure = (STRUCTURE*)psObj;
	//check to see if the factory was already building something
	if (!((FACTORY *)Structure->pFunctionality)->psSubject)
	{
		//factory not currently building so set up the factory stats
		if (psStats != NULL)
		{
			/* Set the factory to build droid(s) */
			if (!structSetManufacture(Structure, (DROID_TEMPLATE *)psStats))
			{
				return false;
			}
		}
	}

#ifdef INCLUDE_PRODSLIDER
	if (ProductionRun == 0)
	{
		//check if its because there isn't enough power - warning if it is
		if (psStats)
		{
			(void)checkPower(selectedPlayer, ((DROID_TEMPLATE *)psStats)->powerPoints);
		}
		return false;
	}

	Structure = (STRUCTURE*)psObj;
	if (psStats != NULL)
	{
		//temp code to set non stop production up
		if (ProductionRun == STAT_SLDSTOPS)
		{
			ProductionRun = NON_STOP_PRODUCTION;
		}
		/* check power if factory not on infinte production*/
		if (ProductionRun != NON_STOP_PRODUCTION)
		{
			if (!checkPower(selectedPlayer, ((DROID_TEMPLATE *)psStats)->powerPoints))
			{
				return false;
			}
		}
		/* Set the factory to build droid(s) */
		if (!structSetManufacture(Structure, (DROID_TEMPLATE *)psStats, ProductionRun))
		{
			return false;
		}
		/*set the slider for this production */
		/*if (Quantity == 0)
		{
			widgSetSliderPos(psWScreen, IDSTAT_SLIDER, 0);
		}
		else
		{*/
//#ifdef INCLUDE_PRODSLIDER
			widgSetSliderPos(psWScreen, IDSTAT_SLIDER, (UWORD)(ProductionRun-1));
//#endif
		//}


	} else {
		// Stop manufacturing.
		//return half the power cost if cancelled mid production
		if (((FACTORY*)Structure->pFunctionality)->timeStarted != ACTION_START_TIME)
		{
			if (((FACTORY*)Structure->pFunctionality)->psSubject != NULL)
			{
				addPower(Structure->player, ((DROID_TEMPLATE *)((FACTORY*)Structure->
					pFunctionality)->psSubject)->powerPoints / 2);
			}
		}
		((FACTORY*)Structure->pFunctionality)->quantity = 0;
		((FACTORY*)Structure->pFunctionality)->psSubject = NULL;
		intManufactureFinished(Structure);
	}
#endif

	return true;
}


/* Add the build widgets to the widget screen */
/* If psSelected != NULL it specifies which droid should be hilited */
static BOOL intAddBuild(DROID *psSelected)
{
	/* Store the correct stats list for future reference */
	ppsStatsList = (BASE_STATS **)apsStructStatsList;

	objSelectFunc = selectConstruction;
	objGetStatsFunc = getConstructionStats;
	objSetStatsFunc = setConstructionStats;

	/* Set the sub mode */
	objMode = IOBJ_BUILD;

	/* Create the object screen with the required data */

	return intAddObjectWindow((BASE_OBJECT *)apsDroidLists[selectedPlayer],
							   (BASE_OBJECT *)psSelected,true);
}


/* Add the manufacture widgets to the widget screen */
/* If psSelected != NULL it specifies which factory should be hilited */
static BOOL intAddManufacture(STRUCTURE *psSelected)
{
	/* Store the correct stats list for future reference */
	ppsStatsList = (BASE_STATS**)apsTemplateList;

	objSelectFunc = selectManufacture;
	objGetStatsFunc = getManufactureStats;
	objSetStatsFunc = setManufactureStats;

	/* Set the sub mode */
	objMode = IOBJ_MANUFACTURE;

	/* Create the object screen with the required data */
	//return intAddObject((BASE_OBJECT *)apsStructLists[selectedPlayer],

	return intAddObjectWindow((BASE_OBJECT *)interfaceStructList(),
							   (BASE_OBJECT *)psSelected,true);
}


/* Add the research widgets to the widget screen */
/* If psSelected != NULL it specifies which droid should be hilited */
static BOOL intAddResearch(STRUCTURE *psSelected)
{
	ppsStatsList = (BASE_STATS **)ppResearchList;

	objSelectFunc = selectResearch;
	objGetStatsFunc = getResearchStats;
	objSetStatsFunc = setResearchStats;

	/* Set the sub mode */
	objMode = IOBJ_RESEARCH;

	/* Create the object screen with the required data */
	//return intAddObject((BASE_OBJECT *)apsStructLists[selectedPlayer],

	return intAddObjectWindow((BASE_OBJECT *)interfaceStructList(),
							   (BASE_OBJECT *)psSelected,true);
}


/* Add the command droid widgets to the widget screen */
/* If psSelected != NULL it specifies which droid should be hilited */
static BOOL intAddCommand(DROID *psSelected)
{
	ppsStatsList = NULL;//(BASE_STATS **)ppResearchList;

	objSelectFunc = selectCommand;
	objGetStatsFunc = getCommandStats;
	objSetStatsFunc = setCommandStats;

	/* Set the sub mode */
	objMode = IOBJ_COMMAND;

	/* Create the object screen with the required data */
	//return intAddObject((BASE_OBJECT *)apsStructLists[selectedPlayer],

	return intAddObjectWindow((BASE_OBJECT *)apsDroidLists[selectedPlayer],
							   (BASE_OBJECT *)psSelected,true);

}


/*Deals with the RMB click for the stats screen */
static void intStatsRMBPressed(UDWORD id)
{
	DROID_TEMPLATE		*psStats;
	DROID_TEMPLATE		*psNext;

	ASSERT( id - IDSTAT_START < numStatsListEntries,
			"intStatsRMBPressed: Invalid structure stats id" );

	if (objMode == IOBJ_MANUFACTURE)
	{
		psStats = (DROID_TEMPLATE *)ppsStatsList[id - IDSTAT_START];

		//this now causes the production run to be decreased by one

		ASSERT( psObjSelected != NULL,
			"intStatsRMBPressed: Invalid structure pointer" );
		ASSERT( psStats != NULL,
			"intStatsRMBPressed: Invalid template pointer" );
        if (productionPlayer == (SBYTE)selectedPlayer)
        {
            FACTORY  *psFactory = (FACTORY *)((STRUCTURE *)psObjSelected)->
                pFunctionality;

		    //decrease the production
		    factoryProdAdjust((STRUCTURE *)psObjSelected, psStats, false);
            //need to check if this was the template that was mid-production
            if (psStats == (DROID_TEMPLATE *)psFactory->psSubject)
            {
    		    //if have decreased to zero then cancel the production
	    	    if (getProductionQuantity((STRUCTURE *)psObjSelected, psStats) == 0)
		        {
			        //init the factory production
			        psFactory->psSubject = NULL;
			        //check to see if anything left to produce
			        psNext = factoryProdUpdate((STRUCTURE *)psObjSelected, NULL);
			        if (psNext == NULL)
			        {
				        intManufactureFinished((STRUCTURE *)psObjSelected);
			        }
			        else
			        {
				        if (!objSetStatsFunc(psObjSelected, (BASE_STATS *)psNext))
				        {
					        intSetStats(objStatID, NULL);
				        }
				        else
				        {
					        // Reset the button on the object form
					        intSetStats(objStatID, (BASE_STATS *)psStats);
				        }
			        }
		        }
            }
		    else
		    {
			    //if factory wasn't currently on line then set the object button
			    if (!psFactory->psSubject)
			    {
				    if (!objSetStatsFunc(psObjSelected, (BASE_STATS *)psStats))
				    {
					    intSetStats(objStatID, NULL);
				    }
				    else
				    {
					    // Reset the button on the object form
					    intSetStats(objStatID, (BASE_STATS *)psStats);
				    }
			    }
		    }
        }
#if 0
		// set the current Template
		psCurrTemplate = apsDroidTemplates[selectedPlayer];
		while (psStats != psCurrTemplate)
		{
			//if get to the last template in the list, use this one
			if (psCurrTemplate->psNext == NULL)
			{
				break;
			}
			psCurrTemplate = psCurrTemplate->psNext;
		}

		//close the stats screen
		intResetScreen(true);
		// open up the design screen
		widgSetButtonState(psWScreen, IDRET_DESIGN, WBUT_CLICKLOCK);

		/*add the power bar - for looks! */
		intShowPowerBar();
		(void)intAddDesign( true );
		intMode = INT_DESIGN;
#endif
	}
}

/*Deals with the RMB click for the Object screen */
static void intObjectRMBPressed(UDWORD id)
{
	BASE_OBJECT		*psObj;
	STRUCTURE		*psStructure;

	ASSERT( (SDWORD)id - IDOBJ_OBJSTART < numObjects,
			"intObjectRMBPressed: Invalid object id" );

	/* Find the object that the ID refers to */
	psObj = intGetObject(id);
	if (psObj)
	{
        //don't jump around when offworld
		if (psObj->type == OBJ_STRUCTURE && !offWorldKeepLists)
		{
			psStructure = (STRUCTURE *)psObj;
			if (psStructure->pStructureType->type == REF_FACTORY ||
				psStructure->pStructureType->type == REF_CYBORG_FACTORY ||
				psStructure->pStructureType->type == REF_VTOL_FACTORY)
			{
				//centre the view on the delivery point
				setViewPos(map_coord(((FACTORY *)psStructure->pFunctionality)->psAssemblyPoint->coords.x),
				           map_coord(((FACTORY *)psStructure->pFunctionality)->psAssemblyPoint->coords.y),
				           true);
			}
		}
	}
}

/*Deals with the RMB click for the Object Stats buttons */
static void intObjStatRMBPressed(UDWORD id)
{
	BASE_OBJECT		*psObj;
	STRUCTURE		*psStructure;

	ASSERT( (SDWORD)id - IDOBJ_STATSTART < numObjects,
			"intObjStatRMBPressed: Invalid stat id" );

	/* Find the object that the ID refers to */
	psObj = intGetObject(id);
	if (psObj)
	{
		intResetWindows(psObj);
		if (psObj->type == OBJ_STRUCTURE)
		{
			psStructure = (STRUCTURE *)psObj;
			if (StructIsFactory(psStructure))
			{
				//check if active
				if (((FACTORY *)psStructure->pFunctionality)->psSubject)
				{
					//if not curently on hold, set it
					if (((FACTORY *)psStructure->pFunctionality)->timeStartHold == 0)
					{
						holdProduction(psStructure);
					}
					else
					{
						//cancel if have RMB-clicked twice
						cancelProduction(psStructure);
                		//play audio to indicate cancelled
		                audio_PlayTrack(ID_SOUND_WINDOWCLOSE);
					}
				}
			}
            else if (psStructure->pStructureType->type == REF_RESEARCH)
            {
				//check if active
				if (((RESEARCH_FACILITY *)psStructure->pFunctionality)->psSubject)
				{
					//if not curently on hold, set it
					if (((RESEARCH_FACILITY *)psStructure->pFunctionality)->timeStartHold == 0)
					{
						holdResearch(psStructure);
					}
					else
					{
						//cancel if have RMB-clicked twice
                        cancelResearch(psStructure);
                		//play audio to indicate cancelled
		                audio_PlayTrack(ID_SOUND_WINDOWCLOSE);
					}
				}
            }
		}
	}
}


//sets up the Intelligence Screen as far as the interface is concerned
void addIntelScreen(void)
{
	BOOL	radOnScreen;

	if(driveModeActive() && !driveInterfaceEnabled()) {
		driveDisableControl();
		driveEnableInterface(true);
	}

	intResetScreen(false);

	//lock the reticule button
	widgSetButtonState(psWScreen, IDRET_INTEL_MAP, WBUT_CLICKLOCK);

	//add the power bar - for looks!
	intShowPowerBar();

	// Only do this in main game.
	if((GetGameMode() == GS_NORMAL) && !bMultiPlayer)
	{
		radOnScreen = radarOnScreen;

		bRender3DOnly = true;
		radarOnScreen = false;

	// Just display the 3d, no interface
		displayWorld();
	// Upload the current display back buffer into system memory.
		pie_UploadDisplayBuffer();

		radarOnScreen = radOnScreen;
		bRender3DOnly = false;
	}

	//add all the intelligence screen interface
	(void)intAddIntelMap();
	intMode = INT_INTELMAP;

	/*if (psCurrentMsg && psCurrentMsg->type == MSG_TUTORIAL)
	{
		//just display the message
		if (psCurrentMsg->pViewData)
		{
			intAddMessageView(psCurrentMsg->type);
			if (psCurrentMsg->pViewData->audioID != NO_AUDIO_MSG)
			{
				audio_PlayTrack(psCurrentMsg->pViewData->audioID);
			}
			intMode = INT_TUTORIAL;
		}
	}
	else
	{
		widgSetButtonState(psWScreen, IDRET_INTEL_MAP, WBUT_CLICKLOCK);
		//add the power bar - for looks!
		(void)intAddPower();
		(void)intAddIntelMap(playImmediate);
		intMode = INT_INTELMAP;
	}*/
}

//sets up the Transporter Screen as far as the interface is concerned
void addTransporterInterface(DROID *psSelected, BOOL onMission)
{
    //if psSelected = NULL add interface but if psSelected != NULL make sure its not flying
    if (!psSelected || (psSelected && !transporterFlying(psSelected)))
    {
    	intResetScreen(false);
	    intAddTransporter(psSelected, onMission);
	    intMode = INT_TRANSPORTER;
    }
}

/*sets which list of structures to use for the interface*/
STRUCTURE* interfaceStructList(void)
{
	if (offWorldKeepLists)
	{
		return mission.apsStructLists[selectedPlayer];
	}
	else
	{
		return apsStructLists[selectedPlayer];
	}
}


/*causes a reticule button to start flashing*/
void flashReticuleButton(UDWORD buttonID)
{

	W_TABFORM		*psButton;

	//get the button for the id
	psButton = (W_TABFORM*)widgGetFromID(psWScreen,buttonID);
	if (psButton)
	{
		//set flashing byte to true
		psButton->UserData = (1 << 24) | psButton->UserData;
	}

}

// stop a reticule button flashing
void stopReticuleButtonFlash(UDWORD buttonID)
{

	WIDGET	*psButton = widgGetFromID(psWScreen,buttonID);
	if (psButton)
	{
		UBYTE DownTime = UNPACKDWORD_QUAD_C(psButton->UserData);
		UBYTE Index = UNPACKDWORD_QUAD_D(psButton->UserData);
		UBYTE flashing = UNPACKDWORD_QUAD_A(psButton->UserData);
		UBYTE flashTime = UNPACKDWORD_QUAD_B(psButton->UserData);

		// clear flashing byte
		flashing = false;
		flashTime = 0;
		psButton->UserData = PACKDWORD_QUAD(flashTime,flashing,DownTime,Index);
	}

}

//displays the Power Bar
void intShowPowerBar(void)
{
	//if its not already on display
	if (widgGetFromID(psWScreen,IDPOW_POWERBAR_T))
	{
		widgReveal(psWScreen, IDPOW_POWERBAR_T);
	}
}

//hides the power bar from the display - regardless of what player requested!
void forceHidePowerBar(void)
{
	if (widgGetFromID(psWScreen,IDPOW_POWERBAR_T))
	{
		widgHide(psWScreen, IDPOW_POWERBAR_T);
	}
}


/* Add the Proximity message buttons */
BOOL intAddProximityButton(PROXIMITY_DISPLAY *psProxDisp, UDWORD inc)
{
	W_FORMINIT			sBFormInit;
	PROXIMITY_DISPLAY	*psProxDisp2;
	UDWORD				cnt;

	memset(&sBFormInit, 0, sizeof(W_FORMINIT));
	sBFormInit.formID = 0;
	sBFormInit.id = IDPROX_START + inc;
	//store the ID so we can detect which one has been clicked on
	psProxDisp->buttonID = sBFormInit.id;

	// loop back and find a free one!
	if(sBFormInit.id >= IDPROX_END)
	{
		for(cnt = IDPROX_START;cnt<IDPROX_END;cnt++)
		{							// go down the prox msgs and see if it's free.
			for(psProxDisp2 = apsProxDisp[selectedPlayer];
				psProxDisp2 &&(psProxDisp2->buttonID!=cnt) ;
				psProxDisp2 = psProxDisp2->psNext);

			if(psProxDisp == NULL)	// value was unused.
			{
				sBFormInit.id = cnt;
				break;
			}
		}
		ASSERT_OR_RETURN(false, cnt != IDPROX_END, "Ran out of proximity displays");
	}
	ASSERT(sBFormInit.id < IDPROX_END, "Invalid proximity message button ID %d", (int)sBFormInit.id);

	sBFormInit.majorID = 0;
	sBFormInit.minorID = 0;
	sBFormInit.style = WFORM_CLICKABLE;
	//sBFormInit.width = iV_GetImageWidth(IntImages,IMAGE_GAM_ENMREAD);
	//sBFormInit.height = iV_GetImageHeight(IntImages,IMAGE_GAM_ENMREAD);
	sBFormInit.width = PROX_BUTWIDTH;
	sBFormInit.height = PROX_BUTHEIGHT;
	//the x and y need to be set up each time the button is drawn - see intDisplayProximityBlips

	sBFormInit.pDisplay = intDisplayProximityBlips;
	//set the data for this button
	sBFormInit.pUserData = psProxDisp;

	if (!widgAddForm(psWScreen, &sBFormInit))
	{
		return false;
	}
	return true;
}


/*Remove a Proximity Button - when the message is deleted*/
void intRemoveProximityButton(PROXIMITY_DISPLAY *psProxDisp)
{
	ASSERT(psProxDisp->buttonID >= IDPROX_START && psProxDisp->buttonID <= IDPROX_END, "Invalid proximity ID");
	widgDelete(psWScreen, psProxDisp->buttonID);
}

/*deals with the proximity message when clicked on*/
void processProximityButtons(UDWORD id)
{
	PROXIMITY_DISPLAY	*psProxDisp;


	if(!doWeDrawProximitys())
	{
		return;
	}

	//find which proximity display this relates to
	psProxDisp = NULL;
	for(psProxDisp = apsProxDisp[selectedPlayer]; psProxDisp; psProxDisp =
		psProxDisp->psNext)
	{
		if (psProxDisp->buttonID == id)
		{
			break;
		}
	}
	if (psProxDisp)
	{
		//if not been read - display info
		if (!psProxDisp->psMessage->read)
		{
			displayProximityMessage(psProxDisp);
		}
	}
}

/*	Fools the widgets by setting a key value */
void	setKeyButtonMapping( UDWORD	val )
{
	keyButtonMapping = val;
}


/*Looks through the players list of structures to see if there is one selected
of the required type. If there is more than one, they are all deselected and
the first one reselected*/
STRUCTURE* intCheckForStructure(UDWORD structType)
{
	STRUCTURE	*psStruct, *psSel = NULL;

	for (psStruct = interfaceStructList(); psStruct != NULL; psStruct =
		psStruct->psNext)
	{
		if (psStruct->selected && psStruct->pStructureType->type ==
			structType && psStruct->status == SS_BUILT)
		{
			if (psSel != NULL)
			{
				clearSelection();
				psSel->selected = true;
				break;
			}
			psSel = psStruct;
		}
	}

	return psSel;
}

/*Looks through the players list of droids to see if there is one selected
of the required type. If there is more than one, they are all deselected and
the first one reselected*/
// no longer do this for constructor droids - (gleeful its-near-the-end-of-the-project hack - JOHN)
DROID* intCheckForDroid(UDWORD droidType)
{
	DROID	*psDroid, *psSel = NULL;

	for (psDroid = apsDroidLists[selectedPlayer]; psDroid != NULL; psDroid = psDroid->psNext)
	{
		if (psDroid->selected && psDroid->droidType == droidType)
		{
			if (psSel != NULL)
			{
				if (droidType != DROID_CONSTRUCT
				    && droidType != DROID_CYBORG_CONSTRUCT)
				{
					clearSelection();
				}
				SelectDroid(psSel);
				break;
			}
			psSel = psDroid;
		}
	}

	return psSel;
}


// count the number of selected droids of a type
static SDWORD intNumSelectedDroids(UDWORD droidType)
{
	DROID	*psDroid;
	SDWORD	num;

	num = 0;
	for(psDroid = apsDroidLists[selectedPlayer]; psDroid; psDroid = psDroid->psNext)
	{
		if (psDroid->selected && psDroid->droidType == droidType)
		{
			num += 1;
		}
	}

	return num;
}

static void intInitialiseReticule(void)
{
	int i;

	for (i=0; i<NUMRETBUTS; i++) {
		ReticuleEnabled[i].Hidden = false;
	}
}


// Check that each reticule button has the structure or droid required for it and
// enable/disable accordingly.
//
void intCheckReticuleButtons(void)
{
	STRUCTURE	*psStruct;
	DROID	*psDroid;
	int i;

	ReticuleEnabled[RETBUT_CANCEL].Enabled = true;
	ReticuleEnabled[RETBUT_FACTORY].Enabled = editMode;
	ReticuleEnabled[RETBUT_RESEARCH].Enabled = false;
	ReticuleEnabled[RETBUT_BUILD].Enabled = editMode;
	ReticuleEnabled[RETBUT_DESIGN].Enabled = editMode;
	ReticuleEnabled[RETBUT_INTELMAP].Enabled = true;
	ReticuleEnabled[RETBUT_COMMAND].Enabled = false;

	for (psStruct = interfaceStructList(); psStruct != NULL; psStruct = psStruct->psNext)
	{
		if (psStruct->status == SS_BUILT)
		{
			switch(psStruct->pStructureType->type)
			{
				case REF_RESEARCH:
					if (!missionLimboExpand())
					{
						ReticuleEnabled[RETBUT_RESEARCH].Enabled = true;
					}
					break;
				case REF_FACTORY:
				case REF_CYBORG_FACTORY:
				case REF_VTOL_FACTORY:
					if (!missionLimboExpand())
					{
						ReticuleEnabled[RETBUT_FACTORY].Enabled = true;
					}
					break;
				case REF_HQ:
					ReticuleEnabled[RETBUT_DESIGN].Enabled = true;
					break;
				default:
					break;
			}
		}
	}

	for (psDroid = apsDroidLists[selectedPlayer]; psDroid != NULL; psDroid =
		psDroid->psNext)
	{
		switch (psDroid->droidType)
		{
		case DROID_CONSTRUCT:
		case DROID_CYBORG_CONSTRUCT:
			ReticuleEnabled[RETBUT_BUILD].Enabled = true;
			break;
		case DROID_COMMAND:
			ReticuleEnabled[RETBUT_COMMAND].Enabled = true;
			break;
		default:
			break;
		}
	}

	for (i = 0; i < NUMRETBUTS; i++)
	{
		WIDGET *psWidget = widgGetFromID(psWScreen,ReticuleEnabled[i].id);

		if (psWidget != NULL)
		{
			if (psWidget->type != WIDG_LABEL)
			{
				if (ReticuleEnabled[i].Enabled)
				{
					widgSetButtonState(psWScreen, ReticuleEnabled[i].id, 0);
				}
				else
				{
					widgSetButtonState(psWScreen, ReticuleEnabled[i].id, WBUT_DISABLE);
				}

				if (ReticuleEnabled[i].Hidden)
				{
					widgHide(psWScreen, ReticuleEnabled[i].id);
				}
				else
				{
					widgReveal(psWScreen, ReticuleEnabled[i].id);
				}
			}
		}
	}
}

/*Checks to see if there are any research topics to do and flashes the button -
only if research facility is free*/
void intCheckResearchButton(void)
{
    UWORD       index, count;
	STRUCTURE	*psStruct;
	BOOL		resFree = false;

	for (psStruct = interfaceStructList(); psStruct != NULL; psStruct =
		psStruct->psNext)
	{
		if (psStruct->pStructureType->type == REF_RESEARCH &&
            psStruct->status == SS_BUILT &&
			((RESEARCH_FACILITY *)psStruct->pFunctionality)->psSubject == NULL)
		{
			resFree = true;
			break;
		}

	}

	if (resFree)
	{
		//set to value that won't be reached in fillResearchList
        //needs to be UWORD sized for the Patches
        index = (UWORD)(numResearch + 1);
		//index = (UBYTE)(numResearch + 1);
		//calculate the list
		count = fillResearchList(pList,selectedPlayer, index, MAXRESEARCH);
		if (count)
		{
			//set the research reticule button to flash
			flashReticuleButton(IDRET_RESEARCH);
		}
	}
}


// see if a reticule button is enabled
BOOL intCheckReticuleButEnabled(UDWORD id)
{
	SDWORD	i;

	for (i=0; i<NUMRETBUTS; i++)
	{
		if (ReticuleEnabled[i].id == id)
		{
			return ReticuleEnabled[i].Enabled;
		}
	}

	return false;
}

// Find any structure. Returns NULL if none found.
//
STRUCTURE *intFindAStructure(void)
{
	STRUCTURE *Struct;

	// First try and find a factory.
	Struct = intGotoNextStructureType(REF_FACTORY,false,false);
	if(Struct == NULL) {
		// If that fails then look for a command center.
		Struct = intGotoNextStructureType(REF_HQ,false,false);
		if(Struct == NULL) {
			// If that fails then look for a any structure.
			Struct = intGotoNextStructureType(REF_ANY,false,false);
		}
	}

	return Struct;
}


// Look through the players structures and find the next one of type structType.
//
STRUCTURE* intGotoNextStructureType(UDWORD structType,BOOL JumpTo,BOOL CancelDrive)
{
	STRUCTURE	*psStruct;
	BOOL Found = false;

	if((SWORD)structType != CurrentStructType) {
		CurrentStruct = NULL;
		CurrentStructType = (SWORD)structType;
	}

	if(CurrentStruct != NULL) {
		psStruct = CurrentStruct;
	} else {
		psStruct = interfaceStructList();
	}

	for(; psStruct != NULL; psStruct = psStruct->psNext)
	{
		if( ((psStruct->pStructureType->type == structType) || (structType == REF_ANY)) &&
			psStruct->status == SS_BUILT)
		{
			if(psStruct != CurrentStruct) {
				if(CancelDrive) {
					clearSelection();
				} else {
					clearSel();
				}
				psStruct->selected = true;
				CurrentStruct = psStruct;
				Found = true;
				break;
			}
		}
	}

	// Start back at the begining?
	if((!Found) && (CurrentStruct != NULL)) {
		for(psStruct = interfaceStructList(); (psStruct != CurrentStruct) && (psStruct != NULL); psStruct = psStruct->psNext)
		{
			if( ((psStruct->pStructureType->type == structType) || (structType == REF_ANY)) &&
				 psStruct->status == SS_BUILT)
			{
				if(psStruct != CurrentStruct) {
					if(CancelDrive) {
						clearSelection();
					} else {
						clearSel();
					}
					psStruct->selected = true;
					CurrentStruct = psStruct;
					Found = true;
					break;
				}
			}
		}
	}

	// Center it on screen.
	if((CurrentStruct) && (JumpTo)) {
		intSetMapPos(CurrentStruct->pos.x, CurrentStruct->pos.y);
	}

	return CurrentStruct;
}

// Look through the players droids and find the next one of type droidType.
// If Current=NULL then start at the beginning overwise start at Current.
//
DROID *intGotoNextDroidType(DROID *CurrDroid,UDWORD droidType,BOOL AllowGroup)
{
	DROID *psDroid;
	BOOL Found = false;

	if(CurrDroid != NULL) {
		CurrentDroid = CurrDroid;
	}

	if( ((SWORD)droidType != CurrentDroidType) && (droidType != DROID_ANY)) {
		CurrentDroid = NULL;
		CurrentDroidType = (SWORD)droidType;
	}

	if(CurrentDroid != NULL) {
		psDroid = CurrentDroid;
	} else {
		psDroid = apsDroidLists[selectedPlayer];
	}

	for(; psDroid != NULL; psDroid = psDroid->psNext)
	{
		if( ( ((UDWORD)psDroid->droidType == droidType) ||
				  ((droidType == DROID_ANY) && (psDroid->droidType != DROID_TRANSPORTER)) ) &&
				  ((psDroid->group == UBYTE_MAX) || AllowGroup) )
		{
			if(psDroid != CurrentDroid) {
				clearSel();
				SelectDroid(psDroid);
//				psDroid->selected = true;
				CurrentDroid = psDroid;
				Found = true;
				break;
			}
		}
	}

	// Start back at the begining?
	if((!Found) && (CurrentDroid != NULL)) {
		for(psDroid = apsDroidLists[selectedPlayer]; (psDroid != CurrentDroid) && (psDroid != NULL); psDroid = psDroid->psNext)
		{
			if( ( ((UDWORD)psDroid->droidType == droidType) ||
				  ((droidType == DROID_ANY) && (psDroid->droidType != DROID_TRANSPORTER)) ) &&
				  ((psDroid->group == UBYTE_MAX) || AllowGroup) )
			{
				if(psDroid != CurrentDroid) {
					clearSel();
					SelectDroid(psDroid);
//					psDroid->selected = true;
					CurrentDroid = psDroid;
					Found = true;
					break;
				}
			}
		}
	}

	if (Found == true)
	{
		psCBSelectedDroid = CurrentDroid;
		eventFireCallbackTrigger((TRIGGER_TYPE)CALL_DROID_SELECTED);
		psCBSelectedDroid = NULL;

		// Center it on screen.
		if(CurrentDroid) {
			intSetMapPos(CurrentDroid->pos.x, CurrentDroid->pos.y);
		}

		return CurrentDroid;
	}

	return NULL;
}

//access function for selected object in the interface
BASE_OBJECT * getCurrentSelected(void)
{
	return psObjSelected;
}<|MERGE_RESOLUTION|>--- conflicted
+++ resolved
@@ -2194,15 +2194,11 @@
 						// Send a text message to all players, notifying them of
 						// the fact that we're cheating ourselves a new droid.
 						sasprintf((char**)&msg, _("Player %u is cheating (debug menu) him/herself a new droid: %s."), selectedPlayer, psDroid->aName);
-<<<<<<< HEAD
-=======
-						sendTextMessage(msg, true);
-						Cheated = true;
+
 						psScrCBNewDroid = psDroid;
 						psScrCBNewDroidFact = NULL;
 						eventFireCallbackTrigger((TRIGGER_TYPE)CALL_NEWDROID);	// notify scripts so it will get assigned jobs
 						psScrCBNewDroid = NULL;
->>>>>>> cf8976e3
 					}
 					else
 					{
