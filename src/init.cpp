/*
	This file is part of Warzone 2100.
	Copyright (C) 1999-2004  Eidos Interactive
	Copyright (C) 2005-2013  Warzone 2100 Project

	Warzone 2100 is free software; you can redistribute it and/or modify
	it under the terms of the GNU General Public License as published by
	the Free Software Foundation; either version 2 of the License, or
	(at your option) any later version.

	Warzone 2100 is distributed in the hope that it will be useful,
	but WITHOUT ANY WARRANTY; without even the implied warranty of
	MERCHANTABILITY or FITNESS FOR A PARTICULAR PURPOSE. See the
	GNU General Public License for more details.

	You should have received a copy of the GNU General Public License
	along with Warzone 2100; if not, write to the Free Software
	Foundation, Inc., 51 Franklin St, Fifth Floor, Boston, MA 02110-1301 USA
*/
/**
 * @file init.c
 *
 * Game initialisation routines.
 *
 */
#include "lib/framework/frame.h"

#include <string.h>

#include "lib/framework/frameresource.h"
#include "lib/framework/input.h"
#include "lib/framework/file.h"
#include "lib/framework/physfs_ext.h"
#include "lib/framework/strres.h"
#include "lib/framework/wzapp.h"
#include "lib/ivis_opengl/piemode.h"
#include "lib/ivis_opengl/piestate.h"
#include "lib/ivis_opengl/screen.h"
#include "lib/ivis_opengl/pieblitfunc.h"
#include "lib/ivis_opengl/tex.h"
#include "lib/ivis_opengl/ivi.h"
#include "lib/netplay/netplay.h"
#include "lib/script/script.h"
#include "lib/sound/audio_id.h"
#include "lib/sound/cdaudio.h"
#include "lib/sound/mixer.h"

#include "init.h"

#include "advvis.h"
#include "atmos.h"
#include "challenge.h"
#include "cluster.h"
#include "cmddroid.h"
#include "component.h"
#include "configuration.h"
#include "console.h"
#include "data.h"
#include "display.h"
#include "display3d.h"
#include "drive.h"
#include "edit3d.h"
#include "effects.h"
#include "fpath.h"
#include "frend.h"
#include "frontend.h"
#include "game.h"
#include "gateway.h"
#include "hci.h"
#include "intdisplay.h"
#include "keymap.h"
#include "levels.h"
#include "lighting.h"
#include "loop.h"
#include "mapgrid.h"
#include "mechanics.h"
#include "miscimd.h"
#include "mission.h"
#include "modding.h"
#include "multiint.h"
#include "multigifts.h"
#include "multiplay.h"
#include "projectile.h"
#include "radar.h"
#include "research.h"
#include "lib/framework/cursors.h"
#include "scriptextern.h"
#include "scriptfuncs.h"
#include "scripttabs.h"
#include "scriptvals.h"
#include "text.h"
#include "texture.h"
#include "transporter.h"
#include "warzoneconfig.h"
#include "main.h"
#include "wrappers.h"
#include "terrain.h"
#include "ingameop.h"
#include "qtscript.h"
#include "template.h"

static void	initMiscVars(void);

static const char UserMusicPath[] = "music";

// FIXME Totally inappropriate place for this.
char fileLoadBuffer[FILE_LOAD_BUFFER_SIZE];

IMAGEFILE *FrontImages;

static wzSearchPath * searchPathRegistry = NULL;

// Each module in the game should have a call from here to initialise
// any globals and statics to there default values each time the game
// or frontend restarts.
//
static bool InitialiseGlobals(void)
{
	frontendInitVars();	// Initialise frontend globals and statics.
	statsInitVars();
	structureInitVars();
	if (!messageInitVars())
	{
		return false;
	}
	if (!researchInitVars())
	{
		return false;
	}
	featureInitVars();
	radarInitVars();
	Edit3DInitVars();

	driveInitVars(true);

	return true;
}


bool loadLevFile(const char* filename, searchPathMode datadir, bool ignoreWrf, char const *realFileName)
{
	char *pBuffer;
	UDWORD size;

	if (realFileName == NULL)
	{
		debug(LOG_WZ, "Loading lev file: \"%s\", builtin\n", filename);
	}
	else
	{
		debug(LOG_WZ, "Loading lev file: \"%s\" from \"%s\"\n", filename, realFileName);
	}

	if (!PHYSFS_exists(filename) || !loadFile(filename, &pBuffer, &size))
	{
		debug(LOG_ERROR, "File not found: %s\n", filename);
		return false; // only in NDEBUG case
	}
	if (!levParse(pBuffer, size, datadir, ignoreWrf, realFileName))
	{
		debug(LOG_ERROR, "Parse error in %s\n", filename);
		return false;
	}
	free(pBuffer);

	return true;
}


static void cleanSearchPath()
{
	wzSearchPath * curSearchPath = searchPathRegistry, * tmpSearchPath = NULL;

	// Start at the lowest priority
	while( curSearchPath->lowerPriority )
		curSearchPath = curSearchPath->lowerPriority;

	while( curSearchPath )
	{
		tmpSearchPath = curSearchPath->higherPriority;
		free( curSearchPath );
		curSearchPath = tmpSearchPath;
	}
	searchPathRegistry = NULL;
}


/*!
 * Register searchPath above the path with next lower priority
 * For information about what can be a search path, refer to PhysFS documentation
 */
void registerSearchPath( const char path[], unsigned int priority )
{
	wzSearchPath * curSearchPath = searchPathRegistry, * tmpSearchPath = NULL;

	tmpSearchPath = (wzSearchPath*)malloc(sizeof(*tmpSearchPath));
	sstrcpy(tmpSearchPath->path, path);
	if (path[strlen(path)-1] != *PHYSFS_getDirSeparator())
		sstrcat(tmpSearchPath->path, PHYSFS_getDirSeparator());
	tmpSearchPath->priority = priority;

	debug( LOG_WZ, "registerSearchPath: Registering %s at priority %i", path, priority );
	if ( !curSearchPath )
	{
		searchPathRegistry = tmpSearchPath;
		searchPathRegistry->lowerPriority = NULL;
		searchPathRegistry->higherPriority = NULL;
		return;
	}

	while( curSearchPath->higherPriority && priority > curSearchPath->priority )
		curSearchPath = curSearchPath->higherPriority;
	while( curSearchPath->lowerPriority && priority < curSearchPath->priority )
		curSearchPath = curSearchPath->lowerPriority;

	if ( priority < curSearchPath->priority )
	{
	        tmpSearchPath->lowerPriority = curSearchPath->lowerPriority;
        	tmpSearchPath->higherPriority = curSearchPath;
	}
	else
	{
		tmpSearchPath->lowerPriority = curSearchPath;
		tmpSearchPath->higherPriority = curSearchPath->higherPriority;
	}

	if( tmpSearchPath->lowerPriority )
		tmpSearchPath->lowerPriority->higherPriority = tmpSearchPath;
	if( tmpSearchPath->higherPriority )
		tmpSearchPath->higherPriority->lowerPriority = tmpSearchPath;
}


/*!
 * \brief Rebuilds the PHYSFS searchPath with mode specific subdirs
 *
 * Priority:
 * maps > mods > base > base.wz
 */
bool rebuildSearchPath(searchPathMode mode, bool force, const char *current_map)
{
	static searchPathMode current_mode = mod_clean;
	static std::string current_current_map;
	wzSearchPath * curSearchPath = searchPathRegistry;
	char tmpstr[PATH_MAX] = "\0";

	if (mode != current_mode || (current_map != NULL? current_map : "") != current_current_map || force ||
	    (use_override_mods && strcmp(override_mod_list, getModList())))
	{
		if (mode != mod_clean)
		{
			rebuildSearchPath( mod_clean, false );
		}

		current_mode = mode;
		current_current_map = current_map != NULL? current_map : "";

		// Start at the lowest priority
		while( curSearchPath->lowerPriority )
			curSearchPath = curSearchPath->lowerPriority;

		switch ( mode )
		{
			case mod_clean:
				debug(LOG_WZ, "Cleaning up");
				clearLoadedMods();

				while( curSearchPath )
				{
#ifdef DEBUG
					debug(LOG_WZ, "Removing [%s] from search path", curSearchPath->path);
#endif // DEBUG
					// Remove maps and mods
					removeSubdirs( curSearchPath->path, "maps", NULL );
					removeSubdirs( curSearchPath->path, "mods/music", NULL );
					removeSubdirs( curSearchPath->path, "mods/global", NULL );
					removeSubdirs( curSearchPath->path, "mods/campaign", NULL );
					removeSubdirs( curSearchPath->path, "mods/multiplay", NULL );
					removeSubdirs( curSearchPath->path, "mods/autoload", NULL );

					// Remove multiplay patches
					sstrcpy(tmpstr, curSearchPath->path);
					sstrcat(tmpstr, "mp");
					PHYSFS_removeFromSearchPath( tmpstr );
					sstrcpy(tmpstr, curSearchPath->path);
					sstrcat(tmpstr, "mp.wz");
					PHYSFS_removeFromSearchPath( tmpstr );

					// Remove plain dir
					PHYSFS_removeFromSearchPath( curSearchPath->path );

					// Remove base files
					sstrcpy(tmpstr, curSearchPath->path);
					sstrcat(tmpstr, "base");
					PHYSFS_removeFromSearchPath( tmpstr );
					sstrcpy(tmpstr, curSearchPath->path);
					sstrcat(tmpstr, "base.wz");
					PHYSFS_removeFromSearchPath( tmpstr );

					// remove video search path as well
					sstrcpy(tmpstr, curSearchPath->path);
					sstrcat(tmpstr, "sequences.wz");
					PHYSFS_removeFromSearchPath( tmpstr );
					curSearchPath = curSearchPath->higherPriority;
				}
				break;
			case mod_campaign:
				debug(LOG_WZ, "*** Switching to campaign mods ***");
				clearLoadedMods();

				while (curSearchPath)
				{
					// make sure videos override included files
					sstrcpy(tmpstr, curSearchPath->path);
					sstrcat(tmpstr, "sequences.wz");
					PHYSFS_addToSearchPath(tmpstr, PHYSFS_APPEND);
					curSearchPath = curSearchPath->higherPriority;
				}
				curSearchPath = searchPathRegistry;
				while (curSearchPath->lowerPriority)
					curSearchPath = curSearchPath->lowerPriority;
				while( curSearchPath )
				{
#ifdef DEBUG
					debug(LOG_WZ, "Adding [%s] to search path", curSearchPath->path);
#endif // DEBUG
					// Add global and campaign mods
					PHYSFS_addToSearchPath( curSearchPath->path, PHYSFS_APPEND );

					addSubdirs( curSearchPath->path, "mods/music", PHYSFS_APPEND, NULL, false );
					addSubdirs( curSearchPath->path, "mods/global", PHYSFS_APPEND, use_override_mods?override_mods:global_mods, true );
					addSubdirs( curSearchPath->path, "mods", PHYSFS_APPEND, use_override_mods?override_mods:global_mods, true );
					addSubdirs( curSearchPath->path, "mods/autoload", PHYSFS_APPEND, use_override_mods?override_mods:NULL, true );
					addSubdirs( curSearchPath->path, "mods/campaign", PHYSFS_APPEND, use_override_mods?override_mods:campaign_mods, true );
					if (!PHYSFS_removeFromSearchPath( curSearchPath->path ))
					{
						debug(LOG_WZ, "* Failed to remove path %s again", curSearchPath->path);
					}

					// Add plain dir
					PHYSFS_addToSearchPath( curSearchPath->path, PHYSFS_APPEND );

					// Add base files
					sstrcpy(tmpstr, curSearchPath->path);
					sstrcat(tmpstr, "base");
					PHYSFS_addToSearchPath( tmpstr, PHYSFS_APPEND );
					sstrcpy(tmpstr, curSearchPath->path);
					sstrcat(tmpstr, "base.wz");
					PHYSFS_addToSearchPath( tmpstr, PHYSFS_APPEND );

					curSearchPath = curSearchPath->higherPriority;
				}
				break;
			case mod_multiplay:
				debug(LOG_WZ, "*** Switching to multiplay mods ***");
				clearLoadedMods();

				while (curSearchPath)
				{
					// make sure videos override included files
					sstrcpy(tmpstr, curSearchPath->path);
					sstrcat(tmpstr, "sequences.wz");
					PHYSFS_addToSearchPath(tmpstr, PHYSFS_APPEND);
					curSearchPath = curSearchPath->higherPriority;
				}
				// Add the selected map first, for mapmod support
				if (current_map != NULL)
				{
					QString realPathAndDir = QString::fromUtf8(PHYSFS_getRealDir(current_map)) + current_map;
					realPathAndDir.replace('/', PHYSFS_getDirSeparator()); // Windows fix
					PHYSFS_addToSearchPath(realPathAndDir.toUtf8().constData(), PHYSFS_APPEND);
				}
				curSearchPath = searchPathRegistry;
				while (curSearchPath->lowerPriority)
					curSearchPath = curSearchPath->lowerPriority;
				while( curSearchPath )
				{
#ifdef DEBUG
					debug(LOG_WZ, "Adding [%s] to search path", curSearchPath->path);
#endif // DEBUG
					// Add global and multiplay mods
					PHYSFS_addToSearchPath( curSearchPath->path, PHYSFS_APPEND );
					addSubdirs( curSearchPath->path, "mods/music", PHYSFS_APPEND, NULL, false );
					addSubdirs( curSearchPath->path, "mods/global", PHYSFS_APPEND, use_override_mods?override_mods:global_mods, true );
					addSubdirs( curSearchPath->path, "mods", PHYSFS_APPEND, use_override_mods?override_mods:global_mods, true );
					addSubdirs( curSearchPath->path, "mods/autoload", PHYSFS_APPEND, use_override_mods?override_mods:NULL, true );
					addSubdirs( curSearchPath->path, "mods/multiplay", PHYSFS_APPEND, use_override_mods?override_mods:multiplay_mods, true );
					PHYSFS_removeFromSearchPath( curSearchPath->path );

					// Add multiplay patches
					sstrcpy(tmpstr, curSearchPath->path);
					sstrcat(tmpstr, "mp");
					PHYSFS_addToSearchPath( tmpstr, PHYSFS_APPEND );
					sstrcpy(tmpstr, curSearchPath->path);
					sstrcat(tmpstr, "mp.wz");
					PHYSFS_addToSearchPath( tmpstr, PHYSFS_APPEND );

					// Add plain dir
					PHYSFS_addToSearchPath( curSearchPath->path, PHYSFS_APPEND );

					// Add base files
					sstrcpy(tmpstr, curSearchPath->path);
					sstrcat(tmpstr, "base");
					PHYSFS_addToSearchPath( tmpstr, PHYSFS_APPEND );
					sstrcpy(tmpstr, curSearchPath->path);
					sstrcat(tmpstr, "base.wz");
					PHYSFS_addToSearchPath( tmpstr, PHYSFS_APPEND );

					curSearchPath = curSearchPath->higherPriority;
				}
				break;
			default:
				debug(LOG_ERROR, "Can't switch to unknown mods %i", mode);
				return false;
		}
		if (use_override_mods && mode != mod_clean)
		{
			if (strcmp(getModList(),override_mod_list))
			{
				debug(LOG_POPUP, _("The required mod could not be loaded: %s\n\nWarzone will try to load the game without it."), override_mod_list);
			}
			clearOverrideMods();
			current_mode = mod_override;
		}

		// User's home dir must be first so we allways see what we write
		PHYSFS_removeFromSearchPath(PHYSFS_getWriteDir());
		PHYSFS_addToSearchPath( PHYSFS_getWriteDir(), PHYSFS_PREPEND );

#ifdef DEBUG
		printSearchPath();
#endif // DEBUG
	}
	else if (use_override_mods)
	{
		// override mods are already the same as current mods, so no need to do anything
		clearOverrideMods();
	}
	return true;
}

typedef std::vector<std::string> MapFileList;
static MapFileList listMapFiles()
{
	MapFileList ret, filtered, oldSearchPath;

	char **subdirlist = PHYSFS_enumerateFiles("maps");

	for (char **i = subdirlist; *i != NULL; ++i)
	{
		std::string wzfile = *i;
		if (*i[0] == '.' || wzfile.substr(wzfile.find_last_of(".")+1) != "wz")
		{
			continue;
		}

		std::string realFileName = std::string("maps/") + *i;
		ret.push_back(realFileName);
	}
	PHYSFS_freeList(subdirlist);
	// save our current search path(s)
	debug(LOG_WZ, "Map search paths:");
	char **searchPath = PHYSFS_getSearchPath();
	for (char **i = searchPath; *i != NULL; i++)
	{
		debug(LOG_WZ, "    [%s]", *i);
		oldSearchPath.push_back(*i);
		PHYSFS_removeFromSearchPath(*i);
	}
	PHYSFS_freeList(searchPath);

	for (MapFileList::iterator realFileName = ret.begin(); realFileName != ret.end(); ++realFileName)
	{
		std::string realFilePathAndName = PHYSFS_getWriteDir() + *realFileName;
		PHYSFS_addToSearchPath(realFilePathAndName.c_str(), PHYSFS_APPEND);
		int unsafe = 0;
		char **filelist = PHYSFS_enumerateFiles("multiplay/maps");

		for (char **file = filelist; *file != NULL; ++file)
		{
			std::string isDir = std::string("multiplay/maps/") + *file;
			if (PHYSFS_isDirectory(isDir.c_str()))
				continue;
			std::string checkfile = *file;
			debug(LOG_WZ,"checking ... %s", *file);
			if (checkfile.substr(checkfile.find_last_of(".")+ 1) == "gam")
			{
				if (unsafe++ > 1)
				{
					debug(LOG_ERROR, "Map packs are not supported! %s NOT added.", realFilePathAndName.c_str());
					break;
				}
			}
		}
		PHYSFS_freeList(filelist);
		if (unsafe < 2)
		{
			filtered.push_back(realFileName->c_str());
		}
		PHYSFS_removeFromSearchPath(realFilePathAndName.c_str());
	}

	// restore our search path(s) again
	for (MapFileList::iterator restorePaths = oldSearchPath.begin(); restorePaths != oldSearchPath.end(); ++restorePaths)
	{
		PHYSFS_addToSearchPath(restorePaths->c_str(), PHYSFS_APPEND);
	}
	debug(LOG_WZ, "Search paths restored");
	printSearchPath();

	return filtered;
}


bool buildMapList()
{
	if (!loadLevFile("gamedesc.lev", mod_campaign, false, NULL))
	{
		return false;
	}
	loadLevFile("addon.lev", mod_multiplay, false, NULL);

	MapFileList realFileNames = listMapFiles();
	for (MapFileList::iterator realFileName = realFileNames.begin(); realFileName != realFileNames.end(); ++realFileName)
	{
		std::string realFilePathAndName = PHYSFS_getRealDir(realFileName->c_str()) + *realFileName;
		PHYSFS_addToSearchPath(realFilePathAndName.c_str(), PHYSFS_APPEND);

		char **filelist = PHYSFS_enumerateFiles("");
		for (char **file = filelist; *file != NULL; ++file)
		{
			size_t len = strlen(*file);
			if (len > 10 && !strcasecmp(*file + (len - 10), ".addon.lev"))  // Do not add addon.lev again
			{
				loadLevFile(*file, mod_multiplay, true, realFileName->c_str());
			}
			// add support for X player maps using a new name to prevent conflicts.
			if (len > 13 && !strcasecmp(*file + (len - 13), ".xplayers.lev"))
			{
				loadLevFile(*file, mod_multiplay, true, realFileName->c_str());
			}

		}
		PHYSFS_freeList(filelist);

		PHYSFS_removeFromSearchPath(realFilePathAndName.c_str());
	}

	return true;
}

// ////////////////////////////////////////////////////////////////////////////
// ////////////////////////////////////////////////////////////////////////////
// Called once on program startup.
//
bool systemInitialise(void)
{
	if (!widgInitialise())
	{
		return false;
	}

	buildMapList();

	// Initialize render engine
	if (!pie_Initialise())
	{
		debug(LOG_ERROR, "Unable to initialise renderer");
		return false;
	}

	if (!audio_Init(droidAudioTrackStopped, war_getSoundEnabled()))
	{
		debug(LOG_SOUND, "Continuing without audio");
	}
	if (war_getSoundEnabled() && war_GetMusicEnabled())
	{
		cdAudio_Open(UserMusicPath);
	}
	else
	{
		debug(LOG_SOUND, "Music disabled");
	}

	if (!dataInitLoadFuncs()) // Pass all the data loading functions to the framework library
	{
		return false;
	}

	if (!fpathInitialise())
	{
		return false;
	}

	// Initialize the iVis text rendering module
	iV_TextInit();

	// Fix badly named OpenGL functions. Must be done after iV_TextInit, to avoid the renames being clobbered by an extra glewInit() call.
	screen_EnableMissingFunctions();

	pie_InitRadar();

	return true;
}

// ////////////////////////////////////////////////////////////////////////////
// ////////////////////////////////////////////////////////////////////////////
// Called once at program shutdown.
//
extern char *mod_list;

void systemShutdown(void)
{
	pie_ShutdownRadar();
	if (mod_list)
	{
		free(mod_list);
	}

	shutdownEffectsSystem();
	keyClearMappings();

	// free up all the load functions (all the data should already have been freed)
	resReleaseAll();

	if (!multiShutdown()) // ajl. init net stuff
	{
		debug(LOG_FATAL, "Unable to multiShutdown() cleanly!");
		abort();
	}

	debug(LOG_MAIN, "shutting down audio subsystems");

	debug(LOG_MAIN, "shutting down CD audio");
	cdAudio_Close();

	if ( audio_Disabled() == false && !audio_Shutdown() )
	{
		debug(LOG_FATAL, "Unable to audio_Shutdown() cleanly!");
		abort();
	}

	debug(LOG_MAIN, "shutting down graphics subsystem");
	iV_ShutDown();
	levShutDown();
	widgShutDown();
	fpathShutdown();
	mapShutdown();
	debug(LOG_MAIN, "shutting down everything else");
	pal_ShutDown();		// currently unused stub
	frameShutDown();	// close screen / SDL / resources / cursors / trig
	closeConfig();		// "registry" close
	cleanSearchPath();	// clean PHYSFS search paths
	debug_exit();		// cleanup debug routines
	PHYSFS_deinit();	// cleanup PHYSFS (If failure, state of PhysFS is undefined, and probably badly screwed up.)
	// NOTE: Exception handler is cleaned via atexit(ExchndlShutdown);
}

/***************************************************************************/

static bool
init_ObjectDead( void * psObj )
{
	BASE_OBJECT	*psBaseObj = (BASE_OBJECT *) psObj;
	DROID		*psDroid;
	STRUCTURE	*psStructure;

	CHECK_OBJECT(psBaseObj);

	if ( psBaseObj->died == true )
	{
		switch ( psBaseObj->type )
		{
			case OBJ_DROID:
				psDroid = (DROID *) psBaseObj;
				psDroid->psCurAnim = NULL;
				break;

			case OBJ_STRUCTURE:
				psStructure = (STRUCTURE *) psBaseObj;
				psStructure->psCurAnim = NULL;
				break;

			default:
				debug( LOG_ERROR, "init_ObjectAnimRemoved: unrecognised object type" );
				return false;
		}
	}

	return psBaseObj->died;
}

// ////////////////////////////////////////////////////////////////////////////
// ////////////////////////////////////////////////////////////////////////////
// Called At Frontend Startup.

bool frontendInitialise(const char *ResourceFile)
{
	debug(LOG_WZ, "== Initializing frontend == : %s", ResourceFile);

	if(!InitialiseGlobals())				// Initialise all globals and statics everywhere.
	{
		return false;
	}

<<<<<<< HEAD
=======
	readAIs();

	iV_Reset();								// Reset the IV library.

>>>>>>> a2b72118
	if (!scrTabInitialise())				// Initialise the script system
	{
		return false;
	}

	if (!stringsInitialise())				// Initialise the string system
	{
		return false;
	}

	if (!objInitialise())					// Initialise the object system
	{
		return false;
	}

	if (!anim_Init())
	{
		return false;
	}

	if ( !animObj_Init( init_ObjectDead ) )
	{
		return false;
	}

	if (!allocPlayerPower())	 //set up the PlayerPower for each player - this should only be done ONCE now
	{
		return false;
	}

	debug(LOG_MAIN, "frontEndInitialise: loading resource file .....");
	if (!resLoad(ResourceFile, 0))
	{
		//need the object heaps to have been set up before loading in the save game
		return false;
	}

	if (!dispInitialise())					// Initialise the display system
	{
		return false;
	}

	FrontImages = (IMAGEFILE*)resGetData("IMG", "frontend.img");
   	/* Shift the interface initialisation here temporarily so that it
   		can pick up the stats after they have been loaded */
	if (!intInitialise())
	{
		return false;
	}

	// keymappings
	// clear out any existing mappings
	keyClearMappings();
	keyInitMappings(false);

	// Set the default uncoloured cursor here, since it looks slightly
	// better for menus and such.
	wzSetCursor(CURSOR_DEFAULT);

	SetFormAudioIDs(-1,ID_SOUND_WINDOWCLOSE);			// disable the open noise since distorted in 3dfx builds.

	initMiscVars();

	gameTimeInit();

	// hit me with some funky beats....
	cdAudio_PlayTrack(SONG_FRONTEND);

	return true;
}


bool frontendShutdown(void)
{
	debug(LOG_WZ, "== Shuting down frontend ==");

	saveConfig();// save settings to registry.

	if (!mechanicsShutdown())
	{
		return false;
	}

	interfaceShutDown();
	scrShutDown();

	//do this before shutting down the iV library
	resReleaseAllData();

	if (!objShutdown())
	{
		return false;
	}

	ResearchRelease();

	if ( !anim_Shutdown() )
	{
		return false;
	}

	if ( !animObj_Shutdown() )
	{
		return false;
	}

	debug(LOG_TEXTURE, "=== frontendShutdown ===");
	modelShutdown();
	pie_TexShutDown();
	pie_TexInit(); // ready for restart
	freeComponentLists();
	statsShutDown();

	return true;
}


/******************************************************************************/
/*                       Initialisation before data is loaded                 */



bool stageOneInitialise(void)
{
	debug(LOG_WZ, "== stageOneInitalise ==");

	// Initialise all globals and statics everwhere.
	if(!InitialiseGlobals())
	{
		return false;
	}

	if (!stringsInitialise())	/* Initialise the string system */
	{
		return false;
	}

	if (!objInitialise())		/* Initialise the object system */
	{
		return false;
	}

	if (!droidInit())
	{
		return false;
	}

	if (!initViewData())
	{
		return false;
	}

	if (!grpInitialise())
	{
		return false;
	}

   	if (!aiInitialise())		/* Initialise the AI system */ // pregame
	{
		return false;
	}

	if (!anim_Init())
	{
		return false;
	}

	if ( !animObj_Init( init_ObjectDead ) )
	{
		return false;
	}

	if (!allocPlayerPower())	/*set up the PlayerPower for each player - this should only be done ONCE now*/
	{
		return false;
	}

	// initialise the visibility stuff
	if (!visInitialise())
	{
		return false;
	}

	/* Initialise the movement system */
	if (!moveInitialise())
	{
		return false;
	}

	if (!proj_InitSystem())
	{
		return false;
	}

	if (!scrTabInitialise())	// Initialise the old wzscript system
	{
		return false;
	}

	if (!gridInitialise())
	{
		return false;
	}

	initMission();
	initTransporters();
	scriptInit();

	// do this here so that the very first mission has it initialised
	initRunData();

	gameTimeInit();
	eventTimeReset(gameTime / SCR_TICKRATE);

	return true;
}


/******************************************************************************/
/*                       Shutdown after data is released                      */

bool stageOneShutDown(void)
{
	debug(LOG_WZ, "== stageOneShutDown ==");

	atmosSetWeatherType(WT_NONE); // reset weather and free its data
	wzPerfShutdown();

	pie_FreeShaders();

	if ( audio_Disabled() == false )
	{
		sound_CheckAllUnloaded();
	}

	proj_Shutdown();

    releaseMission();

	if (!aiShutdown())
	{
		return false;
	}

	if (!objShutdown())
	{
		return false;
	}

	grpShutDown();

	ResearchRelease();

	//free up the gateway stuff?
	gwShutDown();

	shutdownTerrain();

	if (!mapShutdown())
	{
		return false;
	}

	scrShutDown();
	gridShutDown();

	if ( !anim_Shutdown() )
	{
		return false;
	}

	if ( !animObj_Shutdown() )
	{
		return false;
	}

	debug(LOG_TEXTURE, "=== stageOneShutDown ===");
	modelShutdown();
	pie_TexShutDown();

	// Use mod_multiplay as the default (campaign might have set it to mod_singleplayer)
	rebuildSearchPath( mod_multiplay, true );
	pie_TexInit(); // restart it

	initMiscVars();

	return true;
}


// ////////////////////////////////////////////////////////////////////////////
// Initialise after the base data is loaded but before final level data is loaded

bool stageTwoInitialise(void)
{
	int i;

	debug(LOG_WZ, "== stageTwoInitalise ==");

	// make sure we clear on loading; this a bad hack to fix a bug when
	// loading a savegame where we are building a lassat
	for (i = 0; i < MAX_PLAYERS; i++)
	{
		setLasSatExists(false, i);
	}

	if (!dispInitialise())		/* Initialise the display system */
	{
		return false;
	}

	if(!initMiscImds())			/* Set up the explosions */
	{
		iV_ShutDown();
		debug( LOG_FATAL, "Can't find all the explosions graphics?" );
		abort();
		return false;
	}

	if (!cmdDroidInit())
	{
		return false;
	}

   	/* Shift the interface initialisation here temporarily so that it
   		can pick up the stats after they have been loaded */

	if (!intInitialise())
	{
		return false;
	}

	if (!initMessage())			/* Initialise the message heaps */
	{
		return false;
	}

	if (!gwInitialise())
	{
		return false;
	}

	if (!initScripts())		// Initialise the new javascript system
	{
		return false;
	}

	// keymappings
	keyClearMappings();
	keyInitMappings(false);

	// Set the default uncoloured cursor here, since it looks slightly
	// better for menus and such.
	wzSetCursor(CURSOR_DEFAULT);

	SetFormAudioIDs(ID_SOUND_WINDOWOPEN,ID_SOUND_WINDOWCLOSE);

	// Setup game queues.
	// Don't ask why this doesn't go in stage three. In fact, don't even ask me what stage one/two/three is supposed to mean, it seems about as descriptive as stage doStuff, stage doMoreStuff and stage doEvenMoreStuff...
	debug(LOG_MAIN, "Init game queues, I am %d.", selectedPlayer);
	sendQueuedDroidInfo();  // Discard any pending orders which could later get flushed into the game queue.
	for (i = 0; i < MAX_PLAYERS; ++i)
	{
		NETinitQueue(NETgameQueue(i));

		if (!myResponsibility(i))
		{
			NETsetNoSendOverNetwork(NETgameQueue(i));
		}
	}

	debug(LOG_MAIN, "stageTwoInitialise: done");

	return true;
}

// ////////////////////////////////////////////////////////////////////////////
// ////////////////////////////////////////////////////////////////////////////
// Free up after level specific data has been released but before base data is released
//
bool stageTwoShutDown(void)
{
	debug(LOG_WZ, "== stageTwoShutDown ==");

	cdAudio_Stop();

	freeAllStructs();
	freeAllDroids();
	freeAllFeatures();
	freeAllFlagPositions();

	if (!messageShutdown())
	{
		return false;
	}

	if (!mechanicsShutdown())
	{
		return false;
	}


	if(!ShutdownRadar()) {
		return false;
	}

	interfaceShutDown();

	cmdDroidShutDown();

	//free up the gateway stuff?
	gwShutDown();

	if (!mapShutdown())
	{
		return false;
	}

	return true;
}

bool stageThreeInitialise(void)
{
	STRUCTURE *psStr;
	UDWORD i;
	DROID		*psDroid;

	debug(LOG_WZ, "== stageThreeInitalise ==");

	loopMissionState = LMS_NORMAL;

	if(!InitRadar()) 	// After resLoad cause it needs the game palette initialised.
	{
		return false;
	}

	// reset the clock to normal speed
	gameTimeResetMod();

	if (!init3DView())	// Initialise 3d view stuff. After resLoad cause it needs the game palette initialised.
	{
		return false;
	}

	effectResetUpdates();
	initLighting(0, 0, mapWidth, mapHeight);
	pie_InitLighting();

	if(bMultiPlayer)
	{
		// FIXME Is this really needed?
		debug( LOG_WZ, "multiGameInit()\n" );
		multiGameInit();
		cmdDroidMultiExpBoost(true);
	}

	preProcessVisibility();

	// Load any stored templates; these need to be available ASAP
	initTemplates();

	prepareScripts();

	if (!fpathInitialise())
	{
		return false;
	}

	mapInit();
	clustInitialise();
	gridReset();

	//if mission screen is up, close it.
	if(MissionResUp)
	{
		intRemoveMissionResultNoAnim();
	}

	// Re-inititialise some static variables.

	driveInitVars(false);
	resizeRadar();

	setAllPauseStates(false);

	/* decide if we have to create teams, ONLY in multiplayer mode!*/
	if (bMultiPlayer && alliancesSharedVision(game.alliance))
	{
		createTeamAlliances();

		/* Update ally vision for pre-placed structures and droids */
		for(i=0;i<MAX_PLAYERS;i++)
		{
			if(i != selectedPlayer)
			{
				/* Structures */
				for(psStr=apsStructLists[i]; psStr; psStr=psStr->psNext)
				{
					if(aiCheckAlliances(psStr->player,selectedPlayer))
					visTilesUpdate((BASE_OBJECT *)psStr);
				}

				/* Droids */
				for(psDroid=apsDroidLists[i]; psDroid; psDroid=psDroid->psNext)
				{
					if(aiCheckAlliances(psDroid->player,selectedPlayer))
					visTilesUpdate((BASE_OBJECT *)psDroid);
				}
			}
		}
	}

	// ffs JS   (and its a global!)
	if (getLevelLoadType() != GTYPE_SAVE_MIDMISSION)
	{
		eventFireCallbackTrigger((TRIGGER_TYPE)CALL_GAMEINIT);
		triggerEvent(TRIGGER_GAME_INIT);
	}
	intAddPower();

	return true;
}

/*****************************************************************************/
/*      Shutdown before any data is released                                 */

bool stageThreeShutDown(void)
{
	debug(LOG_WZ, "== stageThreeShutDown ==");

	removeSpotters();

	// There is an assymetry in scripts initialization and destruction, due
	// the many different ways scripts get loaded.
	if (!shutdownScripts())
	{
		return false;
	}

	challengesUp = false;
	challengeActive = false;
	isInGamePopupUp = false;

	shutdownTemplates();

	// make sure any button tips are gone.
	widgReset();

	audio_StopAll();

	if(bMultiPlayer)
	{
		multiGameShutdown();
	}

	cmdDroidMultiExpBoost(false);

	eventReset();

	// reset the script values system
	scrvReset();

	//call this here before mission data is released
	if (!missionShutDown())
	{
		return false;
	}

	/*
		When this line wasn't at this point. The PSX version always failed on the next script after the tutorial ... unexplained why?
	*/
//	bInTutorial=false;
	scrExternReset();

    //reset the run data so that doesn't need to be initialised in the scripts
    initRunData();

	resetVTOLLandingPos();

	setScriptWinLoseVideo(PLAY_NONE);

	return true;
}

// Reset the game between campaigns
bool campaignReset(void)
{
	debug(LOG_MAIN, "campaignReset");
	gwShutDown();
	mapShutdown();
	shutdownTerrain();
	// when the terrain textures are reloaded we need to reset the radar
	// otherwise it will end up as a terrain texture somehow
	ShutdownRadar();
	InitRadar();
	return true;
}

// Reset the game when loading a save game
bool saveGameReset(void)
{
	debug(LOG_MAIN, "saveGameReset");

	cdAudio_Stop();

	freeAllStructs();
	freeAllDroids();
	freeAllFeatures();
	freeAllFlagPositions();
	initMission();
	initTransporters();

	//free up the gateway stuff?
	gwShutDown();
	intResetScreen(true);
	intResetPreviousObj();

	if (!mapShutdown())
	{
		return false;
	}

    //clear out any messages
    freeMessages();

	return true;
}

// --- Miscellaneous Initialisation stuff that really should be done each restart
static void	initMiscVars(void)
{
	selectedPlayer = 0;
	realSelectedPlayer = 0;
	godMode = false;

	radarOnScreen = true;
	radarPermitted = true;
	allowDesign = true;
	includeRedundantDesigns = false;
	enableConsoleDisplay(true);

	setSelectedGroup(UBYTE_MAX);
	for (unsigned n = 0; n < MAX_PLAYERS; ++n)
	{
		processDebugMappings(n, false);
	}
}<|MERGE_RESOLUTION|>--- conflicted
+++ resolved
@@ -703,13 +703,8 @@
 		return false;
 	}
 
-<<<<<<< HEAD
-=======
 	readAIs();
 
-	iV_Reset();								// Reset the IV library.
-
->>>>>>> a2b72118
 	if (!scrTabInitialise())				// Initialise the script system
 	{
 		return false;
