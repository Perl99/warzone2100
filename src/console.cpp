--- conflicted
+++ resolved
@@ -63,18 +63,10 @@
 	QPixmap				*cache;						// Text of the message
 	QString				text;						// Text of the message
 	UDWORD				timeAdded;								// When was it added to our list?
-<<<<<<< HEAD
 	int				id;
 	int				player;						// Player who sent this message or SYSTEM_MESSAGE
-	struct _console_message *psNext;
-} CONSOLE_MESSAGE;
-=======
-	UDWORD				JustifyType;
-	UDWORD				id;
-	SDWORD				player;						// Player who sent this message or SYSTEM_MESSAGE
 	CONSOLE_MESSAGE *               psNext;
 };
->>>>>>> a72c41ae
 
 /** Is the console history on or off? */
 static bool	bConsoleDropped = false;
