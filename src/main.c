--- conflicted
+++ resolved
@@ -17,38 +17,8 @@
 	along with Warzone 2100; if not, write to the Free Software
 	Foundation, Inc., 51 Franklin St, Fifth Floor, Boston, MA 02110-1301 USA
 */
-<<<<<<< HEAD
-/**
- * @file main.c
- *
- * The main file that launches the game and starts up everything.
- */
-
-/** @mainpage Warzone2100 Code Documentation
- *
- * @section intro_sec Introduction
- *
- * Welcome to the Warzone2100 Resurrection Project's code library! We are still only starting
- * to document this code base, but it should already be useful for quickly browsing around the
- * code and getting an idea of what exists and how things work.
- *
- * @section install_sec Where to begin
- *
- * @subsection step1 Step 1: Read the wiki documentation
- *
- * We have a great deal of documentation on our wiki page at http://wiki.wz2100.net/ which
- * may help get you started. Please also take notice of our style guide!
- *
- * @subsection step2 Step 2: Skim main.c
- *
- * You may want to begin reading code with main.c, since this is where execution begins,
- * and trace code paths from here.
- *
- * Have fun!
-=======
 /** @file
  *  The main file that launches the game and starts up everything.
->>>>>>> ab2bafd7
  */
 
 // Get platform defines before checking for them!
@@ -121,7 +91,6 @@
 #else
 # define WZ_WRITEDIR ".warzone2100-2.1"
 #endif
-
 
 char datadir[PATH_MAX] = "\0"; // Global that src/clparse.c:ParseCommandLine can write to, so it can override the default datadir on runtime. Needs to be \0 on startup for ParseCommandLine to work!
 char configdir[PATH_MAX] = "\0"; // specifies custom USER directory.  Same rules apply as datadir above.
