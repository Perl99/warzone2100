--- conflicted
+++ resolved
@@ -303,38 +303,25 @@
 //callback to display the factory number
 void intAddFactoryInc(WIDGET *psWidget, W_CONTEXT *psContext)
 {
-	W_LABEL         *Label = (W_LABEL *)psWidget;
-	BASE_OBJECT     *psObj = (BASE_OBJECT *)Label->pUserData;
+	W_LABEL		*Label = (W_LABEL *)psWidget;
+	BASE_OBJECT	*psObj = (BASE_OBJECT *)Label->pUserData;
 
 	// Get the object associated with this widget.
 	if (psObj != NULL && !isDead(psObj))
 	{
 		STRUCTURE	*Structure = (STRUCTURE *)psObj;
-		FACTORY		*Factory = &Structure->pFunctionality->factory;
-<<<<<<< HEAD
-
-		ASSERT((Structure->pStructureType->type == REF_FACTORY ||
-		        Structure->pStructureType->type == REF_CYBORG_FACTORY ||
-		        Structure->pStructureType->type == REF_VTOL_FACTORY),
-		       "Structure is not a factory");
-
-		char tmp[20];
-		ssprintf(tmp, "%u", Factory->psAssemblyPoint->factoryInc + 1);
-		Label->aText = QString::fromUtf8(tmp);
-		Label->show();
-=======
 		if (StructIsFactory(Structure))
 		{
-			snprintf(Label->aText, sizeof(Label->aText), "%u", Factory->psAssemblyPoint->factoryInc + 1);
-			Label->style &= ~WIDG_HIDDEN;
-		}
->>>>>>> dfa369d1
-	}
-	else
-	{
-		Label->aText.clear();
-		Label->hide();
-	}
+			FACTORY		*Factory = &Structure->pFunctionality->factory;
+			char tmp[20];
+			ssprintf(tmp, "%u", Factory->psAssemblyPoint->factoryInc + 1);
+			Label->aText = QString::fromUtf8(tmp);
+			Label->show();
+			return;
+		}
+	}
+	Label->aText.clear();
+	Label->hide();
 }
 
 //callback to display the production quantity number for a template
