--- conflicted
+++ resolved
@@ -1567,27 +1567,14 @@
 
 static void NETtemplate(DROID_TEMPLATE *pTempl)
 {
-<<<<<<< HEAD
 	NETqstring(pTempl->name);
-=======
-	uint32_t storeCount = 0; // loading hack, should not be sent on network
-
-	NETstring(pTempl->aName, sizeof(pTempl->aName));
->>>>>>> 8076d0f6
 
 	for (unsigned i = 0; i < ARRAY_SIZE(pTempl->asParts); ++i)
 	{
 		NETuint8_t(&pTempl->asParts[i]);
 	}
 
-<<<<<<< HEAD
 	NETint8_t(&pTempl->numWeaps);
-=======
-	NETuint32_t(&pTempl->buildPoints);
-	NETuint32_t(&pTempl->powerPoints);
-	NETuint32_t(&storeCount); // remains here for network compatibility only
-	NETuint32_t(&pTempl->numWeaps);
->>>>>>> 8076d0f6
 	NETbool(&pTempl->stored);	// other players don't need to know, but we need to keep the knowledge in the loop somehow...
 
 	for (int i = 0; i < DROID_MAXWEAPS; ++i)
@@ -1633,14 +1620,6 @@
 	if (!researchedTemplate(&t, player, true))
 	{
 		debug(LOG_ERROR, "Illegal template received from player %d", (int)player);
-		return false;
-	}
-	int buildPoints = calcTemplateBuild(&t);
-	int powerPoints = calcTemplatePower(&t);
-	if (buildPoints != t.buildPoints || powerPoints != t.powerPoints)
-	{
-		debug(LOG_ERROR, "Illegal template point values received from player %d [%d vs %d,%d vs %d]",
-		      (int)player, buildPoints, calcTemplateBuild(&t), powerPoints, calcTemplatePower(&t));
 		return false;
 	}
 
