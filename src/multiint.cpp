/*
	This file is part of Warzone 2100.
	Copyright (C) 1999-2004  Eidos Interactive
	Copyright (C) 2005-2013  Warzone 2100 Project

	Warzone 2100 is free software; you can redistribute it and/or modify
	it under the terms of the GNU General Public License as published by
	the Free Software Foundation; either version 2 of the License, or
	(at your option) any later version.

	Warzone 2100 is distributed in the hope that it will be useful,
	but WITHOUT ANY WARRANTY; without even the implied warranty of
	MERCHANTABILITY or FITNESS FOR A PARTICULAR PURPOSE. See the
	GNU General Public License for more details.

	You should have received a copy of the GNU General Public License
	along with Warzone 2100; if not, write to the Free Software
	Foundation, Inc., 51 Franklin St, Fifth Floor, Boston, MA 02110-1301 USA
*/
/*
 * MultiInt.c
 *
 * Alex Lee, 98. Pumpkin Studios, Bath.
 * Functions to display and handle the multiplayer interface screens,
 * along with connection and game options.
 */

#include "lib/framework/wzapp.h"
#include "lib/framework/wzconfig.h"

#include <time.h>

#include "lib/framework/frameresource.h"
#include "lib/framework/frameint.h"
#include "lib/framework/file.h"
#include "lib/framework/stdio_ext.h"

/* Includes direct access to render library */
#include "lib/ivis_opengl/bitimage.h"
#include "lib/ivis_opengl/pieblitfunc.h"
#include "lib/ivis_opengl/piedef.h"
#include "lib/ivis_opengl/piestate.h"
#include "lib/ivis_opengl/pieclip.h"
#include "lib/ivis_opengl/piemode.h"
#include "lib/ivis_opengl/piepalette.h"
#include "lib/ivis_opengl/screen.h"

#include "lib/gamelib/gtime.h"
#include "lib/netplay/netplay.h"
#include "lib/script/script.h"
#include "lib/widget/editbox.h"
#include "lib/widget/button.h"
#include "lib/widget/widget.h"
#include "lib/widget/widgint.h"
#include "lib/widget/label.h"

#include "challenge.h"
#include "main.h"
#include "objects.h"
#include "display.h"// pal stuff
#include "display3d.h"
#include "objmem.h"
#include "gateway.h"

#include "configuration.h"
#include "intdisplay.h"
#include "design.h"
#include "hci.h"
#include "power.h"
#include "loadsave.h"			// for blueboxes.
#include "component.h"
#include "map.h"
#include "console.h"			// chat box stuff
#include "frend.h"
#include "advvis.h"
#include "frontend.h"
#include "data.h"
#include "keymap.h"
#include "game.h"
#include "warzoneconfig.h"
#include "modding.h"
#include "qtscript.h"
#include "random.h"

#include "multiplay.h"
#include "multiint.h"
#if defined(WZ_CC_MSVC)
#include "multiint_moc.h"	// this is generated on the pre-build event.
#endif
#include "multijoin.h"
#include "multistat.h"
#include "multirecv.h"
#include "multimenu.h"
#include "multilimit.h"
#include "multigifts.h"

#include "warzoneconfig.h"

#include "init.h"
#include "levels.h"
#include "wrappers.h"

#define MAP_PREVIEW_DISPLAY_TIME 2500	// number of milliseconds to show map in preview

// ////////////////////////////////////////////////////////////////////////////
// tertile dependant colors for map preview

// C1 - Arizona type
#define WZCOL_TERC1_CLIFF_LOW   pal_Colour(0x68, 0x3C, 0x24)
#define WZCOL_TERC1_CLIFF_HIGH  pal_Colour(0xE8, 0x84, 0x5C)
#define WZCOL_TERC1_WATER       pal_Colour(0x3F, 0x68, 0x9A)
#define WZCOL_TERC1_ROAD_LOW    pal_Colour(0x24, 0x1F, 0x16)
#define WZCOL_TERC1_ROAD_HIGH   pal_Colour(0xB2, 0x9A, 0x66)
#define WZCOL_TERC1_GROUND_LOW  pal_Colour(0x24, 0x1F, 0x16)
#define WZCOL_TERC1_GROUND_HIGH pal_Colour(0xCC, 0xB2, 0x80)
// C2 - Urban type
#define WZCOL_TERC2_CLIFF_LOW   pal_Colour(0x3C, 0x3C, 0x3C)
#define WZCOL_TERC2_CLIFF_HIGH  pal_Colour(0x84, 0x84, 0x84)
#define WZCOL_TERC2_WATER       WZCOL_TERC1_WATER
#define WZCOL_TERC2_ROAD_LOW    pal_Colour(0x00, 0x00, 0x00)
#define WZCOL_TERC2_ROAD_HIGH   pal_Colour(0x24, 0x1F, 0x16)
#define WZCOL_TERC2_GROUND_LOW  pal_Colour(0x1F, 0x1F, 0x1F)
#define WZCOL_TERC2_GROUND_HIGH pal_Colour(0xB2, 0xB2, 0xB2)
// C3 - Rockies type
#define WZCOL_TERC3_CLIFF_LOW   pal_Colour(0x3C, 0x3C, 0x3C)
#define WZCOL_TERC3_CLIFF_HIGH  pal_Colour(0xFF, 0xFF, 0xFF)
#define WZCOL_TERC3_WATER       WZCOL_TERC1_WATER
#define WZCOL_TERC3_ROAD_LOW    pal_Colour(0x24, 0x1F, 0x16)
#define WZCOL_TERC3_ROAD_HIGH   pal_Colour(0x3D, 0x21, 0x0A)
#define WZCOL_TERC3_GROUND_LOW  pal_Colour(0x00, 0x1C, 0x0E)
#define WZCOL_TERC3_GROUND_HIGH WZCOL_TERC3_CLIFF_HIGH

static const unsigned gnImage[] = {IMAGE_GN_0, IMAGE_GN_1, IMAGE_GN_2, IMAGE_GN_3, IMAGE_GN_4, IMAGE_GN_5, IMAGE_GN_6, IMAGE_GN_7, IMAGE_GN_8, IMAGE_GN_9, IMAGE_GN_10, IMAGE_GN_11, IMAGE_GN_12, IMAGE_GN_13, IMAGE_GN_14, IMAGE_GN_15};

// ////////////////////////////////////////////////////////////////////////////
// vars
extern char	MultiCustomMapsPath[PATH_MAX];
extern char	MultiPlayersPath[PATH_MAX];
extern bool bSendingMap;			// used to indicate we are sending a map

bool						bHosted			= false;				//we have set up a game
char						sPlayer[128];							// player name (to be used)
static int					colourChooserUp = -1;
static int					teamChooserUp = -1;
static int					aiChooserUp = -1;
static int					difficultyChooserUp = -1;
static int					positionChooserUp = -1;
static bool				SettingsUp		= false;
static UBYTE				InitialProto	= 0;
static W_SCREEN				*psConScreen;
static SDWORD				dwSelectedGame	=0;						//player[] and games[] indexes
static UDWORD				gameNumber;								// index to games icons
static bool					safeSearch		= false;				// allow auto game finding.
static bool disableLobbyRefresh = false;	// if we allow lobby to be refreshed or not.
static UDWORD hideTime=0;
static bool EnablePasswordPrompt = false;	// if we need the password prompt
LOBBY_ERROR_TYPES LobbyError = ERROR_NOERROR;
static char tooltipbuffer[MaxGames][256] = {{'\0'}};
static bool toggleFilter = true;	// Used to show all games or only games that are of the same version
/// end of globals.
// ////////////////////////////////////////////////////////////////////////////
// Function protos

// widget functions
static bool addMultiEditBox(UDWORD formid, UDWORD id, UDWORD x, UDWORD y, char const *tip, char const *tipres, UDWORD icon, UDWORD iconhi, UDWORD iconid);
static void addBlueForm					(UDWORD parent,UDWORD id, const char *txt,UDWORD x,UDWORD y,UDWORD w,UDWORD h);
static void drawReadyButton(UDWORD player);

// Drawing Functions
static void displayChatEdit     (WIDGET *psWidget, UDWORD xOffset, UDWORD yOffset);
static void intDisplayFeBox     (WIDGET *psWidget, UDWORD xOffset, UDWORD yOffset);
static void displayRemoteGame   (WIDGET *psWidget, UDWORD xOffset, UDWORD yOffset);
static void displayPlayer       (WIDGET *psWidget, UDWORD xOffset, UDWORD yOffset);
static void displayPosition     (WIDGET *psWidget, UDWORD xOffset, UDWORD yOffset);
static void displayColour       (WIDGET *psWidget, UDWORD xOffset, UDWORD yOffset);
static void displayTeamChooser  (WIDGET *psWidget, UDWORD xOffset, UDWORD yOffset);
static void displayAi           (WIDGET *psWidget, UDWORD xOffset, UDWORD yOffset);
static void displayDifficulty   (WIDGET *psWidget, UDWORD xOffset, UDWORD yOffset);
static void displayMultiEditBox (WIDGET *psWidget, UDWORD xOffset, UDWORD yOffset);
static Image getFrontHighlightImage(Image image);

// find games
static void addGames				(void);
static void removeGames				(void);

// password form functions
static void hidePasswordForm(void);
static void showPasswordForm(void);

// Game option functions
static	void	addGameOptions();
static	void	addChatBox			(void);
static void		addConsoleBox(void);
static	void	disableMultiButs	(void);
static	void	processMultiopWidgets(UDWORD);
static	void	SendFireUp			(void);

static	void	decideWRF			(void);

static void		closeColourChooser	(void);
static void		closeTeamChooser	(void);
static void		closePositionChooser	(void);
static void		closeAiChooser		(void);
static void		closeDifficultyChooser	(void);
static bool		SendColourRequest	(UBYTE player, UBYTE col);
static bool		SendPositionRequest	(UBYTE player, UBYTE chosenPlayer);
static bool		safeToUseColour		(UDWORD player,UDWORD col);
static bool		changeReadyStatus	(UBYTE player, bool bReady);
static	void stopJoining(void);
static int difficultyIcon(int difficulty);
// ////////////////////////////////////////////////////////////////////////////
// map previews..

static const char *difficultyList[] = { N_("Easy"), N_("Medium"), N_("Hard"), N_("Insane") };
static const int difficultyValue[] = { 1, 10, 15, 20 };
static struct
{
	bool scavengers;
	bool alliances;
	bool teams;
	bool power;
	bool difficulty;
	bool ai;
	bool position;
	bool bases;
} locked;

struct AIDATA
{
	char name[MAX_LEN_AI_NAME];
	char slo[MAX_LEN_AI_NAME];
	char vlo[MAX_LEN_AI_NAME];
	char js[MAX_LEN_AI_NAME];
	char tip[255];
	int assigned;	///< How many AIs have we assigned of this type
};
static std::vector<AIDATA> aidata;

/// Player name overrides
static char nameOverrides[MAX_PLAYERS][MAX_LEN_AI_NAME];

struct WzMultiButton : public W_BUTTON
{
	WzMultiButton(WIDGET *parent) : W_BUTTON(parent) {}

	void display(int xOffset, int yOffset);

	Image imNormal;
	Image imDown;
	unsigned doHighlight;
	unsigned tc;
};

const char *getAIName(int player)
{
	if (NetPlay.players[player].ai >= 0)
	{
		return aidata[NetPlay.players[player].ai].name;
	}
	else
	{
		return "";
	}
}

int getNextAIAssignment(const char *name)
{
	int ai = matchAIbyName(name);
	int match = aidata[ai].assigned;

	for (int i = 0; i < game.maxPlayers; i++)
	{
		if (ai == NetPlay.players[i].ai)
		{
			if (match == 0)
			{
				aidata[ai].assigned++;
				debug(LOG_SAVE, "wzscript assigned to player %d", i);
				return i;	// found right player
			}
			match--;		// find next of this type
		}
	}
	return AI_NOT_FOUND;
}

void loadMultiScripts()
{
	bool defaultRules = true;
	char aFileName[256];
	char aPathName[256];
	const char *ininame = challengeActive ? sRequestResult : aFileName;
	const char *path = challengeActive ? "challenges/" : aPathName;
	LEVEL_DATASET *psLevel = levFindDataSet(game.map, &game.hash);
	ASSERT_OR_RETURN(, psLevel, "No level found for %s", game.map);
	sstrcpy(aFileName, psLevel->apDataFiles[psLevel->game]);
	aFileName[strlen(aFileName) - 4] = '\0';
	sstrcpy(aPathName, aFileName);
	sstrcat(aFileName, ".ini");
	sstrcat(aPathName, "/");

	// Reset assigned counter
	std::vector<AIDATA>::iterator it;
	for (it = aidata.begin(); it < aidata.end(); it++)
	{
		(*it).assigned = 0;
	}

	// Load map scripts
	WzConfig ini(ininame, WzConfig::ReadOnly);
	if (PHYSFS_exists(ininame))
	{
		debug(LOG_SAVE, "Loading map scripts");
		ini.beginGroup("scripts");
		if (ini.contains("extra"))
		{
			loadGlobalScript(path + ini.value("extra").toString());
		}
		if (ini.contains("rules"))
		{
			loadGlobalScript(path + ini.value("rules").toString());
			defaultRules = false;
		}
		ini.endGroup();
	}

	// Load multiplayer rules
	resForceBaseDir("messages/");
	resLoadFile("SMSG", "multiplay.txt");
	if (defaultRules)
	{
		debug(LOG_SAVE, "Loading default rules");
		loadGlobalScript("multiplay/skirmish/rules.js");
	}

	// Backup data hashes, since AI and scavenger scripts aren't run on all clients.
	uint32_t oldHash1 = DataHash[DATA_SCRIPT];
	uint32_t oldHash2 = DataHash[DATA_SCRIPTVAL];

	// Load AI players
	resForceBaseDir("multiplay/skirmish/");
	for (int i = 0; i < game.maxPlayers; i++)
	{
		if (NetPlay.players[i].ai < 0 && i == selectedPlayer)
		{
			NetPlay.players[i].ai = 0;  // For autogames.
		}
		// The i == selectedPlayer hack is to enable autogames
		if (bMultiPlayer && game.type == SKIRMISH && (!NetPlay.players[i].allocated || i == selectedPlayer)
		    && NetPlay.players[i].ai >= 0 && myResponsibility(i))
		{
			if (PHYSFS_exists(ininame)) // challenge file may override AI
			{
				ini.beginGroup("player_" + QString::number(i + 1));
				if (ini.contains("ai"))
				{
					QString val = ini.value("ai").toString();
					ini.endGroup();
					if (val.compare("null") == 0)
					{
						continue; // no AI
					}
					loadPlayerScript(val, i, NetPlay.players[i].difficulty);
					NetPlay.players[i].ai = AI_CUSTOM;
					continue;
				}
				ini.endGroup();
			}
			if (aidata[NetPlay.players[i].ai].slo[0] != '\0')
			{
				debug(LOG_SAVE, "Loading wzscript AI for player %d", i);
				resLoadFile("SCRIPT", aidata[NetPlay.players[i].ai].slo);
				resLoadFile("SCRIPTVAL", aidata[NetPlay.players[i].ai].vlo);
			}
			// autogames are to be implemented differently for qtscript, do not start for human players yet
			if (!NetPlay.players[i].allocated && aidata[NetPlay.players[i].ai].js[0] != '\0')
			{
				debug(LOG_SAVE, "Loading javascript AI for player %d", i);
				loadPlayerScript(QString("multiplay/skirmish/") + aidata[NetPlay.players[i].ai].js, i, NetPlay.players[i].difficulty);
			}
		}
	}

	// Load scavengers
	if (game.scavengers && myResponsibility(scavengerPlayer()))
	{
		debug(LOG_SAVE, "Loading scavenger AI for player %d", scavengerPlayer());
		loadPlayerScript("multiplay/script/scavfact.js", scavengerPlayer(), DIFFICULTY_EASY);
	}

	// Restore data hashes, since AI and scavenger scripts aren't run on all clients.
	DataHash[DATA_SCRIPT]    = oldHash1;  // Not all players load the same AI scripts.
	DataHash[DATA_SCRIPTVAL] = oldHash2;

	// Reset resource path, otherwise things break down the line
	resForceBaseDir("");
}

static int guessMapTilesetType(LEVEL_DATASET *psLevel)
{
	unsigned t = 0, c = 0;

	if (psLevel->psBaseData && psLevel->psBaseData->pName)
	{
		if (sscanf(psLevel->psBaseData->pName, "MULTI_CAM_%u", &c) != 1)
		{
			sscanf(psLevel->psBaseData->pName, "MULTI_T%u_C%u", &t, &c);
		}
	}

	switch (c)
	{
		case 1:
			return TILESET_ARIZONA;
			break;
		case 2:
			return TILESET_URBAN;
			break;
		case 3:
			return TILESET_ROCKIES;
			break;
	}

	debug(LOG_MAP, "Could not guess map tileset, using ARIZONA.");
	return TILESET_ARIZONA;
}

static void loadEmptyMapPreview()
{
	// No map is available to preview, so improvise.
	char *imageData = (char *)malloc(BACKDROP_HACK_WIDTH * BACKDROP_HACK_HEIGHT * 3);
	memset(imageData, 0, BACKDROP_HACK_WIDTH * BACKDROP_HACK_HEIGHT * 3); //dunno about background color
	int const ex = 100, ey = 100, bx = 5, by = 8;
	for (unsigned n = 0; n < 125; ++n)
	{
		int sx = rand()%(ex - bx), sy = rand()%(ey - by);
		char col[3] = {char(rand()%256), char(rand()%256), char(rand()%256)};
		for (unsigned y = 0; y < by; ++y)
			for (unsigned x = 0; x < bx; ++x)
				if (("\2\1\261\11\6"[x]>>y & 1) == 1)  // ?
					memcpy(imageData + 3*(sx + x + BACKDROP_HACK_WIDTH*(sy + y)), col, 3);
	}

	// Slight hack to init array with a special value used to determine how many players on map
	Vector2i playerpos[MAX_PLAYERS];
	memset(playerpos, 0x77, sizeof(playerpos));

	screen_enableMapPreview(ex, ey, playerpos);

	screen_Upload(imageData);
	free(imageData);
}

/// Loads the entire map just to show a picture of it
void loadMapPreview(bool hideInterface)
{
	static char		aFileName[256];
	UDWORD			fileSize;
	char			*pFileData = NULL;
	LEVEL_DATASET	*psLevel = NULL;
	PIELIGHT		plCliffL, plCliffH, plWater, plRoadL, plRoadH, plGroundL, plGroundH;
	UDWORD			x, y, height;
	UBYTE			col;
	MAPTILE			*psTile,*WTile;
	UDWORD oursize;
	Vector2i playerpos[MAX_PLAYERS];	// Will hold player positions
	char  *ptr = NULL, *imageData = NULL;

	// absurd hack, since there is a problem with updating this crap piece of info, we're setting it to
	// true by default for now, like it used to be
	game.mapHasScavengers = true; // this is really the wrong place for it, but this is where it has to be

	if(psMapTiles)
	{
		mapShutdown();
	}

	// load the terrain types
	psLevel = levFindDataSet(game.map, &game.hash);
	if (psLevel == NULL)
	{
		debug(LOG_INFO, "Could not find level dataset \"%s\" %s. We %s waiting for a download.", game.map, game.hash.toString().c_str(), NetPlay.players[selectedPlayer].needFile? "are":"aren't");
		loadEmptyMapPreview();
		return;
	}
	if (psLevel->realFileName == NULL)
	{
		debug(LOG_INFO, "Loading map preview: \"%s\" builtin t%d", psLevel->pName, psLevel->dataDir);
	}
	else
	{
		debug(LOG_INFO, "Loading map preview: \"%s\" in (%s)\"%s\"  %s t%d", psLevel->pName, PHYSFS_getRealDir(psLevel->realFileName), psLevel->realFileName, psLevel->realFileHash.toString().c_str(), psLevel->dataDir);
	}
	rebuildSearchPath(psLevel->dataDir, false, psLevel->realFileName);
	sstrcpy(aFileName, psLevel->apDataFiles[psLevel->game]);
	aFileName[strlen(aFileName)-4] = '\0';
	sstrcat(aFileName, "/ttypes.ttp");
	pFileData = fileLoadBuffer;

	if (!loadFileToBuffer(aFileName, pFileData, FILE_LOAD_BUFFER_SIZE, &fileSize))
	{
		debug(LOG_ERROR, "Failed to load terrain types file: [%s]", aFileName);
		return;
	}
	if (pFileData)
	{
		if (!loadTerrainTypeMap(pFileData, fileSize))
		{
			debug(LOG_ERROR, "Failed to load terrain types");
			return;
		}
	}

	// load the map data
	ptr = strrchr(aFileName, '/');
	ASSERT_OR_RETURN(, ptr, "this string was supposed to contain a /");
	strcpy(ptr, "/game.map");
	if (!mapLoad(aFileName, true))
	{
		debug(LOG_ERROR, "Failed to load map");
		return;
	}
	gwShutDown();

	// set tileset colors
	switch (guessMapTilesetType(psLevel))
	{
	case TILESET_ARIZONA:
		plCliffL = WZCOL_TERC1_CLIFF_LOW;
		plCliffH = WZCOL_TERC1_CLIFF_HIGH;
		plWater = WZCOL_TERC1_WATER;
		plRoadL = WZCOL_TERC1_ROAD_LOW;
		plRoadH = WZCOL_TERC1_ROAD_HIGH;
		plGroundL = WZCOL_TERC1_GROUND_LOW;
		plGroundH = WZCOL_TERC1_GROUND_HIGH;
		break;
	case TILESET_URBAN:
		plCliffL = WZCOL_TERC2_CLIFF_LOW;
		plCliffH = WZCOL_TERC2_CLIFF_HIGH;
		plWater = WZCOL_TERC2_WATER;
		plRoadL = WZCOL_TERC2_ROAD_LOW;
		plRoadH = WZCOL_TERC2_ROAD_HIGH;
		plGroundL = WZCOL_TERC2_GROUND_LOW;
		plGroundH = WZCOL_TERC2_GROUND_HIGH;
		break;
	case TILESET_ROCKIES:
		plCliffL = WZCOL_TERC3_CLIFF_LOW;
		plCliffH = WZCOL_TERC3_CLIFF_HIGH;
		plWater = WZCOL_TERC3_WATER;
		plRoadL = WZCOL_TERC3_ROAD_LOW;
		plRoadH = WZCOL_TERC3_ROAD_HIGH;
		plGroundL = WZCOL_TERC3_GROUND_LOW;
		plGroundH = WZCOL_TERC3_GROUND_HIGH;
		break;
	}

	oursize = sizeof(char) * BACKDROP_HACK_WIDTH * BACKDROP_HACK_HEIGHT;
	imageData = (char*)malloc(oursize * 3);		// used for the texture
	if( !imageData )
	{
		debug(LOG_FATAL,"Out of memory for texture!");
		abort();	// should be a fatal error ?
		return;
	}
	ptr = imageData;
	memset(ptr, 0, sizeof(char) * BACKDROP_HACK_WIDTH * BACKDROP_HACK_HEIGHT * 3); //dunno about background color
	psTile = psMapTiles;

	for (y = 0; y < mapHeight; y++)
	{
		WTile = psTile;
		for (x = 0; x < mapWidth; x++)
		{
			char * const p = imageData + (3 * (y * BACKDROP_HACK_WIDTH + x));
			height = WTile->height / ELEVATION_SCALE;
			col = height;

			switch (terrainType(WTile))
			{
				case TER_CLIFFFACE:
					p[0] = plCliffL.byte.r + (plCliffH.byte.r-plCliffL.byte.r) * col / 256;
					p[1] = plCliffL.byte.g + (plCliffH.byte.g-plCliffL.byte.g) * col / 256;
					p[2] = plCliffL.byte.b + (plCliffH.byte.b-plCliffL.byte.b) * col / 256;
					break;
				case TER_WATER:
					p[0] = plWater.byte.r;
					p[1] = plWater.byte.g;
					p[2] = plWater.byte.b;
					break;
				case TER_ROAD:
					p[0] = plRoadL.byte.r + (plRoadH.byte.r-plRoadL.byte.r) * col / 256;
					p[1] = plRoadL.byte.g + (plRoadH.byte.g-plRoadL.byte.g) * col / 256;
					p[2] = plRoadL.byte.b + (plRoadH.byte.b-plRoadL.byte.b) * col / 256;
					break;
				default:
					p[0] = plGroundL.byte.r + (plGroundH.byte.r-plGroundL.byte.r) * col / 256;
					p[1] = plGroundL.byte.g + (plGroundH.byte.g-plGroundL.byte.g) * col / 256;
					p[2] = plGroundL.byte.b + (plGroundH.byte.b-plGroundL.byte.b) * col / 256;
					break;
			}
			WTile += 1;
		}
		psTile += mapWidth;
	}
	// Slight hack to init array with a special value used to determine how many players on map
	memset(playerpos,0x77,sizeof(playerpos));
	// color our texture with clancolors @ correct position
	plotStructurePreview16(imageData, playerpos);

	screen_enableMapPreview(mapWidth, mapHeight, playerpos);

	screen_Upload(imageData);

	free(imageData);

	if (hideInterface)
	{
		hideTime = gameTime;
	}
	mapShutdown();
}

// ////////////////////////////////////////////////////////////////////////////
// helper func

int matchAIbyName(const char *name)
{
	std::vector<AIDATA>::iterator it;
	int i = 0;

	if (name[0] == '\0')
	{
		return AI_CLOSED;
	}
	for (it = aidata.begin(); it < aidata.end(); it++, i++)
	{
		if (strncasecmp(name, (*it).name, MAX_LEN_AI_NAME) == 0)
		{
			return i;
		}
	}
	return AI_NOT_FOUND;
}

void readAIs()
{
	char basepath[PATH_MAX];
	const char *sSearchPath = "multiplay/skirmish/";
	char **i, **files;

	aidata.clear();

	strcpy(basepath, sSearchPath);
	files = PHYSFS_enumerateFiles(basepath);
	for (i = files; *i != NULL; ++i)
	{
		char path[PATH_MAX];
		// See if this filename contains the extension we're looking for
		if (!strstr(*i, ".ai"))
		{
			continue;
		}

		sstrcpy(path, basepath);
		sstrcat(path, *i);
		WzConfig aiconf(path, WzConfig::ReadOnly);
		AIDATA ai;
		aiconf.beginGroup("AI");
		sstrcpy(ai.name, aiconf.value("name", "error").toString().toUtf8().constData());
		sstrcpy(ai.slo, aiconf.value("slo", "").toString().toUtf8().constData());
		sstrcpy(ai.vlo, aiconf.value("vlo", "").toString().toUtf8().constData());
		sstrcpy(ai.js, aiconf.value("js", "").toString().toUtf8().constData());
		sstrcpy(ai.tip, aiconf.value("tip", "Click to choose this AI").toString().toUtf8().constData());
		if (strcmp(ai.name, "Nexus") == 0)
		{
			std::vector<AIDATA>::iterator it;
			it = aidata.begin();
			aidata.insert(it, ai);
		}
		else
		{
			aidata.push_back(ai);
		}
	}
	PHYSFS_freeList(files);
}

//sets sWRFILE form game.map
static void decideWRF(void)
{
	// try and load it from the maps directory first,
	sstrcpy(aLevelName, MultiCustomMapsPath);
	sstrcat(aLevelName, game.map);
	sstrcat(aLevelName, ".wrf");
	debug(LOG_WZ, "decideWRF: %s", aLevelName);
	//if the file exists in the downloaded maps dir then use that one instead.
	// FIXME: Try to incorporate this into physfs setup somehow for sane paths
	if ( !PHYSFS_exists(aLevelName) )
	{
		sstrcpy(aLevelName, game.map);		// doesn't exist, must be a predefined one.
	}
}


// ////////////////////////////////////////////////////////////////////////////
// Connection Options Screen.

static bool OptionsInet(void)			//internet options
{
	psConScreen = new W_SCREEN;

	W_FORMINIT sFormInit;           //Connection Settings
	sFormInit.formID = 0;
	sFormInit.id = CON_SETTINGS;
	sFormInit.style = WFORM_PLAIN;
	sFormInit.x = CON_SETTINGSX;
	sFormInit.y = CON_SETTINGSY;
	sFormInit.width = CON_SETTINGSWIDTH;
	sFormInit.height = CON_SETTINGSHEIGHT;
	sFormInit.pDisplay = intDisplayFeBox;
	widgAddForm(psConScreen, &sFormInit);

	addMultiBut(psConScreen, CON_SETTINGS,CON_OK,CON_OKX,CON_OKY,MULTIOP_OKW,MULTIOP_OKH,
				_("Accept Settings"),IMAGE_OK,IMAGE_OK,true);
	addMultiBut(psConScreen, CON_SETTINGS,CON_IP_CANCEL,CON_OKX+MULTIOP_OKW+10,CON_OKY,MULTIOP_OKW,MULTIOP_OKH,
				_("Cancel"),IMAGE_NO,IMAGE_NO,true);

	//label.
	W_LABINIT sLabInit;
	sLabInit.formID = CON_SETTINGS;
	sLabInit.id		= CON_SETTINGS_LABEL;
	sLabInit.style	= WLAB_ALIGNCENTRE;
	sLabInit.x		= 0;
	sLabInit.y		= 10;
	sLabInit.width	= CON_SETTINGSWIDTH;
	sLabInit.height = 20;
	sLabInit.pText	= _("IP Address or Machine Name");
	widgAddLabel(psConScreen, &sLabInit);


	W_EDBINIT sEdInit;             // address
	sEdInit.formID = CON_SETTINGS;
	sEdInit.id = CON_IP;
	sEdInit.x = CON_IPX;
	sEdInit.y = CON_IPY;
	sEdInit.width = CON_NAMEBOXWIDTH;
	sEdInit.height = CON_NAMEBOXHEIGHT;
	sEdInit.pText = "";									//_("IP Address or Machine Name");
	sEdInit.pBoxDisplay = intDisplayEditBox;
	if (!widgAddEditBox(psConScreen, &sEdInit))
	{
		return false;
	}
	// auto click in the text box
	W_CONTEXT sContext;
	sContext.xOffset	= 0;
	sContext.yOffset	= 0;
	sContext.mx			= 0;
	sContext.my			= 0;
	widgGetFromID(psConScreen, CON_IP)->clicked(&sContext);

	SettingsUp = true;
	return true;
}

// ////////////////////////////////////////////////////////////////////////////
// Draw the connections screen.
bool startConnectionScreen(void)
{
	addBackdrop();										//background
	addTopForm();										// logo
	addBottomForm();

	SettingsUp		= false;
	InitialProto	= 0;
	safeSearch		= false;

	// don't pretend we are running a network game. Really do it!
	NetPlay.bComms = true; // use network = true

	addSideText(FRONTEND_SIDETEXT,  FRONTEND_SIDEX, FRONTEND_SIDEY,_("CONNECTION"));

	addMultiBut(psWScreen,FRONTEND_BOTFORM,CON_CANCEL,10,10,MULTIOP_OKW,MULTIOP_OKH,
		_("Return To Previous Screen"), IMAGE_RETURN, IMAGE_RETURN_HI, IMAGE_RETURN_HI);	// goback buttpn levels

	addTextButton(CON_TYPESID_START+0,FRONTEND_POS2X,FRONTEND_POS2Y, _("Lobby"), WBUT_TXTCENTRE);
	addTextButton(CON_TYPESID_START+1,FRONTEND_POS3X,FRONTEND_POS3Y, _("IP"), WBUT_TXTCENTRE);

	return true;
}

void runConnectionScreen(void)
{
	static char addr[128];

	W_SCREEN *curScreen = SettingsUp? psConScreen : psWScreen;
	WidgetTriggers const &triggers = widgRunScreen(curScreen);
	unsigned id = triggers.empty()? 0 : triggers.front().widget->id;  // Just use first click here, since the next click could be on another menu.

	switch(id)
	{
		case CON_CANCEL: //cancel
			changeTitleMode(MULTI);
			bMultiPlayer = false;
			bMultiMessages = false;
			break;
		case CON_TYPESID_START+0: // Lobby button
			if (LobbyError != ERROR_INVALID)
			{
				setLobbyError(ERROR_NOERROR);
			}
			changeTitleMode(GAMEFIND);
			break;
		case CON_TYPESID_START+1: // IP button
			OptionsInet();
			break;
		case CON_OK:
			sstrcpy(addr, widgGetString(psConScreen, CON_IP));
			if (addr[0] == '\0')
			{
				sstrcpy(addr, "127.0.0.1");  // Default to localhost.
			}

			if(SettingsUp == true)
			{
				delete psConScreen;
				psConScreen = NULL;
				SettingsUp = false;
			}

			joinGame(addr, 0);
			break;
		case CON_IP_CANCEL:
			if (SettingsUp == true)
			{
				delete psConScreen;
				psConScreen = NULL;
				SettingsUp = false;
			}
			break;
	}

	widgDisplayScreen(psWScreen);							// show the widgets currently running
	if(SettingsUp == true)
	{
		widgDisplayScreen(psConScreen);						// show the widgets currently running
	}

	if (CancelPressed())
	{
		changeTitleMode(MULTI);
	}
}

// ////////////////////////////////////////////////////////////////////////
// Lobby error reading
LOBBY_ERROR_TYPES getLobbyError(void)
{
	return LobbyError;
}

void setLobbyError (LOBBY_ERROR_TYPES error_type)
{
	LobbyError = error_type;
	if (LobbyError <= ERROR_FULL)
	{
		disableLobbyRefresh = false;
	}
	else
	{
		disableLobbyRefresh = true;
	}
}

/**
 * Try connecting to the given host, show
 * the multiplayer screen or a error.
 */
bool joinGame(const char* host, uint32_t port)
{
	PLAYERSTATS	playerStats;

	if(ingame.localJoiningInProgress)
	{
		return false;
	}

	if (!NETjoinGame(host, port, (char*)sPlayer))	// join
	{
		switch (getLobbyError())
		{
			case ERROR_HOSTDROPPED:
				setLobbyError(ERROR_NOERROR);
				break;
			case ERROR_WRONGPASSWORD:
			{
				// Change to GAMEFIND, screen with a password dialog.
				changeTitleMode(GAMEFIND);
				showPasswordForm();
				WidgetTriggers const &triggers = widgRunScreen(psWScreen);
				unsigned id = triggers.empty()? 0 : triggers.front().widget->id;  // Just use first click here, since the next click could be on another menu.

				if (id != CON_PASSWORD) // Run the current set of widgets
				{
					return false;
				}
				NETsetGamePassword(widgGetString(psWScreen, CON_PASSWORD));
				break;
			}
			default:
				break;
		}

		// Hide a (maybe shown) password form.
		hidePasswordForm();

		// Change to GAMEFIND, screen.
		changeTitleMode(GAMEFIND);

		// Shows the lobby error.
		addGames();
		addConsoleBox();
		return false;
	}
	ingame.localJoiningInProgress	= true;

	loadMultiStats(sPlayer,&playerStats);
	setMultiStats(selectedPlayer, playerStats, false);
	setMultiStats(selectedPlayer, playerStats, true);

	changeTitleMode(MULTIOPTION);

	if (war_getMPcolour() >= 0)
	{
		SendColourRequest(selectedPlayer, war_getMPcolour());
	}

	return true;
}

// ////////////////////////////////////////////////////////////////////////////
// Game Chooser Screen.

static void addGames(void)
{
	int i, gcount = 0, added = 0;
	static const char *wrongVersionTip = "Your version of Warzone is incompatible with this game.";
	static const char *badModTip = "Your loaded mods are incompatible with this game. (Check mods/autoload/?)";

	//count games to see if need two columns.
	for (i=0; i < MaxGames; i++)
	{
		if (NetPlay.games[i].desc.dwSize !=0)
		{
			gcount++;
		}
	}

	W_BUTINIT sButInit;
	sButInit.formID = FRONTEND_BOTFORM;
	sButInit.width = GAMES_GAMEWIDTH;
	sButInit.height = GAMES_GAMEHEIGHT;
	sButInit.pDisplay = displayRemoteGame;

	// we want the old games deleted, and only list games when we should
	if (getLobbyError() || !gcount)
	{
		for(i = 0; i<MaxGames; i++)
		{
			widgDelete(psWScreen, GAMES_GAMESTART+i);	// remove old widget
		}
		gcount = 0;
	}
	// in case they refresh, and a game becomes available.
	widgDelete(psWScreen, FRONTEND_NOGAMESAVAILABLE);

	// only have to do this if we have any games available.
	if (!getLobbyError() && gcount)
	{
		for (i=0; i<MaxGames; i++)							// draw games
		{
			widgDelete(psWScreen, GAMES_GAMESTART+i);	// remove old icon.

			if (NetPlay.games[i].desc.dwSize !=0 )
			{	// either display all games, or games that are the client's specific version
				if (toggleFilter)
				{
					if ((NetPlay.games[i].game_version_major != NETGetMajorVersion()) || (NetPlay.games[i].game_version_minor != NETGetMinorVersion()))
						continue;
				}
				added++;
				sButInit.id = GAMES_GAMESTART+i;
				sButInit.x = 20;
				sButInit.y = (UWORD)(45+((5+GAMES_GAMEHEIGHT)*i) );

				// display the correct tooltip message.
				if (!NETisCorrectVersion(NetPlay.games[i].game_version_major, NetPlay.games[i].game_version_minor))
				{
					sButInit.pTip = wrongVersionTip;
				}
				else if (strcmp(NetPlay.games[i].modlist,getModList()) != 0)
				{
					sButInit.pTip = badModTip;
				}
				else
				{
					std::string flags;
					if (NetPlay.games[i].privateGame)
					{
						flags += " "; flags += _("[Password required]");
					}
					if (NetPlay.games[i].limits & NO_TANKS)
					{
						flags += " "; flags += _("[No Tanks]");
					}
					if (NetPlay.games[i].limits & NO_BORGS)
					{
						flags += " "; flags += _("[No Cyborgs]");
					}
					if (NetPlay.games[i].limits & NO_VTOLS)
					{
						flags += " "; flags += _("[No VTOLs]");
					}
					if (flags.empty())
					{
						ssprintf(tooltipbuffer[i], _("Hosted by %s"), NetPlay.games[i].hostname);
					}
					else
					{
						ssprintf(tooltipbuffer[i], _("Hosted by %s —%s"), NetPlay.games[i].hostname, flags.c_str());
					}
					sButInit.pTip = tooltipbuffer[i];
				}
				sButInit.UserData = i;

				widgAddButton(psWScreen, &sButInit);
			}
		}
		if (added < gcount)
		{
			sButInit = W_BUTINIT();
			sButInit.formID = FRONTEND_BOTFORM;
			sButInit.id = FRONTEND_NOGAMESAVAILABLE;
			sButInit.x = 70;
			sButInit.y = 378;
			sButInit.style = WBUT_TXTCENTRE;
			sButInit.width = FRONTEND_BUTWIDTH;
			sButInit.UserData = 0; // store disable state
			sButInit.height = FRONTEND_BUTHEIGHT;
			sButInit.pDisplay = displayTextOption;
			sButInit.FontID = font_large;
			sButInit.pText = _("Can't find any games for your version.");

			widgAddButton(psWScreen, &sButInit);
		}
	}
	else
	{
	// display lobby message based on results.
	// This is a 'button', not text so it can be hilighted/centered.
		const char *txt;
		W_BUTINIT sButInit;

		switch (getLobbyError())
		{
		case ERROR_NOERROR:
			txt = _("No games are available");
			break;
		case ERROR_FULL:
			txt = _("Game is full");
			break;
		case ERROR_KICKED:
		case ERROR_INVALID:
			txt = _("You were kicked!");
			break;
		case ERROR_WRONGVERSION:
			txt = _("Wrong Game Version!");
			break;
		case ERROR_WRONGDATA:
			 txt = _("You have an incompatible mod.");
			 break;
		// AFAIK, the only way this can really happy is if the Host's file is named wrong, or a client side error.
		case ERROR_UNKNOWNFILEISSUE:
			 txt = _("Host couldn't send file?");
			 debug(LOG_POPUP, "Warzone couldn't complete a file request.\n\nPossibly, Host's file is incorrect. Check your logs for more details.");
			 break;
		case ERROR_WRONGPASSWORD:
			txt = _("Incorrect Password!");
			break;
		case ERROR_HOSTDROPPED:
			txt = _("Host has dropped connection!");
			break;
		case ERROR_CONNECTION:
		default:
			txt = _("Connection Error");
			break;
		}

		// delete old widget if necessary
		widgDelete(psWScreen,FRONTEND_NOGAMESAVAILABLE);

		sButInit = W_BUTINIT();
		sButInit.formID = FRONTEND_BOTFORM;
		sButInit.id = FRONTEND_NOGAMESAVAILABLE;
		sButInit.x = 70;
		sButInit.y = 50;
		sButInit.style = WBUT_TXTCENTRE;
		sButInit.width = FRONTEND_BUTWIDTH;
		sButInit.UserData = 0; // store disable state
		sButInit.height = FRONTEND_BUTHEIGHT;
		sButInit.pDisplay = displayTextOption;
		sButInit.FontID = font_large;
		sButInit.pText = txt;

		widgAddButton(psWScreen, &sButInit);
	}
}

static void removeGames(void)
{
	int i;
	for (i = 0; i<MaxGames; i++)
	{
		widgDelete(psWScreen, GAMES_GAMESTART+i);	// remove old widget
	}
	widgDelete(psWScreen,FRONTEND_NOGAMESAVAILABLE);
}

void runGameFind(void )
{
	static UDWORD lastupdate=0;
	static char game_password[StringSize];

	if (lastupdate > gameTime) lastupdate = 0;
	if (gameTime-lastupdate > 6000 && !EnablePasswordPrompt)
	{
		lastupdate = gameTime;
		if(safeSearch)
		{
			if (!NETfindGame())						// find games synchronously
			{
				pie_LoadBackDrop(SCREEN_RANDOMBDROP);
			}
		}
		addGames();									//redraw list
		addConsoleBox();
	}

	WidgetTriggers const &triggers = widgRunScreen(psWScreen);
	unsigned id = triggers.empty()? 0 : triggers.front().widget->id;  // Just use first click here, since the next click could be on another menu.

	if(id == CON_CANCEL)								// ok
	{
		changeTitleMode(PROTOCOL);
	}

	if(id == MULTIOP_REFRESH || id == MULTIOP_FILTER_TOGGLE)
	{
		if (id == MULTIOP_FILTER_TOGGLE)
		{
			toggleFilter = !toggleFilter;
			toggleFilter ? widgSetButtonState(psWScreen, MULTIOP_FILTER_TOGGLE, WBUT_CLICKLOCK) : widgSetButtonState(psWScreen, MULTIOP_FILTER_TOGGLE, 0);
		}
		else
		{
			widgSetButtonState(psWScreen, MULTIOP_FILTER_TOGGLE, 0);
		}
		ingame.localOptionsReceived = true;
		if (!NETfindGame())							// find games synchronously
		{
			pie_LoadBackDrop(SCREEN_RANDOMBDROP);
		}
		addGames();									//redraw list.
		addConsoleBox();
	}
	if (id == CON_PASSWORD)
	{
		sstrcpy(game_password, widgGetString(psWScreen, CON_PASSWORD));
		NETsetGamePassword(game_password);
	}

	// below is when they hit a game box to connect to--ideally this would be where
	// we would want a modal password entry box.
	if (id >= GAMES_GAMESTART && id <= GAMES_GAMEEND)
	{
		gameNumber = id - GAMES_GAMESTART;

		if (NetPlay.games[gameNumber].privateGame)
		{
			showPasswordForm();
		}
		else
		{
			ingame.localOptionsReceived = false;					// note, we are awaiting options
			sstrcpy(game.name, NetPlay.games[gameNumber].name);		// store name
			joinGame(NetPlay.games[gameNumber].desc.host, 0);
		}
	}
	else if (id == CON_PASSWORDYES)
	{
		ingame.localOptionsReceived = false;					// note, we are awaiting options
		sstrcpy(game.name, NetPlay.games[gameNumber].name);		// store name
		joinGame(NetPlay.games[gameNumber].desc.host, 0);
	}
	else if (id == CON_PASSWORDNO)
	{
		hidePasswordForm();
	}
	
	widgDisplayScreen(psWScreen);								// show the widgets currently running
	if(safeSearch)
	{
		iV_SetFont(font_large);
		iV_DrawText(_("Searching"), D_W+260, D_H+460);
	}

	if (CancelPressed())
	{
		changeTitleMode(PROTOCOL);
	}

	// console box handling
	iV_SetFont(font_small);
	if(widgGetFromID(psWScreen, MULTIOP_CONSOLEBOX))
	{
		while(getNumberConsoleMessages() > getConsoleLineInfo())
		{
			removeTopConsoleMessage();
		}
		updateConsoleMessages();
	}
	displayConsoleMessages();
}

// This is what starts the lobby screen
void startGameFind(void)
{
	addBackdrop();										//background image

	WIDGET *parent = widgGetFromID(psWScreen, FRONTEND_BACKDROP);

	// draws the background of the games listed
	IntFormAnimated *botForm = new IntFormAnimated(parent);
	botForm->id = FRONTEND_BOTFORM;
	botForm->setGeometry(MULTIOP_OPTIONSX, MULTIOP_OPTIONSY, MULTIOP_CHATBOXW, 415);  // FIXME: Add box at bottom for server messages

	addSideText(FRONTEND_SIDETEXT,  MULTIOP_OPTIONSX-3, MULTIOP_OPTIONSY,_("GAMES"));

	// cancel
	addMultiBut(psWScreen,FRONTEND_BOTFORM,CON_CANCEL,10,5,MULTIOP_OKW,MULTIOP_OKH,_("Return To Previous Screen"),
		IMAGE_RETURN, IMAGE_RETURN_HI, IMAGE_RETURN_HI);

	//refresh
	addMultiBut(psWScreen, FRONTEND_BOTFORM, MULTIOP_REFRESH, MULTIOP_CHATBOXW-MULTIOP_OKW-5, 5, MULTIOP_OKW, MULTIOP_OKH,
	            _("Refresh Games List"), IMAGE_RELOAD_HI, IMAGE_RELOAD, IMAGE_RELOAD);
	//filter toggle
	addMultiBut(psWScreen, FRONTEND_BOTFORM, MULTIOP_FILTER_TOGGLE, MULTIOP_CHATBOXW-MULTIOP_OKW-45, 5, MULTIOP_OKW, MULTIOP_OKH,
	            _("Filter Games List"),IMAGE_FILTER, IMAGE_FILTER_ON, IMAGE_FILTER_ON);

	if (safeSearch || disableLobbyRefresh)
	{
		widgHide(psWScreen, MULTIOP_REFRESH);
		widgHide(psWScreen, MULTIOP_FILTER_TOGGLE);
	}

	if (!NETfindGame())
	{
		pie_LoadBackDrop(SCREEN_RANDOMBDROP);
	}
	addGames();	// now add games.
	addConsoleBox();
	displayConsoleMessages();

	// Password stuff. Hidden by default.

	// draws the background of the password box
	IntFormAnimated *passwordForm = new IntFormAnimated(parent);
	passwordForm->id = FRONTEND_PASSWORDFORM;
	passwordForm->setGeometry(FRONTEND_BOTFORMX, 160, FRONTEND_TOPFORMW, FRONTEND_TOPFORMH - 40);

	// password label.
	W_LABEL *enterPasswordLabel = new W_LABEL(passwordForm);
	enterPasswordLabel->setTextAlignment(WLAB_ALIGNCENTRE);
	enterPasswordLabel->setGeometry(130, 0, 280, 40);
	enterPasswordLabel->setFont(font_large, WZCOL_FORM_TEXT);
	enterPasswordLabel->setString(_("Enter Password:"));

	// and finally draw the password entry box
	W_EDITBOX *passwordBox = new W_EDITBOX(passwordForm);
	passwordBox->id = CON_PASSWORD;
	passwordBox->setGeometry(130, 40, 280, 20);
	passwordBox->setBoxColours(WZCOL_MENU_BORDER, WZCOL_MENU_BORDER, WZCOL_MENU_BACKGROUND);

	W_BUTTON *buttonYes = new W_BUTTON(passwordForm);
	buttonYes->id = CON_PASSWORDYES;
	buttonYes->setImages(Image(FrontImages, IMAGE_OK), Image(FrontImages, IMAGE_OK), getFrontHighlightImage(Image(FrontImages, IMAGE_OK)));
	buttonYes->move(180, 65);
	buttonYes->setTip(_("OK"));
	W_BUTTON *buttonNo = new W_BUTTON(passwordForm);
	buttonNo->id = CON_PASSWORDNO;
	buttonNo->setImages(Image(FrontImages, IMAGE_NO), Image(FrontImages, IMAGE_NO), getFrontHighlightImage(Image(FrontImages, IMAGE_NO)));
	buttonNo->move(230, 65);
	buttonNo->setTip(_("Cancel"));

	passwordForm->hide();

	EnablePasswordPrompt = false;
}

static void hidePasswordForm(void)
{
	EnablePasswordPrompt = false;

	if (widgGetFromID(psWScreen, FRONTEND_PASSWORDFORM)) widgHide(psWScreen, FRONTEND_PASSWORDFORM);

	widgReveal(psWScreen, FRONTEND_SIDETEXT);
	widgReveal(psWScreen, FRONTEND_BOTFORM);
	widgReveal(psWScreen, CON_CANCEL);
	if (!safeSearch && (!disableLobbyRefresh))
	{
		if (widgGetFromID(psWScreen, MULTIOP_REFRESH)) widgReveal(psWScreen, MULTIOP_REFRESH);
		if (widgGetFromID(psWScreen, MULTIOP_FILTER_TOGGLE)) widgReveal(psWScreen,MULTIOP_FILTER_TOGGLE);
	}
	addGames();
	addConsoleBox();
}

static void showPasswordForm(void)
{
	W_CONTEXT sContext;
	EnablePasswordPrompt = true;

	widgHide(psWScreen, FRONTEND_SIDETEXT);
	widgHide(psWScreen, FRONTEND_BOTFORM);
	widgHide(psWScreen, CON_CANCEL);
	widgHide(psWScreen, MULTIOP_REFRESH);
	widgHide(psWScreen, MULTIOP_FILTER_TOGGLE);

	removeGames();

	widgReveal(psWScreen, FRONTEND_PASSWORDFORM);

	// auto click in the password box
	sContext.xOffset	= 0;
	sContext.yOffset	= 0;
	sContext.mx			= 0;
	sContext.my			= 0;
	widgGetFromID(psWScreen, CON_PASSWORD)->clicked(&sContext);
}


// ////////////////////////////////////////////////////////////////////////////
// Game Options Screen.

// ////////////////////////////////////////////////////////////////////////////

MultibuttonWidget::MultibuttonWidget(WIDGET* parent, int value)
	: W_FORM(parent)
	, label(nullptr)
	, mapper(new QSignalMapper(this))
	, currentValue_(value)
	, disabled(false)
	, gap_(3)
	, lockCurrent(false)
{
	connect(mapper, SIGNAL(mapped(int)), this, SLOT(choose(int)));
}

void MultibuttonWidget::display(int xOffset, int yOffset)
{
	iV_ShadowBox(xOffset + x(), yOffset + y(), xOffset + x() + width() - 1, yOffset + y() + height() - 1, 0, WZCOL_MENU_BORDER, WZCOL_MENU_BORDER, WZCOL_MENU_BACKGROUND);
}

void MultibuttonWidget::geometryChanged()
{
	int s = width() - gap_;
	for (std::vector<std::pair<W_BUTTON *, int> >::const_reverse_iterator i = buttons.rbegin(); i != buttons.rend(); ++i)
	{
		i->first->move(s - i->first->width(), (height() - i->first->height())/2);
		s -= i->first->width() + gap_;
	}
	if (label != nullptr)
	{
		label->setGeometry(gap_, 0, s - gap_, height());
	}
}

void MultibuttonWidget::setLabel(char const *text)
{
	delete label;
	label = new W_LABEL(this);
	label->setString(text);

	geometryChanged();
}

void MultibuttonWidget::addButton(int value, Image image, Image imageDown, char const *tip)
{
	W_BUTTON *button = new W_BUTTON(this);
	button->setImages(image, imageDown, getFrontHighlightImage(image));
	button->setTip(tip);
	button->setState(value == currentValue_ && lockCurrent? WBUT_LOCK : disabled? WBUT_DISABLE : 0);
	buttons.push_back(std::make_pair(button, value));

	mapper->setMapping(button, value);
	connect(button, SIGNAL(clicked()), mapper, SLOT(map()));

	geometryChanged();
}

void MultibuttonWidget::enable(bool enabled)
{
	if (!enabled == disabled)
	{
		return;
	}

	disabled = !enabled;
	stateChanged();
}

void MultibuttonWidget::setGap(int gap)
{
	if (gap == gap_)
	{
		return;
	}

	gap_ = gap;
	geometryChanged();
}

void MultibuttonWidget::choose(int value)
{
	if (value == currentValue_ && lockCurrent)
	{
		return;
	}

	currentValue_ = value;
	stateChanged();

	emit chosen(currentValue_);
	screenPointer->setReturn(this);
}

void MultibuttonWidget::stateChanged()
{
	for (std::vector<std::pair<W_BUTTON *, int> >::const_iterator i = buttons.begin(); i != buttons.end(); ++i)
	{
		i->first->setState(i->second == currentValue_ && lockCurrent? WBUT_LOCK : disabled? WBUT_DISABLE : 0);
	}
}

MultichoiceWidget::MultichoiceWidget(WIDGET *parent, int value)
	: MultibuttonWidget(parent, value)
{
	lockCurrent = true;
}

static void addBlueForm(UDWORD parent,UDWORD id, const char *txt,UDWORD x,UDWORD y,UDWORD w,UDWORD h)
{
	W_FORMINIT sFormInit;                  // draw options box.
	sFormInit.formID= parent;
	sFormInit.id	= id;
	sFormInit.x		=(UWORD) x;
	sFormInit.y		=(UWORD) y;
	sFormInit.style = WFORM_PLAIN;
	sFormInit.width = (UWORD)w;//190;
	sFormInit.height= (UWORD)h;//27;
	sFormInit.pDisplay =  intDisplayFeBox;
	widgAddForm(psWScreen, &sFormInit);

	if(strlen(txt)>0)
	{
		W_LABINIT sLabInit;
		sLabInit.formID = id;
		sLabInit.id		= id+1;
		sLabInit.x		= 3;
		sLabInit.y		= 4;
		sLabInit.width	= 80;
		sLabInit.height = 20;
		sLabInit.pText	= txt;
		widgAddLabel(psWScreen, &sLabInit);
	}
	return;
}


struct LimitIcon
{
	char const *stat;
	char const *desc;
	int         icon;
};
static const LimitIcon limitIcons[] =
{
	{"A0LightFactory",  N_("Tanks disabled!!"),  IMAGE_NO_TANK},
	{"A0CyborgFactory", N_("Cyborgs disabled."), IMAGE_NO_CYBORG},
	{"A0VTolFactory1",  N_("VTOLs disabled."),   IMAGE_NO_VTOL},
	{"A0Sat-linkCentre", N_("Satellite Uplink disabled."), IMAGE_NO_UPLINK},
	{"A0LasSatCommand",  N_("Laser Satellite disabled."),  IMAGE_NO_LASSAT},
};

void updateLimitFlags()
{
	unsigned i;
	unsigned flags = 0;

	if (!ingame.bHostSetup)
	{
		return;  // The host works out the flags.
	}

	for (i = 0; i < ARRAY_SIZE(limitIcons); ++i)
	{
		int stat = getStructStatFromName(limitIcons[i].stat);
		bool disabled = asStructLimits[0] != NULL && stat >= 0 && asStructLimits[0][stat].limit == 0;
		flags |= disabled<<i;
	}

	ingame.flags = flags;
}

// need to check for side effects.
static void addGameOptions()
{
	widgDelete(psWScreen,MULTIOP_OPTIONS);  				// clear options list
	widgDelete(psWScreen,FRONTEND_SIDETEXT3);				// del text..

	iV_SetFont(font_regular);

	WIDGET *parent = widgGetFromID(psWScreen, FRONTEND_BACKDROP);

	// draw options box.
	IntFormAnimated *optionsForm = new IntFormAnimated(parent, false);
	optionsForm->id = MULTIOP_OPTIONS;
	optionsForm->setGeometry(MULTIOP_OPTIONSX, MULTIOP_OPTIONSY, MULTIOP_OPTIONSW, MULTIOP_OPTIONSH);

	addSideText(FRONTEND_SIDETEXT3, MULTIOP_OPTIONSX-3 , MULTIOP_OPTIONSY,_("OPTIONS"));

	// game name box
	if (!NetPlay.bComms)
	{
		addMultiEditBox(MULTIOP_OPTIONS, MULTIOP_GNAME, MCOL0, MROW2, _("Game Name"),
		                challengeActive ? game.name : _("One-Player Skirmish"), IMAGE_EDIT_GAME,
		                IMAGE_EDIT_GAME_HI, MULTIOP_GNAME_ICON);
		// disable for one-player skirmish
		widgSetButtonState(psWScreen, MULTIOP_GNAME, WEDBS_DISABLE);
	}
	else
	{
		addMultiEditBox(MULTIOP_OPTIONS, MULTIOP_GNAME, MCOL0, MROW2, _("Select Game Name"), game.name, IMAGE_EDIT_GAME, IMAGE_EDIT_GAME_HI, MULTIOP_GNAME_ICON);
	}
	widgSetButtonState(psWScreen, MULTIOP_GNAME_ICON, WBUT_DISABLE);
	// map chooser
	addMultiEditBox(MULTIOP_OPTIONS, MULTIOP_MAP  , MCOL0, MROW3, _("Select Map"), game.map, IMAGE_EDIT_MAP, IMAGE_EDIT_MAP_HI, MULTIOP_MAP_ICON);
	// disable for challenges
	if (challengeActive)
	{
		widgSetButtonState(psWScreen, MULTIOP_MAP, WEDBS_DISABLE);
		widgSetButtonState(psWScreen, MULTIOP_MAP_ICON, WBUT_DISABLE);
	}
	// password box
	if (ingame.bHostSetup && NetPlay.bComms)
	{
		addMultiEditBox(MULTIOP_OPTIONS, MULTIOP_PASSWORD_EDIT, MCOL0, MROW4, _("Click to set Password"), NetPlay.gamePassword, IMAGE_UNLOCK_BLUE, IMAGE_LOCK_BLUE, MULTIOP_PASSWORD_BUT);
		if (NetPlay.GamePassworded)
		{
			widgSetButtonState(psWScreen, MULTIOP_PASSWORD_BUT, WBUT_CLICKLOCK);
			widgSetButtonState(psWScreen, MULTIOP_PASSWORD_EDIT, WEDBS_DISABLE);
		}
	}

	//just display the game options.
	addMultiEditBox(MULTIOP_OPTIONS, MULTIOP_PNAME, MCOL0, MROW1, _("Select Player Name"), (char*) sPlayer, IMAGE_EDIT_PLAYER, IMAGE_EDIT_PLAYER_HI, MULTIOP_PNAME_ICON);

	ListWidget *optionsList = new ListWidget(optionsForm);
	optionsList->setChildSize(MULTIOP_BLUEFORMW, 29);
	optionsList->setChildSpacing(2, 2);
	optionsList->setGeometry(MCOL0, MROW5, MULTIOP_BLUEFORMW, optionsForm->height() - MROW5);

	MultichoiceWidget *scavengerChoice = new MultichoiceWidget(optionsList, game.scavengers);
	scavengerChoice->id = MULTIOP_GAMETYPE;
	scavengerChoice->setLabel(_("Scavengers"));
	if (game.mapHasScavengers)
	{
		scavengerChoice->addButton(true, Image(FrontImages, IMAGE_SCAVENGERS_ON), Image(FrontImages, IMAGE_SCAVENGERS_ON_HI), _("Scavengers"));
	}
	scavengerChoice->addButton(false, Image(FrontImages, IMAGE_SCAVENGERS_OFF), Image(FrontImages, IMAGE_SCAVENGERS_OFF_HI), _("No Scavengers"));
	scavengerChoice->enable(!locked.scavengers);
	optionsList->addWidgetToLayout(scavengerChoice);

	MultichoiceWidget *allianceChoice = new MultichoiceWidget(optionsList, game.alliance);
	allianceChoice->id = MULTIOP_ALLIANCES;
	allianceChoice->setLabel(_("Alliances"));
	allianceChoice->addButton(NO_ALLIANCES, Image(FrontImages, IMAGE_NOALLI), Image(FrontImages, IMAGE_NOALLI_HI), _("No Alliances"));
	allianceChoice->addButton(ALLIANCES, Image(FrontImages, IMAGE_ALLI), Image(FrontImages, IMAGE_ALLI_HI), _("Allow Alliances"));
	allianceChoice->addButton(ALLIANCES_UNSHARED, Image(FrontImages, IMAGE_ALLI_UNSHARED), Image(FrontImages, IMAGE_ALLI_UNSHARED_HI), _("Locked Teams, No Shared Research"));
	allianceChoice->addButton(ALLIANCES_TEAMS, Image(FrontImages, IMAGE_ALLI_TEAMS), Image(FrontImages, IMAGE_ALLI_TEAMS_HI), _("Locked Teams"));
	allianceChoice->enable(!locked.alliances);
	optionsList->addWidgetToLayout(allianceChoice);

	MultichoiceWidget *powerChoice = new MultichoiceWidget(optionsList, game.power);
	powerChoice->id = MULTIOP_POWER;
	powerChoice->setLabel(_("Power"));
	powerChoice->addButton(LEV_LOW, Image(FrontImages, IMAGE_POWLO), Image(FrontImages, IMAGE_POWLO_HI), _("Low Power Levels"));
	powerChoice->addButton(LEV_MED, Image(FrontImages, IMAGE_POWMED), Image(FrontImages, IMAGE_POWMED_HI), _("Medium Power Levels"));
	powerChoice->addButton(LEV_HI, Image(FrontImages, IMAGE_POWHI), Image(FrontImages, IMAGE_POWHI_HI), _("High Power Levels"));
	powerChoice->enable(!locked.power);
	optionsList->addWidgetToLayout(powerChoice);

	MultichoiceWidget *baseTypeChoice = new MultichoiceWidget(optionsList, game.base);
	baseTypeChoice->id = MULTIOP_BASETYPE;
	baseTypeChoice->setLabel(_("Base"));
	baseTypeChoice->addButton(CAMP_CLEAN, Image(FrontImages, IMAGE_NOBASE), Image(FrontImages, IMAGE_NOBASE_HI), _("Start with No Bases"));
	baseTypeChoice->addButton(CAMP_BASE, Image(FrontImages, IMAGE_SBASE), Image(FrontImages, IMAGE_SBASE_HI), _("Start with Bases"));
	baseTypeChoice->addButton(CAMP_WALLS, Image(FrontImages, IMAGE_LBASE), Image(FrontImages, IMAGE_LBASE_HI), _("Start with Advanced Bases"));
	baseTypeChoice->enable(!locked.bases);
	optionsList->addWidgetToLayout(baseTypeChoice);

	MultibuttonWidget *mapPreviewButton = new MultibuttonWidget(optionsList);
	mapPreviewButton->id = MULTIOP_MAP_PREVIEW;
	mapPreviewButton->setLabel(_("Map Preview"));
	mapPreviewButton->addButton(0, Image(FrontImages, IMAGE_FOG_OFF), Image(FrontImages, IMAGE_FOG_OFF_HI), _("Click to see Map"));
	optionsList->addWidgetToLayout(mapPreviewButton);

	if (ingame.bHostSetup)
	{
		MultibuttonWidget *structLimitsButton = new MultibuttonWidget(optionsList);
		structLimitsButton->id = MULTIOP_STRUCTLIMITS;
		structLimitsButton->setLabel(challengeActive ? _("Show Structure Limits") : _("Set Structure Limits"));
		structLimitsButton->addButton(0, Image(FrontImages, IMAGE_SLIM), Image(FrontImages, IMAGE_SLIM_HI), challengeActive ? _("Show Structure Limits") : _("Set Structure Limits"));
		optionsList->addWidgetToLayout(structLimitsButton);
	}

	if (ingame.bHostSetup && !bHosted && !challengeActive)
	{
		MultibuttonWidget *hostButton = new MultibuttonWidget(optionsList);
		hostButton->id = MULTIOP_HOST;
		hostButton->setLabel(_("Start Hosting Game"));
		hostButton->addButton(0, Image(FrontImages, IMAGE_HOST), Image(FrontImages, IMAGE_HOST_HI), _("Start Hosting Game"));
		optionsList->addWidgetToLayout(hostButton);
	}

	// cancel
	addMultiBut(psWScreen,MULTIOP_OPTIONS,CON_CANCEL,
		MULTIOP_CANCELX,MULTIOP_CANCELY,
		iV_GetImageWidth(FrontImages,IMAGE_RETURN),
		iV_GetImageHeight(FrontImages,IMAGE_RETURN),
		_("Return To Previous Screen"), IMAGE_RETURN, IMAGE_RETURN_HI, IMAGE_RETURN_HI);

	// Add any relevant factory disabled icons.
	updateLimitFlags();

		int y = 2;
		bool skip = false;
		for (int i = 0; i < ARRAY_SIZE(limitIcons); ++i)
		{
			if ((ingame.flags & 1<<i) != 0)
			{
				if (!skip)
				{	// only add this once.
					addBlueForm(MULTIOP_OPTIONS, MULTIOP_NO_SOMETHING, "", MULTIOP_HOSTX, MULTIOP_NO_SOMETHINGY, 41, 152);
				}

				addMultiBut(psWScreen, MULTIOP_NO_SOMETHING, MULTIOP_NO_SOMETHINGY + i, MULTIOP_NO_SOMETHINGX, y,
				            35, 28, _(limitIcons[i].desc),
				            limitIcons[i].icon, limitIcons[i].icon, limitIcons[i].icon);
				y += 28 + 3;
				skip = true;
			}
		}
}

// ////////////////////////////////////////////////////////////////////////////
// Colour functions

static bool safeToUseColour(unsigned player, unsigned otherPlayer)
{
	// Player wants to take the colour from otherPlayer. May not take from a human otherPlayer, unless we're the host.
	return player == otherPlayer || NetPlay.isHost || !isHumanPlayer(otherPlayer);
}

static void initChooser(int player)
{
	// delete that players box,
	widgDelete(psWScreen, MULTIOP_PLAYER_START + player);

	// delete team chooser button
	widgDelete(psWScreen, MULTIOP_TEAMS_START + player);

	// delete 'ready' button
	widgDelete(psWScreen, MULTIOP_READY_FORM_ID + player);

	// delete 'colour' button
	widgDelete(psWScreen, MULTIOP_COLOUR_START + player);

	// remove any choosers already up
	closeColourChooser();
	closeTeamChooser();
}

static void addDifficultyChooser(int player)
{
	closeColourChooser();
	closeTeamChooser();
	widgDelete(psWScreen, MULTIOP_AI_FORM);
	widgDelete(psWScreen, MULTIOP_PLAYERS);
	widgDelete(psWScreen, FRONTEND_SIDETEXT2);
	difficultyChooserUp = player;

	WIDGET *parent = widgGetFromID(psWScreen, FRONTEND_BACKDROP);

	IntFormAnimated *aiForm = new IntFormAnimated(parent, false);
	aiForm->id = MULTIOP_AI_FORM;
	aiForm->setGeometry(MULTIOP_PLAYERSX, MULTIOP_PLAYERSY, MULTIOP_PLAYERSW, MULTIOP_PLAYERSH);

	addSideText(FRONTEND_SIDETEXT2, MULTIOP_PLAYERSX - 3, MULTIOP_PLAYERSY, _("DIFFICULTY"));

	for (int i = 0; i < 4; i++)
	{
		W_BUTINIT sButInit;
		sButInit.formID = MULTIOP_AI_FORM;
		sButInit.id = MULTIOP_DIFFICULTY_CHOOSE_START + i;
		sButInit.x = 7;
		sButInit.y = (MULTIOP_PLAYERHEIGHT + 5) * i + 4;
		sButInit.width = MULTIOP_PLAYERWIDTH + 1;
		sButInit.height = MULTIOP_PLAYERHEIGHT;
		switch (i)
		{
		case 0: sButInit.pTip = _("Starts disadvantaged"); break;
		case 1: sButInit.pTip = _("Plays nice"); break;
		case 2: sButInit.pTip = _("No holds barred"); break;
		case 3: sButInit.pTip = _("Starts with advantages"); break;
		}
		sButInit.pDisplay = displayDifficulty;
		sButInit.UserData = i;
		widgAddButton(psWScreen, &sButInit);
	}
}

static void addAiChooser(int player)
{
	closeColourChooser();
	closeTeamChooser();
	widgDelete(psWScreen, MULTIOP_AI_FORM);
	widgDelete(psWScreen, MULTIOP_PLAYERS);
	widgDelete(psWScreen, FRONTEND_SIDETEXT2);
	aiChooserUp = player;

	WIDGET *parent = widgGetFromID(psWScreen, FRONTEND_BACKDROP);

	IntFormAnimated *aiForm = new IntFormAnimated(parent, false);
	aiForm->id = MULTIOP_AI_FORM;
	aiForm->setGeometry(MULTIOP_PLAYERSX, MULTIOP_PLAYERSY, MULTIOP_PLAYERSW, MULTIOP_PLAYERSH);

	addSideText(FRONTEND_SIDETEXT2, MULTIOP_PLAYERSX - 3, MULTIOP_PLAYERSY, _("CHOOSE AI"));

	W_BUTINIT sButInit;
	sButInit.formID = MULTIOP_AI_FORM;
	sButInit.x = 7;
	sButInit.width = MULTIOP_PLAYERWIDTH + 1;
	// Try to fit as many as possible, just got to make sure text fits in the 'box'.
	// NOTE: Correct way would be to get the actual font size, render the text, and see what fits.
	if (aidata.size() > 8)
	{
		sButInit.height = MULTIOP_PLAYERHEIGHT - 7;
	}
	else
	{
		sButInit.height = MULTIOP_PLAYERHEIGHT;
	}
	sButInit.pDisplay = displayAi;

	// only need this button in (true) mp games
	int mpbutton = NetPlay.bComms ? 1 : 0;
	// cap AI's that are shown, since it looks a bit ugly.  *FIXME*
	int capAIs = aidata.size();
	if (aidata.size() > 9)
	{
		debug(LOG_INFO, "You have too many AI's loaded for the GUI to handle.  Only the first 10 will be shown.");
		addConsoleMessage("You have too many AI's loaded for the GUI to handle.  Only the first 10 will be shown.", DEFAULT_JUSTIFY, NOTIFY_MESSAGE);
		capAIs = 10;
	}

	// button height * how many AI + possible buttons (openclosed)
	int gap = MULTIOP_PLAYERSH - ((sButInit.height)* (capAIs + 1 + mpbutton));
	int gapDiv = capAIs - 1;
	gap = std::min(gap, 5*gapDiv);

	// Open button
	if (mpbutton)
	{
		sButInit.id = MULTIOP_AI_OPEN;
		sButInit.pTip = _("Allow human players to join in this slot");
		sButInit.UserData = (UDWORD)AI_OPEN;
		sButInit.y = 3;	//Top most position
		widgAddButton(psWScreen, &sButInit);
	}

	// Closed button
	sButInit.pTip = _("Leave this slot unused");
	sButInit.id = MULTIOP_AI_CLOSED;
	sButInit.UserData = (UDWORD)AI_CLOSED;
	if (mpbutton)
	{
		sButInit.y = sButInit.height;
	}
	else
	{
		sButInit.y = 0; //since we don't have the lone mpbutton, we can start at position 0
	}
	widgAddButton(psWScreen, &sButInit);

	for (int i = 0; i < capAIs; i++)
	{
		sButInit.y = (sButInit.height*gapDiv + gap)*(i+1+mpbutton)/gapDiv; // +1 for 'closed', and possible +1 more for 'open' for MP games)
		sButInit.pTip = aidata[i].tip;
		sButInit.id = MULTIOP_AI_START + i;
		sButInit.UserData = i;
		widgAddButton(psWScreen, &sButInit);
	}
}

static void closeAiChooser()
{
	widgDelete(psWScreen, MULTIOP_AI_FORM);
	widgDelete(psWScreen, FRONTEND_SIDETEXT2);
	aiChooserUp = -1;
}

static void closeDifficultyChooser()
{
	widgDelete(psWScreen, MULTIOP_AI_FORM);
	widgDelete(psWScreen, FRONTEND_SIDETEXT2);
	difficultyChooserUp = -1;
}

static void closePositionChooser()
{
	positionChooserUp = -1;
}

static int playerBoxHeight(int player)
{
	int gap = MULTIOP_PLAYERSH - MULTIOP_TEAMSHEIGHT * game.maxPlayers;
	int gapDiv = game.maxPlayers - 1;
	gap = std::min(gap, 5*gapDiv);
	STATIC_ASSERT(MULTIOP_TEAMSHEIGHT == MULTIOP_PLAYERHEIGHT);  // Why are these different defines?
	return (MULTIOP_TEAMSHEIGHT*gapDiv + gap)*NetPlay.players[player].position/gapDiv;
}

static void addPositionChooser(int player)
{
	closeColourChooser();
	closeTeamChooser();
	closePositionChooser();
	closeAiChooser();
	closeDifficultyChooser();
	positionChooserUp = player;
	addPlayerBox(true);
}

static void addColourChooser(UDWORD player)
{
	UDWORD i;

	initChooser(player);

	// add form.
	addBlueForm(MULTIOP_PLAYERS,MULTIOP_COLCHOOSER_FORM,"",
				8,
				playerBoxHeight(player),
				MULTIOP_ROW_WIDTH,MULTIOP_PLAYERHEIGHT);

	// add the flags
	int flagW = iV_GetImageWidth(FrontImages, IMAGE_PLAYERN);
	int flagH = iV_GetImageHeight(FrontImages, IMAGE_PLAYERN);
	int space = MULTIOP_ROW_WIDTH - 0 - flagW*MAX_PLAYERS_IN_GUI;
	int spaceDiv = MAX_PLAYERS_IN_GUI;
	space = std::min(space, 5*spaceDiv);
	for (i = 0; i < MAX_PLAYERS_IN_GUI; i++)
	{
		addMultiBut(psWScreen, MULTIOP_COLCHOOSER_FORM, MULTIOP_COLCHOOSER + getPlayerColour(i),
			i*(flagW*spaceDiv + space)/spaceDiv + 7,  4,  // x, y
			flagW, flagH,  // w, h
			getPlayerColourName(i), IMAGE_PLAYERN, IMAGE_PLAYERN_HI, IMAGE_PLAYERN_HI, getPlayerColour(i));

			if( !safeToUseColour(selectedPlayer,i))
			{
				widgSetButtonState(psWScreen, MULTIOP_COLCHOOSER + getPlayerColour(i), WBUT_DISABLE);
			}
	}

	colourChooserUp = player;
}

static void closeColourChooser(void)
{
	colourChooserUp = -1;
	widgDelete(psWScreen,MULTIOP_COLCHOOSER_FORM);
}

static void changeTeam(UBYTE player, UBYTE team)
{
	NetPlay.players[player].team = team;
	debug(LOG_WZ, "set %d as new team for player %d", team, player);
	NETBroadcastPlayerInfo(player);
	netPlayersUpdated = true;
}

static bool SendTeamRequest(UBYTE player, UBYTE chosenTeam)
{
	if(NetPlay.isHost)			// do or request the change.
	{
		changeTeam(player, chosenTeam);	// do the change, remember only the host can do this to avoid confusion.
	}
	else
	{
		NETbeginEncode(NETnetQueue(NET_HOST_ONLY), NET_TEAMREQUEST);

		NETuint8_t(&player);
		NETuint8_t(&chosenTeam);

		NETend();

	}
	return true;
}

bool recvTeamRequest(NETQUEUE queue)
{
	UBYTE	player, team;

	if (!NetPlay.isHost || !bHosted)  // Only host should act, and only if the game hasn't started yet.
	{
		ASSERT(false, "Host only routine detected for client!");
		return true;
	}

	NETbeginDecode(queue, NET_TEAMREQUEST);
	NETuint8_t(&player);
	NETuint8_t(&team);
	NETend();

	if (player >= MAX_PLAYERS || team >= MAX_PLAYERS)
	{
		debug(LOG_NET, "NET_TEAMREQUEST invalid, player %d team, %d", (int) player, (int) team);
		debug(LOG_ERROR, "Invalid NET_TEAMREQUEST from player %d: Tried to change player %d (team %d)",
		      queue.index, (int)player, (int)team);
		return false;
	}

	if (whosResponsible(player) != queue.index)
	{
		HandleBadParam("NET_TEAMREQUEST given incorrect params.", player, queue.index);
		return false;
	}

	if (NetPlay.players[player].team != team)
	{
		resetReadyStatus(false);
	}
	debug(LOG_NET, "%s is now part of team: %d", NetPlay.players[player].name, (int) team);
	changeTeam(player, team); // we do this regardless, in case of sync issues

	return true;
}

static bool SendReadyRequest(UBYTE player, bool bReady)
{
	if(NetPlay.isHost)			// do or request the change.
	{
		return changeReadyStatus(player, bReady);
	}
	else
	{
		NETbeginEncode(NETnetQueue(NET_HOST_ONLY), NET_READY_REQUEST);
			NETuint8_t(&player);
			NETbool(&bReady);
		NETend();
	}
	return true;
}

bool recvReadyRequest(NETQUEUE queue)
{
	UBYTE	player;
	bool	bReady;

	if (!NetPlay.isHost || !bHosted)  // Only host should act, and only if the game hasn't started yet.
	{
		ASSERT(false, "Host only routine detected for client!");
		return true;
	}

	NETbeginDecode(queue, NET_READY_REQUEST);
		NETuint8_t(&player);
		NETbool(&bReady);
	NETend();

	if (player >= MAX_PLAYERS)
	{
		debug(LOG_ERROR, "Invalid NET_READY_REQUEST from player %d: player id = %d",
		      queue.index, (int)player);
		return false;
	}

	if (whosResponsible(player) != queue.index)
	{
		HandleBadParam("NET_READY_REQUEST given incorrect params.", player, queue.index);
		return false;
	}

	// do not allow players to select 'ready' if we are sending a map too them!
	// TODO: make a new icon to show this state?
	if (NetPlay.players[player].wzFile.isSending)
	{
		return false;
	}

	return changeReadyStatus((UBYTE)player, bReady);
}

static bool changeReadyStatus(UBYTE player, bool bReady)
{
	drawReadyButton(player);
	NetPlay.players[player].ready = bReady;
	NETBroadcastPlayerInfo(player);
	netPlayersUpdated = true;

	return true;
}

static bool changePosition(UBYTE player, UBYTE position)
{
	int i;

	for (i = 0; i < MAX_PLAYERS; i++)
	{
		if (NetPlay.players[i].position == position)
		{
			debug(LOG_NET, "Swapping positions between players %d(%d) and %d(%d)",
			      player, NetPlay.players[player].position, i, NetPlay.players[i].position);
			NetPlay.players[i].position = NetPlay.players[player].position;
			NetPlay.players[player].position = position;
			NETBroadcastTwoPlayerInfo(player, i);
			netPlayersUpdated = true;
			return true;
		}
	}
	debug(LOG_ERROR, "Failed to swap positions for player %d, position %d", (int)player, (int)position);
	if (player < game.maxPlayers && position < game.maxPlayers)
	{
		debug(LOG_NET, "corrupted positions: player (%u) new position (%u) old position (%d)", player, position, NetPlay.players[player].position);
		// Positions were corrupted. Attempt to fix.
		NetPlay.players[player].position = position;
		NETBroadcastPlayerInfo(player);
		netPlayersUpdated = true;
		return true;
	}
	return false;
}

bool changeColour(unsigned player, int col, bool isHost)
{
	if (col < 0 || col >= MAX_PLAYERS_IN_GUI)
	{
		return true;
	}

	if (getPlayerColour(player) == col)
	{
		return true;  // Nothing to do.
	}

	for (unsigned i = 0; i < MAX_PLAYERS; ++i)
	{
		if (getPlayerColour(i) == col)
		{
			if (!isHost && NetPlay.players[i].allocated)
			{
				return true;  // May not swap.
			}

			debug(LOG_NET, "Swapping colours between players %d(%d) and %d(%d)",
			      player, getPlayerColour(player), i, getPlayerColour(i));
			setPlayerColour(i, getPlayerColour(player));
			NetPlay.players[i].colour = getPlayerColour(player);
			setPlayerColour(player, col);
			NetPlay.players[player].colour = col;
			NETBroadcastTwoPlayerInfo(player, i);
			netPlayersUpdated = true;
			return true;
		}
	}
	debug(LOG_ERROR, "Failed to swap colours for player %d, colour %d", (int)player, (int)col);
	if (player < game.maxPlayers && col < MAX_PLAYERS)
	{
		// Colours were corrupted. Attempt to fix.
		debug(LOG_NET, "corrupted colours: player (%u) new colour (%u) old colour (%d)", player, col, NetPlay.players[player].colour);
		setPlayerColour(player, col);
		NetPlay.players[player].colour = col;
		NETBroadcastPlayerInfo(player);
		netPlayersUpdated = true;
		return true;
	}
	return false;
}

static bool SendColourRequest(UBYTE player, UBYTE col)
{
	if(NetPlay.isHost)			// do or request the change
	{
		return changeColour(player, col, true);
	}
	else
	{
		// clients tell the host which color they want
		NETbeginEncode(NETnetQueue(NET_HOST_ONLY), NET_COLOURREQUEST);
			NETuint8_t(&player);
			NETuint8_t(&col);
		NETend();
	}
	return true;
}

static bool SendPositionRequest(UBYTE player, UBYTE position)
{
	if(NetPlay.isHost)			// do or request the change
	{
		return changePosition(player, position);
	}
	else
	{
		debug(LOG_NET, "Requesting the host to change our position. From %d to %d", player, position);
		// clients tell the host which position they want
		NETbeginEncode(NETnetQueue(NET_HOST_ONLY), NET_POSITIONREQUEST);
			NETuint8_t(&player);
			NETuint8_t(&position);
		NETend();
	}
	return true;
}

bool recvColourRequest(NETQUEUE queue)
{
	UBYTE	player, col;

	if (!NetPlay.isHost || !bHosted)  // Only host should act, and only if the game hasn't started yet.
	{
		ASSERT(false, "Host only routine detected for client!");
		return true;
	}

	NETbeginDecode(queue, NET_COLOURREQUEST);
		NETuint8_t(&player);
		NETuint8_t(&col);
	NETend();

	if (player >= MAX_PLAYERS)
	{
		debug(LOG_ERROR, "Invalid NET_COLOURREQUEST from player %d: Tried to change player %d to colour %d",
		      queue.index, (int)player, (int)col);
		return false;
	}

	if (whosResponsible(player) != queue.index)
	{
		HandleBadParam("NET_COLOURREQUEST given incorrect params.", player, queue.index);
		return false;
	}

	resetReadyStatus(false);

	return changeColour(player, col, false);
}

bool recvPositionRequest(NETQUEUE queue)
{
	UBYTE	player, position;

	if (!NetPlay.isHost || !bHosted)  // Only host should act, and only if the game hasn't started yet.
	{
		ASSERT(false, "Host only routine detected for client!");
		return true;
	}

	NETbeginDecode(queue, NET_POSITIONREQUEST);
		NETuint8_t(&player);
		NETuint8_t(&position);
	NETend();
	debug(LOG_NET, "Host received position request from player %d to %d", player, position);

	if (player >= MAX_PLAYERS || position >= MAX_PLAYERS)
	{
		debug(LOG_ERROR, "Invalid NET_POSITIONREQUEST from player %d: Tried to change player %d to %d",
		      queue.index, (int)player, (int)position);
		return false;
	}

	if (whosResponsible(player) != queue.index)
	{
		HandleBadParam("NET_POSITIONREQUEST given incorrect params.", player, queue.index);
		return false;
	}

	resetReadyStatus(false);

	return changePosition(player, position);
}

// If so, return that team; if not, return -1; if there are no players, return team MAX_PLAYERS.
int allPlayersOnSameTeam(int except)
{
	int minTeam = MAX_PLAYERS, maxTeam = 0;
	for (int i = 0; i < game.maxPlayers; ++i)
	{
		if (i != except && (NetPlay.players[i].allocated || NetPlay.players[i].ai >= 0))
		{
			minTeam = std::min(minTeam, NetPlay.players[i].team);
			maxTeam = std::max(maxTeam, NetPlay.players[i].team);
		}
	}
	if (minTeam == MAX_PLAYERS || minTeam == maxTeam)
	{
		return minTeam;  // Players all on same team.
	}
	return -1;  // Players not all on same team.
}

/*
 * Opens a menu for a player to choose a team
 * 'player' is a player id of the player who will get a new team assigned
 */
static void addTeamChooser(UDWORD player)
{
	UDWORD i;
	int disallow = allPlayersOnSameTeam(player);

	debug(LOG_NET, "Opened team chooser for %d, current team: %d", player, NetPlay.players[player].team);

	initChooser(player);

	// add form.
	addBlueForm(MULTIOP_PLAYERS, MULTIOP_TEAMCHOOSER_FORM, "", 8, playerBoxHeight(player), MULTIOP_ROW_WIDTH, MULTIOP_TEAMSHEIGHT);

	int teamW = iV_GetImageWidth(FrontImages, IMAGE_TEAM0);
	int teamH = iV_GetImageHeight(FrontImages, IMAGE_TEAM0);
	int space = MULTIOP_ROW_WIDTH - 4 - teamW*(game.maxPlayers + 1);
	int spaceDiv = game.maxPlayers;
	space = std::min(space, 3*spaceDiv);

	// add the teams, skipping the one we CAN'T be on (if applicable)
	for (i = 0; i < game.maxPlayers; i++)
	{
		if (i != disallow)
		{
			addMultiBut(psWScreen, MULTIOP_TEAMCHOOSER_FORM, MULTIOP_TEAMCHOOSER + i, i * (teamW*spaceDiv + space)/spaceDiv + 3, 6, teamW, teamH, _("Team"), IMAGE_TEAM0 + i , IMAGE_TEAM0_HI + i, IMAGE_TEAM0_HI + i);
		}
		// may want to add some kind of 'can't do' icon instead of being blank?
	}

	// add a kick button
	if (player != selectedPlayer && NetPlay.bComms && NetPlay.isHost && NetPlay.players[player].allocated)
	{
		const int imgwidth = iV_GetImageWidth(FrontImages, IMAGE_NOJOIN);
		const int imgheight = iV_GetImageHeight(FrontImages, IMAGE_NOJOIN);
		addMultiBut(psWScreen, MULTIOP_TEAMCHOOSER_FORM, MULTIOP_TEAMCHOOSER_KICK, MULTIOP_ROW_WIDTH - imgwidth - 4, 8, imgwidth, imgheight,
		            ("Kick player"), IMAGE_NOJOIN, IMAGE_NOJOIN, IMAGE_NOJOIN);
	}

	teamChooserUp = player;
}

/*
 * Closes Team Chooser dialog box, if there was any open
 */
static void closeTeamChooser(void)
{
	teamChooserUp = -1;
	widgDelete(psWScreen,MULTIOP_TEAMCHOOSER_FORM);	//only once!
}

static void drawReadyButton(UDWORD player)
{
	int disallow = allPlayersOnSameTeam(-1);

	// delete 'ready' botton form
	widgDelete(psWScreen, MULTIOP_READY_FORM_ID + player);

	// add form to hold 'ready' botton
	addBlueForm(MULTIOP_PLAYERS,MULTIOP_READY_FORM_ID + player,"",
				7 + MULTIOP_PLAYERWIDTH - MULTIOP_READY_WIDTH,
				playerBoxHeight(player),
				MULTIOP_READY_WIDTH,MULTIOP_READY_HEIGHT);

	WIDGET *parent = widgGetFromID(psWScreen, MULTIOP_READY_FORM_ID + player);


	if (!NetPlay.players[player].allocated && NetPlay.players[player].ai >= 0)
	{
		int icon = difficultyIcon(NetPlay.players[player].difficulty);
		addMultiBut(psWScreen, MULTIOP_READY_FORM_ID + player, MULTIOP_DIFFICULTY_INIT_START + player, 6, 4, MULTIOP_READY_WIDTH, MULTIOP_READY_HEIGHT,
		            locked.difficulty ? _("Difficulty locked") : (NetPlay.isHost ? _("Click to change difficulty") : NULL), icon, icon, icon);
		return;
	}
	else if (!NetPlay.players[player].allocated)
	{
		return;	// closed or open
	}

	if (disallow != -1)
	{
		return;
	}

	bool isMe = player == selectedPlayer;
	bool isReady = NetPlay.players[player].ready;
	char const *const toolTips[2][2] = {{_("Waiting for player"), _("Player is ready")}, {_("Click when ready"), _("Waiting for other players")}};
	unsigned images[2][2] = {{IMAGE_CHECK_OFF, IMAGE_CHECK_ON}, {IMAGE_CHECK_OFF_HI, IMAGE_CHECK_ON_HI}};

	// draw 'ready' button
	addMultiBut(psWScreen, MULTIOP_READY_FORM_ID + player, MULTIOP_READY_START + player, 3, 10, MULTIOP_READY_WIDTH, MULTIOP_READY_HEIGHT,
	            toolTips[isMe][isReady], images[0][isReady], images[0][isReady], images[isMe][isReady]);

	W_LABEL *label = new W_LABEL(parent);
	label->id = MULTIOP_READY_START + MAX_PLAYERS + player;
	label->setGeometry(0, 0, MULTIOP_READY_WIDTH, 17);
	label->setTextAlignment(WLAB_ALIGNBOTTOM);
	label->setFont(font_small, WZCOL_TEXT_BRIGHT);
	label->setString(_("READY?"));
}

static bool canChooseTeamFor(int i)
{
	return (i == selectedPlayer || NetPlay.isHost);
}

// ////////////////////////////////////////////////////////////////////////////
// box for players.

void addPlayerBox(bool players)
{
	// if background isn't there, then return since were not ready to draw the box yet!
	if(widgGetFromID(psWScreen,FRONTEND_BACKDROP) == NULL)
	{
		return;
	}

	widgDelete(psWScreen,MULTIOP_PLAYERS);		// del player window
	widgDelete(psWScreen,FRONTEND_SIDETEXT2);	// del text too,

	if (aiChooserUp >= 0)
	{
		addAiChooser(aiChooserUp);
		return;
	}
	else if (difficultyChooserUp >= 0)
	{
		addDifficultyChooser(difficultyChooserUp);
		return;
	}

	// draw player window
	WIDGET *parent = widgGetFromID(psWScreen, FRONTEND_BACKDROP);

	IntFormAnimated *playersForm = new IntFormAnimated(parent, false);
	playersForm->id = MULTIOP_PLAYERS;
	playersForm->setGeometry(MULTIOP_PLAYERSX, MULTIOP_PLAYERSY, MULTIOP_PLAYERSW, MULTIOP_PLAYERSH);

	addSideText(FRONTEND_SIDETEXT2, MULTIOP_PLAYERSX-3, MULTIOP_PLAYERSY,_("PLAYERS"));

	if(players)
	{
		int  team = -1;
		bool allOnSameTeam = true;

		for (int i = 0; i < game.maxPlayers; i++)
		{
			if (game.skDiff[i] || isHumanPlayer(i))
			{
				int myTeam = alliancesSetTeamsBeforeGame(game.alliance)? NetPlay.players[i].team : i;
				if (team == -1)
				{
					team = myTeam;
				}
				else if (myTeam != team)
				{
					allOnSameTeam = false;
					break;  // We just need to know if we have enough to start a game
				}
			}
		}

		for (int i = 0; i < game.maxPlayers; i++)
		{
			if (positionChooserUp >= 0 && positionChooserUp != i && (NetPlay.isHost || !isHumanPlayer(i)))
			{
				W_BUTINIT sButInit;
				sButInit.formID = MULTIOP_PLAYERS;
				sButInit.id = MULTIOP_PLAYER_START + i;
				sButInit.x = 7;
				sButInit.y = playerBoxHeight(i);
				sButInit.width = MULTIOP_PLAYERWIDTH + 1;
				sButInit.height = MULTIOP_PLAYERHEIGHT;
				sButInit.pTip = _("Click to change to this slot");
				sButInit.pDisplay = displayPosition;
				sButInit.UserData = i;
				widgAddButton(psWScreen, &sButInit);
				continue;
			}
			else if (i == colourChooserUp)
			{
				addColourChooser(i);
				continue;
			}
			else if (i == teamChooserUp)
			{
				addTeamChooser(i);
				continue;
			}
			else if (ingame.localOptionsReceived)
			{
				//add team chooser
				W_BUTINIT sButInit;
				sButInit.formID = MULTIOP_PLAYERS;
				sButInit.id = MULTIOP_TEAMS_START+i;
				sButInit.x = 7;
				sButInit.y = playerBoxHeight(i);
				sButInit.width = MULTIOP_TEAMSWIDTH;
				sButInit.height = MULTIOP_TEAMSHEIGHT;
				if (canChooseTeamFor(i) && !locked.teams)
				{
					sButInit.pTip = _("Choose Team");
				}
				else if (locked.teams)
				{
					sButInit.pTip = _("Teams locked");
				}
				sButInit.pDisplay = displayTeamChooser;
				sButInit.UserData = i;

				if (teamChooserUp == i && colourChooserUp < 0)
				{
					addTeamChooser(i);
				}
				else if (alliancesSetTeamsBeforeGame(game.alliance))
				{
					// only if not disabled and in locked teams mode
					widgAddButton(psWScreen, &sButInit);
				}
			}

			// draw player colour
			W_BUTINIT sColInit;
			sColInit.formID = MULTIOP_PLAYERS;
			sColInit.id = MULTIOP_COLOUR_START + i;
			sColInit.x = 7 + MULTIOP_TEAMSWIDTH;
			sColInit.y = playerBoxHeight(i);
			sColInit.width = MULTIOP_COLOUR_WIDTH;
			sColInit.height = MULTIOP_PLAYERHEIGHT;
			if (selectedPlayer == i || NetPlay.isHost)
			{
				sColInit.pTip = _("Click to change player colour");
			}
			sColInit.pDisplay = displayColour;
			sColInit.UserData = i;
			widgAddButton(psWScreen, &sColInit);

			if (ingame.localOptionsReceived)
			{
				if (!allOnSameTeam)
				{
					drawReadyButton(i);
				}

				// draw player info box
				W_BUTINIT sButInit;
				sButInit.formID = MULTIOP_PLAYERS;
				sButInit.id = MULTIOP_PLAYER_START+i;
				sButInit.x = 7 + MULTIOP_TEAMSWIDTH + MULTIOP_COLOUR_WIDTH;
				sButInit.y = playerBoxHeight(i);
				sButInit.width = MULTIOP_PLAYERWIDTH - MULTIOP_TEAMSWIDTH - MULTIOP_READY_WIDTH - MULTIOP_COLOUR_WIDTH;
				sButInit.height = MULTIOP_PLAYERHEIGHT;
				if ((selectedPlayer == i || NetPlay.isHost) && NetPlay.players[i].allocated && !locked.position)
				{
					sButInit.pTip = _("Click to change player position");
				}
				else if (!NetPlay.players[i].allocated && NetPlay.isHost && !locked.ai)
				{
					sButInit.pTip = _("Click to change AI");
				}
				if (NetPlay.players[i].allocated && !getMultiStats(i).identity.empty())
				{
					if (!sButInit.pTip.isEmpty())
					{
						sButInit.pTip += "\n";
					}
					EcKey::Key bytes = getMultiStats(i).identity.toBytes(EcKey::Public);
					sButInit.pTip += _("Player ID: ");
					if (!bytes.empty())
					{
						sButInit.pTip += sha256Sum(&bytes[0], bytes.size()).toString().substr(0, 20).c_str();
					}
					else
					{
						sButInit.pTip += _("(none)");
					}
				}
				sButInit.pDisplay = displayPlayer;
				sButInit.UserData = i;
				widgAddButton(psWScreen, &sButInit);
			}
		}
	}
}

/*
 * Notify all players of host launching the game
 */
static void SendFireUp(void)
{
	uint32_t randomSeed = rand();  // Pick a random random seed for the synchronised random number generator.

	NETbeginEncode(NETbroadcastQueue(), NET_FIREUP);
		NETuint32_t(&randomSeed);
	NETend();
	printSearchPath();
	gameSRand(randomSeed);  // Set the seed for the synchronised random number generator. The clients will use the same seed.
}

// host kicks a player from a game.
void kickPlayer(uint32_t player_id, const char *reason, LOBBY_ERROR_TYPES type)
{
	// send a kick msg
	NETbeginEncode(NETbroadcastQueue(), NET_KICK);
		NETuint32_t(&player_id);
		NETstring( (char *) reason, MAX_KICK_REASON);
		NETenum(&type);
	NETend();
	NETflush();
	wzDelay(300);
	debug(LOG_NET, "Kicking player %u (%s).",
	      (unsigned int)player_id, getPlayerName(player_id));

	NETplayerKicked(player_id);
}

static void addChatBox(void)
{
	if(widgGetFromID(psWScreen,FRONTEND_TOPFORM))
	{
		widgDelete(psWScreen,FRONTEND_TOPFORM);
	}

	if(widgGetFromID(psWScreen,MULTIOP_CHATBOX))
	{
		return;
	}

	WIDGET *parent = widgGetFromID(psWScreen, FRONTEND_BACKDROP);

	IntFormAnimated *chatBox = new IntFormAnimated(parent);
	chatBox->id = MULTIOP_CHATBOX;
	chatBox->setGeometry(MULTIOP_CHATBOXX, MULTIOP_CHATBOXY, MULTIOP_CHATBOXW, MULTIOP_CHATBOXH);

	addSideText(FRONTEND_SIDETEXT4,MULTIOP_CHATBOXX-3,MULTIOP_CHATBOXY,_("CHAT"));

	flushConsoleMessages();											// add the chatbox.
	initConsoleMessages();
	enableConsoleDisplay(true);
	setConsoleBackdropStatus(false);
	setConsoleSizePos(MULTIOP_CHATBOXX+4+D_W, MULTIOP_CHATBOXY+14+D_H, MULTIOP_CHATBOXW-4);
	setConsolePermanence(true,true);
	setConsoleLineInfo(5);											// use x lines on chat window

	W_EDBINIT sEdInit;                                                                                      // add the edit box
	sEdInit.formID = MULTIOP_CHATBOX;
	sEdInit.id = MULTIOP_CHATEDIT;
	sEdInit.x = MULTIOP_CHATEDITX;
	sEdInit.y = MULTIOP_CHATEDITY;
	sEdInit.width = MULTIOP_CHATEDITW;
	sEdInit.height = MULTIOP_CHATEDITH;

	sEdInit.pUserData = NULL;
	sEdInit.pBoxDisplay = displayChatEdit;

	widgAddEditBox(psWScreen, &sEdInit);

	if (*getModList())
	{
		std::string modListMessage = _("Mod: ");
		modListMessage += getModList();
		addConsoleMessage(modListMessage.c_str(), DEFAULT_JUSTIFY, SYSTEM_MESSAGE);
		if (NetPlay.bComms)
		{
			addConsoleMessage(_("All players need to have the same mods to join your game."),DEFAULT_JUSTIFY, SYSTEM_MESSAGE);
		}
	}

	return;
}

static void addConsoleBox(void)
{
	if(widgGetFromID(psWScreen, FRONTEND_TOPFORM))
	{
		widgDelete(psWScreen, FRONTEND_TOPFORM);
	}

	if(widgGetFromID(psWScreen, MULTIOP_CONSOLEBOX))
	{
		return;
	}

	WIDGET *parent = widgGetFromID(psWScreen, FRONTEND_BACKDROP);

	IntFormAnimated *consoleBox = new IntFormAnimated(parent);
	consoleBox->id = MULTIOP_CONSOLEBOX;
	consoleBox->setGeometry(MULTIOP_CONSOLEBOXX, MULTIOP_CONSOLEBOXY, MULTIOP_CONSOLEBOXW, MULTIOP_CONSOLEBOXH);

	flushConsoleMessages();											// add the chatbox.
	initConsoleMessages();
	enableConsoleDisplay(true);
	setConsoleBackdropStatus(false);
	setConsoleSizePos(MULTIOP_CONSOLEBOXX + 4 + D_W, MULTIOP_CONSOLEBOXY + 14 + D_H, MULTIOP_CONSOLEBOXW - 4);
	setConsolePermanence(true, true);
	setConsoleLineInfo(3);											// use x lines on chat window

	addConsoleMessage(_("Connecting to the lobby server..."), DEFAULT_JUSTIFY, SYSTEM_MESSAGE);
	displayConsoleMessages();
	return;
}

// ////////////////////////////////////////////////////////////////////////////
static void disableMultiButs(void)
{

	// edit box icons.
	widgSetButtonState(psWScreen, MULTIOP_GNAME_ICON, WBUT_DISABLE);
	widgSetButtonState(psWScreen, MULTIOP_MAP_ICON, WBUT_DISABLE);

	// edit boxes
	widgSetButtonState(psWScreen,MULTIOP_GNAME,WEDBS_DISABLE);
	widgSetButtonState(psWScreen,MULTIOP_MAP,WEDBS_DISABLE);

	if (!NetPlay.isHost)
	{
		((MultichoiceWidget *)widgGetFromID(psWScreen, MULTIOP_GAMETYPE))->disable();  // Scavengers.
		((MultichoiceWidget *)widgGetFromID(psWScreen, MULTIOP_BASETYPE))->disable();  // camapign subtype.
		((MultichoiceWidget *)widgGetFromID(psWScreen, MULTIOP_POWER))->disable();  // pow levels
		((MultichoiceWidget *)widgGetFromID(psWScreen, MULTIOP_ALLIANCES))->disable();
	}
}

////////////////////////////////////////////////////////////////////////////
static void stopJoining(void)
{
	dwSelectedGame	 = 0;
	reloadMPConfig(); // reload own settings

	debug(LOG_NET,"player %u (Host is %s) stopping.", selectedPlayer, NetPlay.isHost ? "true" : "false");

		if(bHosted)											// cancel a hosted game.
		{
			// annouce we are leaving...
			debug(LOG_NET, "Host is quitting game...");
			NETbeginEncode(NETbroadcastQueue(), NET_HOST_DROPPED);
			NETend();
			sendLeavingMsg();								// say goodbye
			NETclose();										// quit running game.
			bHosted = false;								// stop host mode.
			widgDelete(psWScreen,FRONTEND_BACKDROP);		// refresh options screen.
			startMultiOptions(false);
			ingame.localJoiningInProgress = false;
			return;
		}
		else if(ingame.localJoiningInProgress)				// cancel a joined game.
		{
			debug(LOG_NET, "Canceling game...");
			sendLeavingMsg();								// say goodbye
			NETclose();										// quit running game.

			// if we were in a midle of transfering a file, then close the file handle
			if (NetPlay.pMapFileHandle)
			{
				debug(LOG_NET, "closing aborted file");		// no need to delete it, we do size check on (map) file
				PHYSFS_close(NetPlay.pMapFileHandle);
				NetPlay.pMapFileHandle = NULL;
			}
			ingame.localJoiningInProgress = false;			// reset local flags
			ingame.localOptionsReceived = false;
			if(!ingame.bHostSetup && NetPlay.isHost)			// joining and host was transfered.
			{
				NetPlay.isHost = false;
			}

			changeTitleMode(MULTI);

			selectedPlayer = 0;
			realSelectedPlayer = 0;
			return;
		}
		debug(LOG_NET, "We have stopped joining.");
		changeTitleMode(lastTitleMode);
		selectedPlayer = 0;
		realSelectedPlayer = 0;

		if (ingame.bHostSetup)
		{
				pie_LoadBackDrop(SCREEN_RANDOMBDROP);
		}
}

static void loadMapSettings1()
{
	char aFileName[256];
	const char *ininame = challengeActive ? sRequestResult : aFileName;
	LEVEL_DATASET *psLevel = levFindDataSet(game.map, &game.hash);

	ASSERT_OR_RETURN(, psLevel, "No level found for %s", game.map);
	sstrcpy(aFileName, psLevel->apDataFiles[psLevel->game]);
	aFileName[strlen(aFileName) - 4] = '\0';
	sstrcat(aFileName, ".ini");
	WzConfig ini(ininame, WzConfig::ReadOnly);

	if (!PHYSFS_exists(ininame))
	{
		return;
	}

	ini.beginGroup("locked"); // GUI lockdown
	locked.power = ini.value("power", challengeActive).toBool();
	locked.alliances = ini.value("alliances", challengeActive).toBool();
	locked.teams = ini.value("teams", challengeActive).toBool();
	locked.difficulty = ini.value("difficulty", challengeActive).toBool();
	locked.ai = ini.value("ai", challengeActive).toBool();
	locked.scavengers = ini.value("scavengers", challengeActive).toBool();
	locked.position = ini.value("position", challengeActive).toBool();
	locked.bases = ini.value("bases", challengeActive).toBool();
	ini.endGroup();

	ini.beginGroup("defaults");
	game.scavengers = ini.value("scavengers", game.scavengers).toBool();
	game.base = ini.value("bases", game.base).toInt();
	game.alliance = ini.value("alliances", game.alliance).toInt();
	if (ini.contains("powerLevel"))
	{
		game.power = ini.value("powerLevel", game.power).toInt();
	}
	ini.endGroup();
}

static void loadMapSettings2()
{
	char aFileName[256];
	const char *ininame = challengeActive ? sRequestResult : aFileName;
	LEVEL_DATASET *psLevel = levFindDataSet(game.map, &game.hash);

	ASSERT_OR_RETURN(, psLevel, "No level found for %s", game.map);
	sstrcpy(aFileName, psLevel->apDataFiles[psLevel->game]);
	aFileName[strlen(aFileName) - 4] = '\0';
	sstrcat(aFileName, ".ini");
	WzConfig ini(ininame, WzConfig::ReadOnly);

	if (!PHYSFS_exists(ininame))
	{
		return;
	}
	int offbyone = 0; // for compatibility with 3.1 and earlier challenges

	ini.beginGroup("challenge"); // backwards compatibility mode
	if (challengeActive && ini.value("version", 1).toInt() <= 1)
	{
		offbyone = 1; // old version, counts from 1
	}
	ini.endGroup();

	for (int i = 0; i < MAX_PLAYERS; i++)
	{
		ini.beginGroup("player_" + QString::number(i + offbyone));
		if (ini.contains("team"))
		{
			NetPlay.players[i].team = ini.value("team").toInt() - offbyone;
		}
		else if (challengeActive) // team is a required key for challenges
		{
			NetPlay.players[i].ai = AI_CLOSED;
		}
		if (ini.contains("name"))
		{
			sstrcpy(nameOverrides[i], ini.value("name").toString().toUtf8().constData());
		}
		if (ini.contains("position"))
		{
			changePosition(i, ini.value("position", NetPlay.players[i].position).toInt());
		}
		if (ini.contains("difficulty"))
		{
			QString value = ini.value("difficulty", "Medium").toString();
			for (int j = 0; j < ARRAY_SIZE(difficultyList); j++)
			{
				if (strcasecmp(difficultyList[j], value.toUtf8().constData()) == 0)
				{
					game.skDiff[i] = difficultyValue[j];
					NetPlay.players[i].difficulty = j;
				}
			}
		}
		ini.endGroup();
	}
}

/*
 * Process click events on the multiplayer/skirmish options screen
 * 'id' is id of the button that was pressed
 */
static void processMultiopWidgets(UDWORD id)
{
	PLAYERSTATS playerStats;

	// host, who is setting up the game
	if((ingame.bHostSetup && !bHosted))
	{
		switch(id)												// Options buttons
		{
		case MULTIOP_GNAME:										// we get this when nec.
			sstrcpy(game.name,widgGetString(psWScreen, MULTIOP_GNAME));
			break;

		case MULTIOP_GNAME_ICON:
			break;

		case MULTIOP_MAP:
			widgDelete(psWScreen, MULTIOP_PLAYERS);
			widgDelete(psWScreen, FRONTEND_SIDETEXT2);  // del text too,

			debug(LOG_WZ, "processMultiopWidgets[MULTIOP_MAP_ICON]: %s.wrf", MultiCustomMapsPath);
			addMultiRequest(MultiCustomMapsPath, ".wrf", MULTIOP_MAP, current_tech, 0, widgGetString(psWScreen, MULTIOP_MAP));

			widgSetString(psWScreen, MULTIOP_MAP, game.map);
			break;

		case MULTIOP_MAP_ICON:
			widgDelete(psWScreen,MULTIOP_PLAYERS);
			widgDelete(psWScreen,FRONTEND_SIDETEXT2);					// del text too,

			debug(LOG_WZ, "processMultiopWidgets[MULTIOP_MAP_ICON]: %s.wrf", MultiCustomMapsPath);
			addMultiRequest(MultiCustomMapsPath, ".wrf", MULTIOP_MAP, current_tech, current_numplayers);
			break;

		case MULTIOP_MAP_PREVIEW:
			loadMapPreview(true);
			break;
		}
	}

	// host who is setting up or has hosted
	if(ingame.bHostSetup)// || NetPlay.isHost) // FIXME Was: if(ingame.bHostSetup);{} ??? Note the ; !
	{
		switch(id)
		{
		case MULTIOP_GAMETYPE:
			game.scavengers = ((MultichoiceWidget *)widgGetFromID(psWScreen, MULTIOP_GAMETYPE))->currentValue();
			resetReadyStatus(false);
			if(bHosted)
			{
				sendOptions();
			}
			break;

		case MULTIOP_BASETYPE:
			game.base = ((MultichoiceWidget *)widgGetFromID(psWScreen, MULTIOP_BASETYPE))->currentValue();
			addGameOptions();

			resetReadyStatus(false);

			if(bHosted)
			{
				sendOptions();
				disableMultiButs();
			}
			break;

		case MULTIOP_ALLIANCES:
			game.alliance = ((MultichoiceWidget *)widgGetFromID(psWScreen, MULTIOP_ALLIANCES))->currentValue();

			resetReadyStatus(false);
			netPlayersUpdated = true;

			if(bHosted)
			{
				sendOptions();
			}
			break;

		case MULTIOP_POWER:  // set power level
			game.power = ((MultichoiceWidget *)widgGetFromID(psWScreen, MULTIOP_POWER))->currentValue();

			resetReadyStatus(false);

			if(bHosted)
			{
				sendOptions();
			}
			break;

		case MULTIOP_PASSWORD_EDIT:
			{
				unsigned result = widgGetButtonState(psWScreen, MULTIOP_PASSWORD_BUT);
				if (result != 0)
				{
					break;
				}
			}
			// Continue, do not break, since we just set a password.
		case MULTIOP_PASSWORD_BUT:
			{
				char buf[255];

				bool willSet = widgGetButtonState(psWScreen, MULTIOP_PASSWORD_BUT) == 0;
				debug(LOG_NET, "Password button hit, %d", (int)willSet);
				widgSetButtonState(psWScreen, MULTIOP_PASSWORD_BUT,  willSet? WBUT_CLICKLOCK : 0);
				widgSetButtonState(psWScreen, MULTIOP_PASSWORD_EDIT, willSet? WEDBS_DISABLE  : 0);
				if (willSet)
				{
					char game_password[64];
					sstrcpy(game_password, widgGetString(psWScreen, MULTIOP_PASSWORD_EDIT));
					NETsetGamePassword(game_password);
					// say password is now required to join games?
					ssprintf(buf, _("*** password [%s] is now required! ***"), NetPlay.gamePassword);
					addConsoleMessage(buf, DEFAULT_JUSTIFY, NOTIFY_MESSAGE);
				}
				else
				{
					NETresetGamePassword();
					ssprintf(buf, _("*** password is NOT required! ***"));
					addConsoleMessage(buf, DEFAULT_JUSTIFY, NOTIFY_MESSAGE);
				}
				NETGameLocked(willSet);
			}
			break;
		}
	}

	// these work all the time.
	switch(id)
	{
	case MULTIOP_STRUCTLIMITS:
		changeTitleMode(MULTILIMIT);
		break;

	case MULTIOP_PNAME:
		sstrcpy(sPlayer,widgGetString(psWScreen, MULTIOP_PNAME));

		// chop to 15 chars..
		while(strlen(sPlayer) > 15)	// clip name.
		{
			sPlayer[strlen(sPlayer)-1]='\0';
		}

		// update string.
		widgSetString(psWScreen, MULTIOP_PNAME,sPlayer);

		removeWildcards((char*)sPlayer);

		printConsoleNameChange(NetPlay.players[selectedPlayer].name, sPlayer);

		NETchangePlayerName(selectedPlayer, (char*)sPlayer);			// update if joined.
		loadMultiStats((char*)sPlayer,&playerStats);
		setMultiStats(selectedPlayer,playerStats,false);
		setMultiStats(selectedPlayer,playerStats,true);
		netPlayersUpdated = true;
		break;

	case MULTIOP_PNAME_ICON:
		widgDelete(psWScreen,MULTIOP_PLAYERS);
		widgDelete(psWScreen,FRONTEND_SIDETEXT2);					// del text too,

		addMultiRequest(MultiPlayersPath, ".sta", MULTIOP_PNAME, 0, 0);
		break;

	case MULTIOP_HOST:
		debug(LOG_NET, "MULTIOP_HOST enabled");
		sstrcpy(game.name, widgGetString(psWScreen, MULTIOP_GNAME));	// game name
		sstrcpy(sPlayer, widgGetString(psWScreen, MULTIOP_PNAME));	// pname

		resetReadyStatus(false);
		resetDataHash();
		removeWildcards((char*)sPlayer);

		if (!hostCampaign((char*)game.name,(char*)sPlayer))
		{
			addConsoleMessage(_("Sorry! Failed to host the game."), DEFAULT_JUSTIFY, SYSTEM_MESSAGE);
			break;
		}
		bHosted = true;
		loadMapSettings2();

		widgDelete(psWScreen, MULTIOP_REFRESH);
		widgDelete(psWScreen, MULTIOP_HOST);
		widgDelete(psWScreen, MULTIOP_FILTER_TOGGLE);

		ingame.localOptionsReceived = true;

		addGameOptions();									// update game options box.
		addChatBox();

		disableMultiButs();

		addPlayerBox(!ingame.bHostSetup || bHosted);	//to make sure host can't skip player selection menu (sets game.skdiff to UBYTE_MAX for humans)
		break;

	case MULTIOP_CHATEDIT:

		// don't send empty lines to other players in the lobby
		if(!strcmp(widgGetString(psWScreen, MULTIOP_CHATEDIT), ""))
			break;

		sendTextMessage(widgGetString(psWScreen, MULTIOP_CHATEDIT),true);					//send
		widgSetString(psWScreen, MULTIOP_CHATEDIT, "");										// clear box
		break;

	case CON_CANCEL:
		pie_LoadBackDrop(SCREEN_RANDOMBDROP);
		if (!challengeActive)
		{
			NETGameLocked(false);		// reset status on a cancel
			stopJoining();
		}
		else
		{
			NETclose();
			bHosted = false;
			ingame.localJoiningInProgress = false;
			changeTitleMode(SINGLE);
			addChallenges();
		}
		break;
	case MULTIOP_MAP_PREVIEW:
		loadMapPreview(true);
		break;
	case MULTIOP_AI_CLOSED:
		NetPlay.players[aiChooserUp].ai = AI_CLOSED;
		break;
	case MULTIOP_AI_OPEN:
		NetPlay.players[aiChooserUp].ai = AI_OPEN;
		break;
	default:
		break;
	}

	if (id == MULTIOP_AI_CLOSED || id == MULTIOP_AI_OPEN)		// common code
	{
		game.skDiff[aiChooserUp] = 0;   // disable AI for this slot
		NETBroadcastPlayerInfo(aiChooserUp);
		closeAiChooser();
		addPlayerBox(!ingame.bHostSetup || bHosted);
	}

	if (id >= MULTIOP_DIFFICULTY_CHOOSE_START && id <= MULTIOP_DIFFICULTY_CHOOSE_END && difficultyChooserUp != -1)
	{
		int idx = id - MULTIOP_DIFFICULTY_CHOOSE_START;
		NetPlay.players[difficultyChooserUp].difficulty = idx;
		game.skDiff[difficultyChooserUp] = difficultyValue[idx];
		NETBroadcastPlayerInfo(difficultyChooserUp);
		closeDifficultyChooser();
		addPlayerBox(!ingame.bHostSetup || bHosted);
	}

	if (id >= MULTIOP_AI_START && id <= MULTIOP_AI_END && aiChooserUp != -1)
	{
		int idx = id - MULTIOP_AI_START;
		NetPlay.players[aiChooserUp].ai = idx;
		sstrcpy(NetPlay.players[aiChooserUp].name, getAIName(aiChooserUp));
		game.skDiff[aiChooserUp] = difficultyValue[NetPlay.players[aiChooserUp].difficulty];    // set difficulty, in case re-enabled
		NETBroadcastPlayerInfo(aiChooserUp);
		closeAiChooser();
		addPlayerBox(!ingame.bHostSetup || bHosted);
	}

	STATIC_ASSERT(MULTIOP_TEAMS_START + MAX_PLAYERS - 1 <= MULTIOP_TEAMS_END);
	if (id >= MULTIOP_TEAMS_START && id <= MULTIOP_TEAMS_START + MAX_PLAYERS - 1 && !locked.teams)  // Clicked on a team chooser
	{
		int clickedMenuID = id - MULTIOP_TEAMS_START;

		//make sure team chooser is not up before adding new one for another player
		if (teamChooserUp < 0 && colourChooserUp < 0 && canChooseTeamFor(clickedMenuID) && positionChooserUp < 0)
		{
			addTeamChooser(clickedMenuID);
		}
	}

	//clicked on a team
	STATIC_ASSERT(MULTIOP_TEAMCHOOSER + MAX_PLAYERS - 1 <= MULTIOP_TEAMCHOOSER_END);
	if(id >= MULTIOP_TEAMCHOOSER && id <= MULTIOP_TEAMCHOOSER + MAX_PLAYERS - 1)
	{
		ASSERT(teamChooserUp >= 0, "teamChooserUp < 0");
		ASSERT(id >= MULTIOP_TEAMCHOOSER
		    && (id - MULTIOP_TEAMCHOOSER) < MAX_PLAYERS, "processMultiopWidgets: wrong id - MULTIOP_TEAMCHOOSER value (%d)", id - MULTIOP_TEAMCHOOSER);

		resetReadyStatus(false);		// will reset only locally if not a host

		SendTeamRequest(teamChooserUp, (UBYTE)id - MULTIOP_TEAMCHOOSER);

		debug(LOG_WZ, "Changed team for player %d to %d", teamChooserUp, NetPlay.players[teamChooserUp].team);

		closeTeamChooser();
		addPlayerBox(  !ingame.bHostSetup || bHosted);	//restore initial options screen
	}

	// 'ready' button
	if(id >= MULTIOP_READY_START && id <= MULTIOP_READY_END)  // clicked on a player
	{
		UBYTE player = (UBYTE)(id-MULTIOP_READY_START);

		if (player == selectedPlayer && teamChooserUp < 0 && positionChooserUp < 0)
		{
			SendReadyRequest(selectedPlayer, !NetPlay.players[player].ready);

			// if hosting try to start the game if everyone is ready
			if(NetPlay.isHost && multiplayPlayersReady(false))
			{
				startMultiplayerGame();
				// reset flag in case people dropped/quit on join screen
				NETsetPlayerConnectionStatus(CONNECTIONSTATUS_NORMAL, NET_ALL_PLAYERS);
			}
		}

		if (NetPlay.isHost && !alliancesSetTeamsBeforeGame(game.alliance))
		{
			if(mouseDown(MOUSE_RMB) && player != NetPlay.hostPlayer) // both buttons....
			{
				char *msg;

				sasprintf(&msg, _("The host has kicked %s from the game!"), getPlayerName(player));
				sendTextMessage(msg, true);
				kickPlayer(player, "you are unwanted by the host.", ERROR_KICKED);
				resetReadyStatus(true);		//reset and send notification to all clients
			}
		}
	}

	if (id >= MULTIOP_COLOUR_START && id <= MULTIOP_COLOUR_END && (id - MULTIOP_COLOUR_START == selectedPlayer || NetPlay.isHost))
	{
		if (teamChooserUp < 0 && positionChooserUp < 0 && colourChooserUp < 0)		// not choosing something else already
		{
			addColourChooser(id - MULTIOP_COLOUR_START);
		}
	}

	// clicked on a player
	STATIC_ASSERT(MULTIOP_PLAYER_START + MAX_PLAYERS - 1 <= MULTIOP_PLAYER_END);
	if (id >= MULTIOP_PLAYER_START && id <= MULTIOP_PLAYER_START + MAX_PLAYERS - 1
	    && !locked.position
	    && (id - MULTIOP_PLAYER_START == selectedPlayer || NetPlay.isHost
	        || (positionChooserUp >= 0 && !isHumanPlayer(id - MULTIOP_PLAYER_START))))
	{
		int player = id - MULTIOP_PLAYER_START;
		if ((player == selectedPlayer || (NetPlay.players[player].allocated && NetPlay.isHost))
		    && positionChooserUp < 0 && teamChooserUp < 0 && colourChooserUp < 0)
		{
			addPositionChooser(player);
		}
		else if (positionChooserUp == player)
		{
			closePositionChooser();	// changed his mind
			addPlayerBox(!ingame.bHostSetup || bHosted);
		}
		else if (positionChooserUp >= 0)
		{
			// Switch player
			resetReadyStatus(false);		// will reset only locally if not a host
			SendPositionRequest(positionChooserUp, NetPlay.players[player].position);
			closePositionChooser();
			addPlayerBox(!ingame.bHostSetup || bHosted);
		}
		else if (!NetPlay.players[player].allocated && !locked.ai && NetPlay.isHost
		         && positionChooserUp < 0 && teamChooserUp < 0 && colourChooserUp < 0)
		{
			addAiChooser(player);
		}
	}

	if (id >= MULTIOP_DIFFICULTY_INIT_START && id <= MULTIOP_DIFFICULTY_INIT_END
	    && !locked.difficulty && NetPlay.isHost && positionChooserUp < 0 && teamChooserUp < 0 && colourChooserUp < 0)
	{
		addDifficultyChooser(id - MULTIOP_DIFFICULTY_INIT_START);
		addPlayerBox(!ingame.bHostSetup || bHosted);
	}

	STATIC_ASSERT(MULTIOP_COLCHOOSER + MAX_PLAYERS - 1 <= MULTIOP_COLCHOOSER_END);
	if (id >= MULTIOP_COLCHOOSER && id < MULTIOP_COLCHOOSER + MAX_PLAYERS - 1)  // chose a new colour.
	{
		resetReadyStatus(false);		// will reset only locally if not a host
		SendColourRequest(colourChooserUp, id - MULTIOP_COLCHOOSER);
		closeColourChooser();
		addPlayerBox(!ingame.bHostSetup || bHosted);
	}

	if (id == MULTIOP_TEAMCHOOSER_KICK)
	{
		char *msg;

		sasprintf(&msg, _("The host has kicked %s from the game!"), getPlayerName(teamChooserUp));
		kickPlayer(teamChooserUp, "you are unwanted by the host.", ERROR_KICKED);
		sendTextMessage(msg, true);
		resetReadyStatus(true);		//reset and send notification to all clients
		closeTeamChooser();
	}
}

/* Start a multiplayer or skirmish game */
void startMultiplayerGame(void)
{
	if (!bHosted)
	{
		debug(LOG_ERROR, "Multiple start requests received when we already started.");
		return;
	}
	decideWRF();										// set up swrf & game.map
	bMultiPlayer = true;
	bMultiMessages = true;
	NETsetPlayerConnectionStatus(CONNECTIONSTATUS_NORMAL, NET_ALL_PLAYERS);  // reset disconnect conditions
	initLoadingScreen(true);
	if (NetPlay.isHost)
	{
		// This sets the limits to whatever the defaults are for the limiter screen
		// If host sets limits, then we do not need to do the following routine.
		if (!bLimiterLoaded)
		{
			debug(LOG_NET, "limiter was NOT activated, setting defaults");

			if (!resLoad("wrf/limiter_data.wrf", 503))
			{
				debug(LOG_INFO, "Unable to load limiter_data.");
			}
		}
		else
		{
			debug(LOG_NET, "limiter was activated");
		}

		resetDataHash();	// need to reset it, since host's data has changed.
		createLimitSet();
		debug(LOG_NET,"sending our options to all clients");
		sendOptions();
		NEThaltJoining();							// stop new players entering.
		ingame.TimeEveryoneIsInGame = 0;
		ingame.isAllPlayersDataOK = false;
		memset(&ingame.DataIntegrity, 0x0, sizeof(ingame.DataIntegrity));	//clear all player's array
		SendFireUp();								//bcast a fireup message
	}

	debug(LOG_NET, "title mode STARTGAME is set--Starting Game!");
	changeTitleMode(STARTGAME);

	bHosted = false;

	if (NetPlay.isHost)
	{
		sendTextMessage(_("Host is Starting Game"),true);
	}
}

// ////////////////////////////////////////////////////////////////////////////
// Net message handling

void frontendMultiMessages(void)
{
	NETQUEUE queue;
	uint8_t type;

	while (NETrecvNet(&queue, &type))
	{
		// Copy the message to the global one used by the new NET API
		switch(type)
		{
		case NET_FILE_REQUESTED:
			recvMapFileRequested(queue);
			break;

		case NET_FILE_PAYLOAD:
		{
			bool done = recvMapFileData(queue);
			((MultibuttonWidget *)widgGetFromID(psWScreen, MULTIOP_MAP_PREVIEW))->enable(done);  // turn preview button on or off
			break;
		}

		case NET_FILE_CANCELLED:					// host only routine
			{
				uint32_t reason;
				uint32_t victim;

				if(!NetPlay.isHost)				// only host should act
				{
					ASSERT(false, "Host only routine detected for client!");
					break;
				}

				NETbeginDecode(queue, NET_FILE_CANCELLED);
					NETuint32_t(&victim);
					NETuint32_t(&reason);
				NETend();

				if (whosResponsible(victim) != queue.index)
				{
					HandleBadParam("NET_FILE_CANCELLED given incorrect params.", victim, queue.index);
					return;
				}

				switch (reason)
				{
					case STUCK_IN_FILE_LOOP:
						debug(LOG_WARNING, "Received file cancel request from player %u, They are stuck in a loop?", victim);
						kickPlayer(victim, "the host couldn't send a file for some reason.", ERROR_UNKNOWNFILEISSUE);
						NetPlay.players[victim].wzFile.isCancelled = true;
						NetPlay.players[victim].wzFile.isSending = false;
						break;

					case ALREADY_HAVE_FILE:
					default:
						debug(LOG_WARNING, "Received file cancel request from player %u, they already have the file.", victim);
						NetPlay.players[victim].wzFile.isCancelled = true;
						NetPlay.players[victim].wzFile.isSending = false;
						break;
				}
			}
			break;

		case NET_OPTIONS:					// incoming options file.
			recvOptions(queue);
			ingame.localOptionsReceived = true;

			if(titleMode == MULTIOPTION)
			{
				addGameOptions();
				disableMultiButs();
				addChatBox();
			}
			break;

		case GAME_ALLIANCE:
			recvAlliance(queue, false);
			break;

		case NET_COLOURREQUEST:
			recvColourRequest(queue);
			break;

		case NET_POSITIONREQUEST:
			recvPositionRequest(queue);
			break;

		case NET_TEAMREQUEST:
			recvTeamRequest(queue);
			break;

		case NET_READY_REQUEST:
			recvReadyRequest(queue);

			// If hosting and game not yet started, try to start the game if everyone is ready.
			if (NetPlay.isHost && bHosted && multiplayPlayersReady(false))
			{
				startMultiplayerGame();
			}
			break;

		case NET_PING:						// diagnostic ping msg.
			recvPing(queue);
			break;

		case NET_PLAYER_DROPPED:		// remote player got disconnected
		{
			uint32_t player_id = MAX_PLAYERS;

			resetReadyStatus(false);

			NETbeginDecode(queue, NET_PLAYER_DROPPED);
			{
				NETuint32_t(&player_id);
			}
			NETend();

			if (player_id >= MAX_PLAYERS)
			{
				debug(LOG_INFO, "** player %u has dropped - huh?", player_id);
				break;
			}

			if (whosResponsible(player_id) != queue.index && queue.index != NET_HOST_ONLY)
			{
				HandleBadParam("NET_PLAYER_DROPPED given incorrect params.", player_id, queue.index);
				break;
			}

			debug(LOG_INFO,"** player %u has dropped!", player_id);

			MultiPlayerLeave(player_id);		// get rid of their stuff
			NET_InitPlayer(player_id, false);           // sets index player's array to false
			NETsetPlayerConnectionStatus(CONNECTIONSTATUS_PLAYER_DROPPED, player_id);
			if (player_id == NetPlay.hostPlayer || player_id == selectedPlayer)	// if host quits or we quit, abort out
			{
				stopJoining();
			}
			break;
		}
		case NET_PLAYERRESPONDING:			// remote player is now playing.
		{
			uint32_t player_id;

			resetReadyStatus(false);

			NETbeginDecode(queue, NET_PLAYERRESPONDING);
				// the player that has just responded
				NETuint32_t(&player_id);
			NETend();

			ingame.JoiningInProgress[player_id] = false;
			ingame.DataIntegrity[player_id] = false;
			break;
		}
		case NET_FIREUP:					// campaign game started.. can fire the whole shebang up...
			if (NET_HOST_ONLY != queue.index)
			{
				HandleBadParam("NET_FIREUP given incorrect params.", 255, queue.index);
				break;
			}
			debug(LOG_NET, "NET_FIREUP was received ...");
			if(ingame.localOptionsReceived)
			{
				uint32_t randomSeed = 0;
				NETbeginDecode(queue, NET_FIREUP);
					NETuint32_t(&randomSeed);
				NETend();

				gameSRand(randomSeed);  // Set the seed for the synchronised random number generator, using the seed given by the host.

				debug(LOG_NET, "& local Options Received (MP game)");
				ingame.TimeEveryoneIsInGame = 0;			// reset time
				resetDataHash();
				decideWRF();

				bMultiPlayer = true;
				bMultiMessages = true;
				changeTitleMode(STARTGAME);
				bHosted = false;

				// Start the game before processing more messages.
				NETpop(queue);
				return;
			}
			ASSERT(false, "NET_FIREUP was received, but !ingame.localOptionsReceived.");
			break;

		case NET_KICK:						// player is forcing someone to leave
		{
			uint32_t player_id;
			char reason[MAX_KICK_REASON];
			LOBBY_ERROR_TYPES KICK_TYPE = ERROR_NOERROR;

			NETbeginDecode(queue, NET_KICK);
				NETuint32_t(&player_id);
				NETstring(reason, MAX_KICK_REASON);
				NETenum(&KICK_TYPE);
			NETend();

			if (player_id == NET_HOST_ONLY)
			{
				char buf[250]= {'\0'};

				ssprintf(buf, "*Player %d (%s : %s) tried to kick %u", (int) queue.index, NetPlay.players[queue.index].name, NetPlay.players[queue.index].IPtextAddress, player_id);
				NETlogEntry(buf, SYNC_FLAG, 0);
				debug(LOG_ERROR, "%s", buf);
				if (NetPlay.isHost)
				{
					NETplayerKicked((unsigned int) queue.index);
				}
				break;
			}

			if (selectedPlayer == player_id)	// we've been told to leave.
			{
				setLobbyError(KICK_TYPE);
				stopJoining();
				//screen_RestartBackDrop();
				changeTitleMode(GAMEFIND);
				pie_LoadBackDrop(SCREEN_RANDOMBDROP);
				debug(LOG_ERROR, "You have been kicked, because %s ", reason);
			}
			else
			{
				NETplayerKicked(player_id);
			}
			break;
		}
		case NET_HOST_DROPPED:
			NETbeginDecode(queue, NET_HOST_DROPPED);
			NETend();
			stopJoining();
			debug(LOG_NET, "The host has quit!");
			setLobbyError(ERROR_HOSTDROPPED);
			changeTitleMode(GAMEFIND);
			break;

		case NET_TEXTMSG:					// Chat message
			if(ingame.localOptionsReceived)
			{
				recvTextMessage(queue);
			}
			break;

		default:
			debug(LOG_ERROR, "Didn't handle %s message!", messageTypeToString(type));
			break;
		}

		NETpop(queue);
	}
}

void runMultiOptions(void)
{
	static UDWORD	lastrefresh = 0;
	char                    oldGameMap[128];
	int                     oldMaxPlayers;
	PLAYERSTATS		playerStats;
	W_CONTEXT		context;

	KEY_CODE		k;
	char			str[3];

	frontendMultiMessages();
	if (NetPlay.isHost)
	{
		for (unsigned i = 0; i < MAX_PLAYERS; i++)
		{
			// send it for each player that needs it
			if (NetPlay.players[i].wzFile.isSending)
			{
				sendMap();
			}
		}
	}

	// update boxes?
	if (netPlayersUpdated || (NetPlay.isHost && mouseDown(MOUSE_LMB) && gameTime-lastrefresh>500))
	{
		netPlayersUpdated = false;
		lastrefresh= gameTime;
		if (!multiRequestUp && (bHosted || ingame.localJoiningInProgress))
		{
			addPlayerBox(true);				// update the player box.
			loadMapPreview(false);
		}
	}


	// update scores and pings if far enough into the game
	if(ingame.localOptionsReceived && ingame.localJoiningInProgress)
	{
		sendScoreCheck();
		sendPing();
	}

	// if typing and not in an edit box then jump to chat box.
	k = getQwertyKey();
	if(	k && psWScreen->psFocus == NULL)
	{
		context.xOffset		= 0;
		context.yOffset		= 0;
		context.mx			= mouseX();
		context.my			= mouseY();

		keyScanToString(k,(char*)&str,3);
		if(widgGetFromID(psWScreen,MULTIOP_CHATEDIT))
		{
			widgSetString(psWScreen, MULTIOP_CHATEDIT, (char*)&str);	// start it up!
			widgGetFromID(psWScreen, MULTIOP_CHATEDIT)->clicked(&context);
		}
	}

	// chat box handling
	if(widgGetFromID(psWScreen,MULTIOP_CHATBOX))
	{
		while(getNumberConsoleMessages() >getConsoleLineInfo())
		{
			removeTopConsoleMessage();
		}
		updateConsoleMessages();								// run the chatbox
	}

	// widget handling

	if(multiRequestUp)
	{
		WidgetTriggers const &triggers = widgRunScreen(psRScreen);
		unsigned id = triggers.empty()? 0 : triggers.front().widget->id;  // Just use first click here, since the next click could be on another menu.

		LEVEL_DATASET *mapData;
		bool isHoverPreview;
		QString sTemp;
		if (runMultiRequester(id, &id, &sTemp, &mapData, &isHoverPreview))
		{
			Sha256 oldGameHash;

			switch(id)
			{
			case MULTIOP_PNAME:
				sstrcpy(sPlayer, sTemp.toUtf8().constData());
				widgSetString(psWScreen, MULTIOP_PNAME, sTemp.toUtf8().constData());

				removeWildcards((char*)sPlayer);

				printConsoleNameChange(NetPlay.players[selectedPlayer].name, sPlayer);

				NETchangePlayerName(selectedPlayer, (char*)sPlayer);
				loadMultiStats((char*)sPlayer,&playerStats);
				setMultiStats(selectedPlayer,playerStats,false);
				setMultiStats(selectedPlayer,playerStats,true);
				netPlayersUpdated = true;
				break;
			case MULTIOP_MAP:
			{
				sstrcpy(oldGameMap, game.map);
				oldGameHash = game.hash;
				oldMaxPlayers = game.maxPlayers;

				sstrcpy(game.map, mapData->pName);
				game.hash = levGetFileHash(mapData);
				game.maxPlayers = mapData->players;
				loadMapPreview(!isHoverPreview);

				if (isHoverPreview)
				{
					sstrcpy(game.map, oldGameMap);
					game.hash = oldGameHash;
					game.maxPlayers = oldMaxPlayers;
				}
				else
				{
					loadMapSettings1();
				}

				widgSetString(psWScreen, MULTIOP_MAP, mapData->pName);
				addGameOptions();
				break;
			}
			default:
				loadMapPreview(false);  // Restore the preview of the old map.
				break;
			}
			if (!isHoverPreview)
			{
				addPlayerBox( !ingame.bHostSetup );
			}
		}
	}
	else
	{
		if(hideTime != 0)
		{
			// we abort the 'hidetime' on press of a mouse button.
			if(gameTime-hideTime < MAP_PREVIEW_DISPLAY_TIME && !mousePressed(MOUSE_LMB) && !mousePressed(MOUSE_RMB))
			{
				return;
			}
			inputLoseFocus();	// remove the mousepress from the input stream.
			hideTime = 0;
		}

		WidgetTriggers const &triggers = widgRunScreen(psWScreen);
		unsigned id = triggers.empty()? 0 : triggers.front().widget->id;  // Just use first click here, since the next click could be on another menu.

		processMultiopWidgets(id);
	}

	widgDisplayScreen(psWScreen);									// show the widgets currently running

	if(multiRequestUp)
	{
		widgDisplayScreen(psRScreen);								// show the Requester running
	}

	if(widgGetFromID(psWScreen,MULTIOP_CHATBOX))
	{
		iV_SetFont(font_regular);											// switch to small font.
		displayConsoleMessages();									// draw the chatbox
	}

	if (CancelPressed())
	{
		processMultiopWidgets(CON_CANCEL);  // "Press" the cancel button to clean up net connections and stuff.
	}
	if (!NetPlay.isHostAlive && !ingame.bHostSetup)
	{
		changeTitleMode(GAMEFIND);
		screen_RestartBackDrop();
	}
}

bool startMultiOptions(bool bReenter)
{
	PLAYERSTATS		nullStats;
	UBYTE i;

	netPlayersUpdated = true;

	addBackdrop();
	loadMapPreview(false);
	addTopForm();

	if (getLobbyError() != ERROR_INVALID)
	{
		setLobbyError(ERROR_NOERROR);
	}

	// free limiter structure
	if(!bReenter || challengeActive)
	{
		if(ingame.numStructureLimits)
		{
			ingame.numStructureLimits = 0;
			free(ingame.pStructureLimits);
			ingame.pStructureLimits = NULL;
		}
	}

	if(!bReenter)
	{
		memset(nameOverrides, 0, sizeof(nameOverrides));
		memset(&locked, 0, sizeof(locked)); // nothing is locked by default

		teamChooserUp = -1;
		aiChooserUp = -1;
		difficultyChooserUp = -1;
		positionChooserUp = -1;
		colourChooserUp = -1;
		for(i=0; i < MAX_PLAYERS; i++)
		{
			game.skDiff[i] = (DIFF_SLIDER_STOPS / 2);	// reset AI (turn it on again)
			setPlayerColour(i,i);						//reset all colors as well
		}

		game.mapHasScavengers = true; // FIXME, should default to false
		if(!NetPlay.bComms)			// force skirmish if no comms.
		{
			game.type = SKIRMISH;
			sstrcpy(game.map, DEFAULTSKIRMISHMAP);
			game.hash = levGetMapNameHash(game.map);
			game.maxPlayers = 4;
		}

		ingame.localOptionsReceived = false;

		loadMultiStats((char*)sPlayer,&nullStats);
	}
	if (!bReenter && challengeActive)
	{
		resetReadyStatus(false);
		removeWildcards((char*)sPlayer);
		if (!hostCampaign((char*)game.name,(char*)sPlayer))
		{
			debug(LOG_ERROR, "Failed to host the challenge.");
			return false;
		}
		bHosted = true;

		loadMapSettings1();
		loadMapSettings2();

		WzConfig ini(sRequestResult, WzConfig::ReadOnly);
		ini.beginGroup("challenge");
		sstrcpy(game.map, ini.value("Map", game.map).toString().toUtf8().constData());
		game.hash = levGetMapNameHash(game.map);
		game.maxPlayers = ini.value("MaxPlayers", game.maxPlayers).toInt();	// TODO, read from map itself, not here!!
		game.scavengers = ini.value("Scavengers", game.scavengers).toBool();
		game.alliance = ALLIANCES_TEAMS;
		netPlayersUpdated = true;
		mapDownloadProgress = 100;
		game.power = ini.value("powerLevel", game.power).toInt();
		game.base = ini.value("Bases", game.base + 1).toInt() - 1;		// count from 1 like the humans do
		sstrcpy(game.name, ini.value("name").toString().toUtf8().constData());
		locked.position = ini.value("AllowPositionChange", locked.position).toBool();
		ini.endGroup();

		ingame.localOptionsReceived = true;
		addGameOptions();									// update game options box.
		addChatBox();
		disableMultiButs();
		addPlayerBox(true);
	}
	else
	{
		addPlayerBox(false);								// Players
		addGameOptions();
		addChatBox();

		if (ingame.bHostSetup)
		{
			char buf[512] = {'\0'};
			if (NetPlay.bComms)
			{
				if (NetPlay.isUPNP)
				{
					ssprintf(buf, _("UPnP detection is in progress..."));
					addConsoleMessage(buf, DEFAULT_JUSTIFY, NOTIFY_MESSAGE);
				}
				else
				{
					ssprintf(buf, _("UPnP detection disabled by user. Autoconfig of port 2100 will not happen."));
					addConsoleMessage(buf, DEFAULT_JUSTIFY, NOTIFY_MESSAGE);
				}
			}
			ssprintf(buf, _("Press the start hosting button to begin hosting a game."));
			addConsoleMessage(buf, DEFAULT_JUSTIFY, NOTIFY_MESSAGE);
		}
	}
<<<<<<< HEAD
=======

	addPlayerBox(false);								// Players
	addGameOptions();
	addChatBox();

	if (ingame.bHostSetup)
	{
		char buf[512]={'\0'};
		if (NetPlay.bComms)
		{
			if (NetPlay.isUPNP)
			{
				if (NetPlay.isUPNP_CONFIGURED)
				{
					ssprintf(buf, _("UPnP has been enabled."));
				}
				else
				{
					if (NetPlay.isUPNP_ERROR)
					{
						ssprintf(buf, _("UPnP detection faled. You must manually configure router yourself."));
					}
					else
					{
						ssprintf(buf, _("UPnP detection is in progress..."));
					}
				}
				addConsoleMessage(buf, DEFAULT_JUSTIFY, NOTIFY_MESSAGE);
			}
			else
			{
				ssprintf(buf, _("UPnP detection disabled by user. Autoconfig of port 2100 will not happen."));
				addConsoleMessage(buf, DEFAULT_JUSTIFY, NOTIFY_MESSAGE);
			}
		}
		ssprintf(buf, _("Press the start hosting button to begin hosting a game."));
		addConsoleMessage(buf, DEFAULT_JUSTIFY, NOTIFY_MESSAGE);
	}

>>>>>>> 1498b6c4
	// going back to multiop after setting limits up..
	if(bReenter && bHosted)
	{
		disableMultiButs();
	}

	loadMapPreview(false);

	return true;
}

/////////////////////////////////////////////////////////////////////////////////////////
/////////////////////////////////////////////////////////////////////////////////////////
// Drawing functions

void displayChatEdit(WIDGET *psWidget, UDWORD xOffset, UDWORD yOffset)
{
	int x = xOffset + psWidget->x();
	int y = yOffset + psWidget->y() - 4;  // 4 is the magic number.

	// draws the line at the bottom of the multiplayer join dialog separating the chat
	// box from the input box
	iV_Line(x, y, x + psWidget->width(), y, WZCOL_MENU_SEPARATOR);

	return;
}

// ////////////////////////////////////////////////////////////////////////////
void displayRemoteGame(WIDGET *psWidget, UDWORD xOffset, UDWORD yOffset)
{
	int x = xOffset + psWidget->x();
	int y = yOffset + psWidget->y();
	UDWORD	gameID = psWidget->UserData;
	char tmp[80], name[StringSize];

	if ( (LobbyError != ERROR_NOERROR) && (bMultiPlayer && !NetPlay.bComms))
	{
		addConsoleMessage(_("Can't connect to lobby server!"), DEFAULT_JUSTIFY, NOTIFY_MESSAGE);
		return;
	}

	// Draw blue boxes for games (buttons) & headers
	drawBlueBox(x, y, psWidget->width(), psWidget->height());
	drawBlueBox(x, y, GAMES_STATUS_START - 4 ,psWidget->height());
	drawBlueBox(x, y, GAMES_PLAYERS_START - 4 ,psWidget->height());
	drawBlueBox(x, y, GAMES_MAPNAME_START - 4, psWidget->height());

	//draw game info
	iV_SetFont(font_regular);

	int lamp = IMAGE_LAMP_RED;
	int statusStart = IMAGE_NOJOIN;
	bool disableButton = true;
	iV_SetTextColour(WZCOL_TEXT_DARK);

	// As long as they got room, and mods are the same then we proccess the button(s) 
	if (NETisCorrectVersion(NetPlay.games[gameID].game_version_major, NetPlay.games[gameID].game_version_minor))
	{
		if (strcmp(NetPlay.games[gameID].modlist, getModList()) != 0)
		{
			// If wrong mod loaded.
			statusStart = IMAGE_NOJOIN_MOD;
		}
		else if (NetPlay.games[gameID].desc.dwCurrentPlayers >= NetPlay.games[gameID].desc.dwMaxPlayers)
		{
			// If game is full.
			statusStart = IMAGE_NOJOIN_FULL;
		}
		else
		{
			// Game is ok to join!
			iV_SetTextColour(WZCOL_FORM_TEXT);
			lamp = IMAGE_LAMP_GREEN;
			statusStart = IMAGE_SKIRMISH_OVER;
			disableButton = false;

			if (NetPlay.games[gameID].privateGame)  // check to see if it is a private game
			{
				statusStart = IMAGE_LOCKED_NOBG;
				lamp = IMAGE_LAMP_AMBER;
			}
		}

		ssprintf(tmp, "%d/%d", NetPlay.games[gameID].desc.dwCurrentPlayers, NetPlay.games[gameID].desc.dwMaxPlayers);
		iV_DrawText(tmp, x + GAMES_PLAYERS_START + 4 , y + 18);

		// see what host limits are... then draw them.
		if (NetPlay.games[gameID].limits)
		{
			if(NetPlay.games[gameID].limits & NO_TANKS)
				iV_DrawImage(FrontImages, IMAGE_NO_TANK, x + GAMES_STATUS_START + 37, y + 2);
			if(NetPlay.games[gameID].limits & NO_BORGS)
				iV_DrawImage(FrontImages, IMAGE_NO_CYBORG, x + GAMES_STATUS_START + (37 * 2), y + 2);
			if(NetPlay.games[gameID].limits & NO_VTOLS)
				iV_DrawImage(FrontImages, IMAGE_NO_VTOL, x + GAMES_STATUS_START + (37 * 3) , y + 2);
		}
	}
	// Draw type overlay.
	iV_DrawImage(FrontImages, statusStart, x + GAMES_STATUS_START, y + 3);
	iV_DrawImage(FrontImages, lamp, x - 14, y + 8);
	if (disableButton)
	{
		widgSetButtonState(psWScreen, psWidget->id, WBUT_DISABLE);
	}

	//draw game name, chop when we get a too long name
	sstrcpy(name, NetPlay.games[gameID].name);
	// box size in pixels
	while (iV_GetTextWidth(name) > (GAMES_MAPNAME_START - GAMES_GAMENAME_START- 4) )
	{
		name[strlen(name)-1]='\0';
	}
	iV_DrawText(name, x + GAMES_GAMENAME_START, y + 12);

	// draw map name, chop when we get a too long name
	sstrcpy(name, NetPlay.games[gameID].mapname);
	// box size in pixels
	while (iV_GetTextWidth(name) > (GAMES_PLAYERS_START - GAMES_MAPNAME_START - 4) )
	{
		name[strlen(name)-1]='\0';
	}
	iV_DrawText(name, x + GAMES_MAPNAME_START, y + 12);	// map name

	iV_SetFont(font_small);
	// draw mod name (if any)
	if (strlen(NetPlay.games[gameID].modlist))
	{
		// FIXME: we really don't have enough space to list all mods
		char tmp[300];
		sprintf(tmp, _("Mods: %s"), NetPlay.games[gameID].modlist);
		tmp[StringSize] = '\0';
		sstrcpy(name, tmp);

	}
	else
	{
		sstrcpy(name, _("Mods: None!"));
	}
	// box size in pixels
	while (iV_GetTextWidth(name) > (GAMES_PLAYERS_START - GAMES_MAPNAME_START - 8) )
	{
		name[strlen(name)-1]='\0';
	}
	iV_DrawText(name, x + GAMES_MODNAME_START, y + 24 );

	// draw version string
	sprintf(name, _("Version: %s"), NetPlay.games[gameID].versionstring);
	// box size in pixels
	while (iV_GetTextWidth(name) > (GAMES_MAPNAME_START - 6 - GAMES_GAMENAME_START - 4) )
	{
		name[strlen(name)-1]='\0';
	}
	iV_DrawText(name, x + GAMES_GAMENAME_START + 6, y + 24 );

	// crappy hack to only draw this once for the header.  TODO fix GUI
	if (gameID == 0)
	{
	 iV_SetTextColour(WZCOL_YELLOW);
	 // make the 'header' for the table...
	 drawBlueBox(x , y - 12 , GAMES_GAMEWIDTH, 12);
	 ssprintf(tmp, "Game Name");
	 iV_DrawText(tmp, x - 2 + GAMES_GAMENAME_START + 48, y - 3);
	 ssprintf(tmp, "Map Name");
	 iV_DrawText(tmp, x - 2 + GAMES_MAPNAME_START + 48, y - 3);
	 ssprintf(tmp, "Players");
	 iV_DrawText(tmp, x - 2 + GAMES_PLAYERS_START, y - 3);
	 ssprintf(tmp, "Status");
	 iV_DrawText(tmp, x - 2 + GAMES_STATUS_START + 48, y - 3);
	}
}

void displayTeamChooser(WIDGET *psWidget, UDWORD xOffset, UDWORD yOffset)
{
	int x = xOffset + psWidget->x();
	int y = yOffset + psWidget->y();
	UDWORD		i = psWidget->UserData;

	ASSERT(i < MAX_PLAYERS && NetPlay.players[i].team >= 0 && NetPlay.players[i].team < MAX_PLAYERS, "Team index out of bounds" );

	drawBlueBox(x, y, psWidget->width(), psWidget->height());

	if (game.skDiff[i])
	{
		iV_DrawImage(FrontImages, IMAGE_TEAM0 + NetPlay.players[i].team, x + 2, y + 8);
	}
}

void displayPosition(WIDGET *psWidget, UDWORD xOffset, UDWORD yOffset)
{
	const int x = xOffset + psWidget->x();
	const int y = yOffset + psWidget->y();
	const int i = psWidget->UserData;
	char text[80];

	drawBlueBox(x, y, psWidget->width(), psWidget->height());
	iV_SetFont(font_regular);
	iV_SetTextColour(WZCOL_FORM_TEXT);
	ssprintf(text, _("Click to take player slot %d"), NetPlay.players[i].position);
	iV_DrawText(text, x + 10, y + 22);
}

static void displayAi(WIDGET *psWidget, UDWORD xOffset, UDWORD yOffset)
{
	const int x = xOffset + psWidget->x();
	const int y = yOffset + psWidget->y();
	const int j = psWidget->UserData;
	const char *commsText[] = { N_("Open"), N_("Closed") };

	drawBlueBox(x, y, psWidget->width(), psWidget->height());
	iV_SetFont(font_regular);
	iV_SetTextColour(WZCOL_FORM_TEXT);
	iV_DrawText((j >= 0) ? aidata[j].name : gettext(commsText[j + 2]), x + 10, y + 22);
}

static int difficultyIcon(int difficulty)
{
	switch (difficulty)
	{
	case 0: return IMAGE_EASY;
	case 1: return IMAGE_MEDIUM;
	case 2: return IMAGE_HARD;
	case 3: return IMAGE_INSANE;
	default: return IMAGE_NO;	/// what??
	}
}

static void displayDifficulty(WIDGET *psWidget, UDWORD xOffset, UDWORD yOffset)
{
	const int x = xOffset + psWidget->x();
	const int y = yOffset + psWidget->y();
	const int j = psWidget->UserData;

	ASSERT_OR_RETURN(, j < ARRAY_SIZE(difficultyList), "Bad difficulty found: %d", j);
	drawBlueBox(x, y, psWidget->width(), psWidget->height());
	iV_SetFont(font_regular);
	iV_SetTextColour(WZCOL_FORM_TEXT);
	iV_DrawImage(FrontImages, difficultyIcon(j), x + 5, y + 5);
	iV_DrawText(gettext(difficultyList[j]), x + 42, y + 22);
}

static bool isKnownPlayer(std::map<std::string, EcKey::Key> const &knownPlayers, std::string const &name, EcKey const &key)
{
	if (key.empty())
	{
		return false;
	}
	std::map<std::string, EcKey::Key>::const_iterator i = knownPlayers.find(name);
	return i != knownPlayers.end() && key.toBytes(EcKey::Public) == i->second;
}

// ////////////////////////////////////////////////////////////////////////////
void displayPlayer(WIDGET *psWidget, UDWORD xOffset, UDWORD yOffset)
{
	int x = xOffset + psWidget->x();
	int y = yOffset + psWidget->y();
	UDWORD		j = psWidget->UserData, eval;

	const int nameX = 32;

	//bluboxes.
	drawBlueBox(x, y, psWidget->width(), psWidget->height());
	if (NetPlay.isHost && NetPlay.players[j].wzFile.isSending)
	{
		static char mapProgressString[MAX_STR_LENGTH] = {'\0'};
		int progress = (NetPlay.players[j].wzFile.currPos * 100) / NetPlay.players[j].wzFile.fileSize_32;

		snprintf(mapProgressString, MAX_STR_LENGTH, _("Sending Map: %d%% "), progress);
		iV_SetFont(font_regular); // font
		iV_SetTextColour(WZCOL_FORM_TEXT);
		iV_DrawText(mapProgressString, x + 15, y + 22);
	}
	else if (mapDownloadProgress != 100 && j == selectedPlayer)
	{
		static char mapProgressString[MAX_STR_LENGTH] = {'\0'};
		snprintf(mapProgressString, MAX_STR_LENGTH, _("Map: %d%% downloaded"), mapDownloadProgress);
		iV_SetFont(font_regular); // font
		iV_SetTextColour(WZCOL_FORM_TEXT);
		iV_DrawText(mapProgressString, x + 5, y + 22);
		return;
	}
	else if (ingame.localOptionsReceived && NetPlay.players[j].allocated)					// only draw if real player!
	{
		std::string name = NetPlay.players[j].name;

		drawBlueBox(x, y, psWidget->width(), psWidget->height());

		iV_SetFont(font_regular);											// font
		std::map<std::string, EcKey::Key> serverPlayers;  // TODO Fill this with players known to the server (needs implementing on the server, too). Currently useless.
		if (ingame.PingTimes[j] >= PING_LIMIT)
		{
			iV_SetTextColour(WZCOL_FORM_PLAYER_NOPING);
		}
		else if (isKnownPlayer(serverPlayers, name, getMultiStats(j).identity))
		{
			iV_SetTextColour(WZCOL_FORM_PLAYER_KNOWN_BY_SERVER);
		}
		else if (isKnownPlayer(getKnownPlayers(), name, getMultiStats(j).identity))
		{
			iV_SetTextColour(WZCOL_FORM_PLAYER_KNOWN);
		}
		else
		{
			iV_SetTextColour(WZCOL_FORM_PLAYER_UNKNOWN);
		}

		// name
		if (iV_GetTextWidth(name.c_str()) > psWidget->width() - nameX)
		{
			while (!name.empty() && iV_GetTextWidth((name + "...").c_str()) > psWidget->width() - nameX)
			{
				name.resize(name.size() - 1);  // Clip name.
			}
			name += "...";
		}
		std::string subText;
		if (j == NET_HOST_ONLY && NetPlay.bComms)
		{
			subText += _("HOST");
		}
		if (NetPlay.bComms && j != selectedPlayer)
		{
			char buf[250] = {'\0'};

			// show "actual" ping time
			ssprintf(buf, "%s%s: ", subText.empty()? "" : ", ", _("Ping"));
			subText += buf;
			if (ingame.PingTimes[j] < PING_LIMIT)
			{
				ssprintf(buf, "%03d", ingame.PingTimes[j]);
			}
			else
			{
				ssprintf(buf, "∞");  // Player has ping of somewhat questionable quality.
			}
			subText += buf;
		}
		iV_DrawText(name.c_str(), x + nameX, y + (subText.empty()? 22 : 18));
		if (!subText.empty())
		{
			iV_SetFont(font_small);
			iV_SetTextColour(WZCOL_TEXT_MEDIUM);
			iV_DrawText(subText.c_str(), x + nameX, y + 28);
			iV_SetFont(font_regular);
			iV_SetTextColour(WZCOL_FORM_TEXT);
		}

		PLAYERSTATS stat = getMultiStats(j);
		if(stat.wins + stat.losses < 5)
		{
			iV_DrawImage(FrontImages, IMAGE_MEDAL_DUMMY, x + 4, y + 13);
		}
		else
		{
			PLAYERSTATS stat = getMultiStats(j);

			// star 1 total droid kills
			eval = stat.totalKills;
			if(eval >600)
			{
				iV_DrawImage(FrontImages, IMAGE_MULTIRANK1, x + 4, y + 3);
			}
			else if(eval >300)
			{
				iV_DrawImage(FrontImages, IMAGE_MULTIRANK2, x + 4, y + 3);
			}
			else if(eval >150)
			{
				iV_DrawImage(FrontImages, IMAGE_MULTIRANK3, x + 4, y + 3);
			}

			// star 2 games played (Cannot use stat.played, since that's just the number of times the player exited via the game menu, not the number of games played.)
			eval = stat.wins + stat.losses;
			if(eval >200)
			{
				iV_DrawImage(FrontImages, IMAGE_MULTIRANK1, x + 4, y + 13);
			}
			else if(eval >100)
			{
				iV_DrawImage(FrontImages, IMAGE_MULTIRANK2, x + 4, y + 13);
			}
			else if(eval >50)
			{
				iV_DrawImage(FrontImages, IMAGE_MULTIRANK3, x + 4, y + 13);
			}

			// star 3 games won.
			eval = stat.wins;
			if(eval >80)
			{
				iV_DrawImage(FrontImages, IMAGE_MULTIRANK1, x + 4, y + 23);
			}
			else if(eval >40)
			{
				iV_DrawImage(FrontImages, IMAGE_MULTIRANK2, x + 4, y + 23);
			}
			else if(eval >10)
			{
				iV_DrawImage(FrontImages, IMAGE_MULTIRANK3, x + 4, y + 23);
			}

			// medals.
			if ((stat.wins >= 6) && (stat.wins > (2 * stat.losses))) // bronze requirement.
			{
				if ((stat.wins >= 12) && (stat.wins > (4 * stat.losses))) // silver requirement.
				{
					if ((stat.wins >= 24) && (stat.wins > (8 * stat.losses))) // gold requirement
					{
						iV_DrawImage(FrontImages, IMAGE_MEDAL_GOLD, x + 16, y + 11);
					}
					else
					{
						iV_DrawImage(FrontImages, IMAGE_MEDAL_SILVER, x + 16, y + 11);
					}
				}
				else
				{
					iV_DrawImage(FrontImages, IMAGE_MEDAL_BRONZE, x + 16, y + 11);
				}
			}
		}
		game.skDiff[j] = UBYTE_MAX;	// set AI difficulty to 0xFF (i.e. not an AI)
	}
	else	// AI
	{
		char aitext[80];

		if (NetPlay.players[j].ai >= 0)
		{
			iV_DrawImage(FrontImages, IMAGE_PLAYER_PC, x, y + 11);
		}
		iV_SetFont(font_regular);
		iV_SetTextColour(WZCOL_FORM_TEXT);
		ASSERT_OR_RETURN(, NetPlay.players[j].ai < (int)aidata.size(), "Uh-oh, AI index out of bounds");
		switch (NetPlay.players[j].ai)
		{
		case AI_OPEN: sstrcpy(aitext, _("Open")); break;
		case AI_CLOSED: sstrcpy(aitext, _("Closed")); break;
		default: sstrcpy(aitext, nameOverrides[j][0] == '\0'? NetPlay.isHost? aidata[NetPlay.players[j].ai].name : NetPlay.players[j].name : nameOverrides[j]); break;
		}
		iV_DrawText(aitext, x + nameX, y + 22);
	}
}

void displayColour(WIDGET *psWidget, UDWORD xOffset, UDWORD yOffset)
{
	const int x = xOffset + psWidget->x();
	const int y = yOffset + psWidget->y();
	const int j = psWidget->UserData;

	drawBlueBox(x, y, psWidget->width(), psWidget->height());
	if (!NetPlay.players[j].wzFile.isSending && game.skDiff[j])
	{
		int player = getPlayerColour(j);
		STATIC_ASSERT(MAX_PLAYERS <= 16);
		iV_DrawImageTc(FrontImages, IMAGE_PLAYERN, IMAGE_PLAYERN_TC, x + 7, y + 9, pal_GetTeamColour(player));
	}
}

// ////////////////////////////////////////////////////////////////////////////
// Display blue box
void intDisplayFeBox(WIDGET *psWidget, UDWORD xOffset, UDWORD yOffset)
{
	int x = xOffset + psWidget->x();
	int y = yOffset + psWidget->y();
	int w = psWidget->width();
	int h = psWidget->height();

	drawBlueBox(x,y,w,h);
}

// ////////////////////////////////////////////////////////////////////////////
// Display edit box
void displayMultiEditBox(WIDGET *psWidget, UDWORD xOffset, UDWORD yOffset)
{
	int x = xOffset + psWidget->x();
	int y = yOffset + psWidget->y();

	drawBlueBox(x, y, psWidget->width(), psWidget->height());

	if( ((W_EDITBOX*)psWidget)->state & WEDBS_DISABLE)					// disabled
	{
		PIELIGHT colour;

		colour.byte.r = FILLRED;
		colour.byte.b = FILLBLUE;
		colour.byte.g = FILLGREEN;
		colour.byte.a = FILLTRANS;
		pie_UniTransBoxFill(x, y, x + psWidget->width() + psWidget->height(), y + psWidget->height(), colour);
	}
}

static Image getFrontHighlightImage(Image image)
{
	if (image.isNull())
	{
		return Image();
	}
	switch (image.width())
	{
	case 30: return Image(FrontImages, IMAGE_HI34);
	case 60: return Image(FrontImages, IMAGE_HI64);
	case 19: return Image(FrontImages, IMAGE_HI23);
	case 27: return Image(FrontImages, IMAGE_HI31);
	case 35: return Image(FrontImages, IMAGE_HI39);
	case 37: return Image(FrontImages, IMAGE_HI41);
	case 56: return Image(FrontImages, IMAGE_HI56);
	}
	return Image();
}

void WzMultiButton::display(int xOffset, int yOffset)
{
	int x0 = xOffset + x();
	int y0 = yOffset + y();
	Image hiToUse(NULL, 0);

	// FIXME: This seems to be a way to conserve space, so you can use a
	// transparent icon with these edit boxes.
	// hack for multieditbox
	if (imNormal.id == IMAGE_EDIT_MAP || imNormal.id == IMAGE_EDIT_GAME || imNormal.id == IMAGE_EDIT_PLAYER
	    || imNormal.id == IMAGE_LOCK_BLUE || imNormal.id == IMAGE_UNLOCK_BLUE)
	{
		drawBlueBox(x0 - 2, y0 - 2, height(), height());  // box on end.
	}

	// evaluate auto-frame
	bool highlight = (getState() & WBUT_HIGHLIGHT) != 0;

	// evaluate auto-frame
	if (doHighlight == 1 && highlight)
	{
		hiToUse = getFrontHighlightImage(imNormal);
	}

	bool down = (getState() & (WBUT_DOWN | WBUT_LOCK | WBUT_CLICKLOCK)) != 0;
	bool grey = (getState() & WBUT_DISABLE) != 0;

	Image toDraw[3];
	int numToDraw = 0;

	// now display
	toDraw[numToDraw++] = imNormal;

	// hilights etc..
	if (down)
	{
		toDraw[numToDraw++] = imDown;
	}
	if (highlight && !grey && hiToUse.images != NULL)
	{
		toDraw[numToDraw++] = hiToUse;
	}

	for (int n = 0; n < numToDraw; ++n)
	{
		Image tcImage(toDraw[n].images, toDraw[n].id + 1);
		if (tc == MAX_PLAYERS)
		{
			iV_DrawImage(toDraw[n], x0, y0);
		}
		else if (tc == MAX_PLAYERS + 1)
		{
			const int scale = 4000;
			int f = realTime%scale;
			PIELIGHT mix;
			mix.byte.r = 128 + iSinR(65536*f/scale + 65536*0/3, 127);
			mix.byte.g = 128 + iSinR(65536*f/scale + 65536*1/3, 127);
			mix.byte.b = 128 + iSinR(65536*f/scale + 65536*2/3, 127);
			mix.byte.a = 255;
			iV_DrawImageTc(toDraw[n], tcImage, x0, y0, mix);
		}
		else
		{
			iV_DrawImageTc(toDraw[n], tcImage, x0, y0, pal_GetTeamColour(tc));
		}
	}

	if (grey)
	{
		// disabled, render something over it!
		iV_TransBoxFill(x0, y0, x0 + width(), y0 + height());
	}
}

/////////////////////////////////////////////////////////////////////////////////////////
/////////////////////////////////////////////////////////////////////////////////////////
// common widgets

static bool addMultiEditBox(UDWORD formid, UDWORD id, UDWORD x, UDWORD y, char const *tip, char const *tipres, UDWORD icon, UDWORD iconhi, UDWORD iconid)
{
	W_EDBINIT sEdInit;                           // editbox
	sEdInit.formID = formid;
	sEdInit.id = id;
	sEdInit.x = (short)x;
	sEdInit.y = (short)y;
	sEdInit.width = MULTIOP_EDITBOXW;
	sEdInit.height = MULTIOP_EDITBOXH;
	sEdInit.pText = tipres;
	sEdInit.pBoxDisplay = displayMultiEditBox;
	if (!widgAddEditBox(psWScreen, &sEdInit))
	{
		return false;
	}

	addMultiBut(psWScreen, MULTIOP_OPTIONS, iconid, x + MULTIOP_EDITBOXW + 2, y + 2, MULTIOP_EDITBOXH, MULTIOP_EDITBOXH, tip, icon, iconhi, iconhi);
	return true;
}

/////////////////////////////////////////////////////////////////////////////////////////

bool addMultiBut(W_SCREEN *screen, UDWORD formid, UDWORD id, UDWORD x, UDWORD y, UDWORD width, UDWORD height, const char* tipres, UDWORD norm, UDWORD down, UDWORD hi, unsigned tc)
{
	WzMultiButton *button = new WzMultiButton(widgGetFromID(screen, formid));
	button->id = id;
	button->setGeometry(x, y, width, height);
	button->setTip(QString::fromUtf8(tipres));
	button->imNormal = Image(FrontImages, norm);
	button->imDown = Image(FrontImages, down);
	button->doHighlight = hi;
	button->tc = tc;
	return true;
}

/* Returns true if all human players clicked on the 'ready' button */
bool multiplayPlayersReady(bool bNotifyStatus)
{
	unsigned int	player,playerID;
	bool			bReady;

	bReady = true;

	for(player = 0; player < game.maxPlayers; player++)
	{
		// check if this human player is ready, ignore AIs
		if (NetPlay.players[player].allocated && (!NetPlay.players[player].ready || ingame.PingTimes[player] >= PING_LIMIT))
		{
			if(bNotifyStatus)
			{
				for (playerID = 0; playerID <= game.maxPlayers && playerID != player; playerID++) ;

				console("%s is not ready", getPlayerName(playerID));
			}

			bReady = false;
		}
	}

	return bReady;
}<|MERGE_RESOLUTION|>--- conflicted
+++ resolved
@@ -3805,7 +3805,21 @@
 			{
 				if (NetPlay.isUPNP)
 				{
-					ssprintf(buf, _("UPnP detection is in progress..."));
+					if (NetPlay.isUPNP_CONFIGURED)
+					{
+						ssprintf(buf, _("UPnP has been enabled."));
+					}
+					else
+					{
+						if (NetPlay.isUPNP_ERROR)
+						{
+							ssprintf(buf, _("UPnP detection faled. You must manually configure router yourself."));
+						}
+						else
+						{
+							ssprintf(buf, _("UPnP detection is in progress..."));
+						}
+					}
 					addConsoleMessage(buf, DEFAULT_JUSTIFY, NOTIFY_MESSAGE);
 				}
 				else
@@ -3818,48 +3832,6 @@
 			addConsoleMessage(buf, DEFAULT_JUSTIFY, NOTIFY_MESSAGE);
 		}
 	}
-<<<<<<< HEAD
-=======
-
-	addPlayerBox(false);								// Players
-	addGameOptions();
-	addChatBox();
-
-	if (ingame.bHostSetup)
-	{
-		char buf[512]={'\0'};
-		if (NetPlay.bComms)
-		{
-			if (NetPlay.isUPNP)
-			{
-				if (NetPlay.isUPNP_CONFIGURED)
-				{
-					ssprintf(buf, _("UPnP has been enabled."));
-				}
-				else
-				{
-					if (NetPlay.isUPNP_ERROR)
-					{
-						ssprintf(buf, _("UPnP detection faled. You must manually configure router yourself."));
-					}
-					else
-					{
-						ssprintf(buf, _("UPnP detection is in progress..."));
-					}
-				}
-				addConsoleMessage(buf, DEFAULT_JUSTIFY, NOTIFY_MESSAGE);
-			}
-			else
-			{
-				ssprintf(buf, _("UPnP detection disabled by user. Autoconfig of port 2100 will not happen."));
-				addConsoleMessage(buf, DEFAULT_JUSTIFY, NOTIFY_MESSAGE);
-			}
-		}
-		ssprintf(buf, _("Press the start hosting button to begin hosting a game."));
-		addConsoleMessage(buf, DEFAULT_JUSTIFY, NOTIFY_MESSAGE);
-	}
-
->>>>>>> 1498b6c4
 	// going back to multiop after setting limits up..
 	if(bReenter && bHosted)
 	{
