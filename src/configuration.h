--- conflicted
+++ resolved
@@ -28,8 +28,6 @@
 extern BOOL loadRenderMode(void);
 extern BOOL saveConfig(void);
 extern void closeConfig( void );
-<<<<<<< HEAD
-=======
 extern void setSinglePlayerFrameLimit(SDWORD limit);
 extern SDWORD getSinglePlayerFrameLimit(void);
 extern void setDefaultFrameRateLimit(void);
@@ -39,6 +37,5 @@
 
 /* Default frame limit for single player: skirmish ans campaign */
 #define	SP_FRAME_LIMIT	60
->>>>>>> ab2bafd7
 
 #endif // __INCLUDED_SRC_CONFIGURATION_H__