/*
	This file is part of Warzone 2100.
	Copyright (C) 2008  Warzone Resurrection Project

	Warzone 2100 is free software; you can redistribute it and/or modify
	it under the terms of the GNU General Public License as published by
	the Free Software Foundation; either version 2 of the License, or
	(at your option) any later version.

	Warzone 2100 is distributed in the hope that it will be useful,
	but WITHOUT ANY WARRANTY; without even the implied warranty of
	MERCHANTABILITY or FITNESS FOR A PARTICULAR PURPOSE. See the
	GNU General Public License for more details.

	You should have received a copy of the GNU General Public License
	along with Warzone 2100; if not, write to the Free Software
	Foundation, Inc., 51 Franklin St, Fifth Floor, Boston, MA 02110-1301 USA
*/

/**
 * @file terrain.c
 * Draws the terrain.
 * It uses the ground property of every MAPTILE to divide the terrain into different layers.
 * For every layer the GROUND_TYPE (from psGroundTypes) determines the texture and size.
 * The technique used it called "texture splatting".
 * Every layer only draws the spots where that terrain is, and additive blending is used to make transitions smooth.
 * Decals are a kind of hack now, as for some tiles (where decal == true) the old tile is just drawn.
 * The water is drawn using the hardcoded page-80 and page-81 textures. 
 */

#include "lib/ivis_opengl/GLee.h"
#include <string.h>

#include "lib/framework/frame.h"
#include "lib/ivis_common/ivisdef.h"
#include "lib/ivis_common/imd.h"
#include "lib/ivis_common/rendmode.h"
#include "lib/ivis_common/piefunc.h"
#include "lib/ivis_common/tex.h"
#include "lib/ivis_common/piedef.h"
#include "lib/ivis_common/piestate.h"
#include "lib/ivis_common/pieclip.h"

#include "terrain.h"
#include "map.h"
#include "texture.h"
#include "environ.h"
#include "display3d.h"
#include "hci.h"
#include "loop.h"

/**
 * A sector contains all information to draw a square piece of the map.
 * The actual geometry and texture data is not stored in here but in large VBO's.
 * The sector only stores the index and length of the pieces it's going to use.
 */
typedef struct
{
	int geometryOffset;      ///< The point in the geometry VBO where our geometry starts
	int geometrySize;        ///< The size of our geometry
	int geometryIndexOffset; ///< The point in the index VBO where our triangles start
	int geometryIndexSize;   ///< The size of our indices
	int waterOffset;         ///< The point in the water VBO where the water geometry starts
	int waterSize;           ///< The size of the water geometry
	int waterIndexOffset;    ///< The point in the water index VBO where the water triangles start
	int waterIndexSize;      ///< The size of our water triangles
	int *textureOffset;      ///< An array containing the offsets into the texture VBO for each terrain layer
	int *textureSize;        ///< The size of the geometry for this layer for each layer
	int *textureIndexOffset; ///< The offset into the index VBO for the texture for each layer
	int *textureIndexSize;   ///< The size of the indices for each layer
	int decalOffset;         ///< Index into the decal VBO
	int decalSize;           ///< Size of the part of the decal VBO we are going to use
	bool draw;               ///< Do we draw this sector this frame?
	bool dirty;              ///< Do we need to update the geometry for this sector?
} Sector;

/// A vertex with just a position
typedef struct
{
	GLfloat x, y, z;        // Vertex
} RenderVertex;

/// A vertex with a position and texture coordinates
typedef struct
{
	GLfloat x, y, z;
	GLfloat u, v;          // uv
} DecalVertex;

/// The lightmap texture
static GLuint lightmap_tex_num;
/// When are we going to update the lightmap next?
static unsigned int lightmapNextUpdate;
/// How big is the lightmap?
static int lightmapSize;

/// VBOs
static GLuint geometryVBO, geometryIndexVBO, textureVBO, textureIndexVBO, decalVBO;
/// VBOs
static GLuint waterVBO, waterIndexVBO;
/// The amount we shift the water textures so the waves appear to be moving
static float waterOffset;

/// These are properties of your videocard and hardware
static GLint GLmaxElementsVertices, GLmaxElementsIndices;

/// The sectors are stored here
static Sector *sectors;
/// The default sector size (a sector is sectorSize x sectorSize)
static int sectorSize = 15;
/// What is the distance we can see
static int terrainDistance;
/// How many sectors have we actually got?
static int xSectors, ySectors;

/// Did we initialise the terrain renderer yet?
static bool terrainInitalised = false;

#ifdef DEBUG
/// Check for OpenGL errors 
#define glError() { \
        GLenum err = glGetError(); \
        while (err != GL_NO_ERROR) { \
                debug(LOG_ERROR, "OpenGL error %i caught at %s:%u\n", (int)err, __FILE__, __LINE__); \
                err = glGetError(); \
        } \
}
#else
#define glError()
#endif

/// Helper to specify the offset in a VBO
#define BUFFER_OFFSET(i) ((char *)NULL + (i))

/// Helper variables for the DrawRangeElements functions
GLuint dreStart, dreEnd, dreOffset;
GLsizei dreCount;
/// Are we actually drawing something using the DrawRangeElements functions?
bool drawRangeElementsStarted = false;

/// Pass all remaining triangles to OpenGL
static void finishDrawRangeElements(void)
{
	if (drawRangeElementsStarted && dreCount > 0)
	{
		ASSERT(dreEnd - dreStart + 1 <= GLmaxElementsVertices, "too many vertices (%i)", (int)(dreEnd - dreStart + 1));
		ASSERT(dreCount <= GLmaxElementsIndices, "too many indices (%i)", (int)dreCount);
		glDrawRangeElements(GL_TRIANGLES,
							dreStart,
							dreEnd,
							dreCount,
							GL_UNSIGNED_INT,
							BUFFER_OFFSET(sizeof(GLuint)*dreOffset));
	}
	drawRangeElementsStarted = false;
}

/**
 * Either draw the elements or batch them to be sent to OpenGL later
 * This improves performance by reducing the amount of OpenGL calls.
 */
static void addDrawRangeElements(GLenum mode,
                                 GLuint start, 
                                 GLuint end, 
                                 GLsizei count, 
                                 GLenum type, 
                                 GLuint offset)
{
	ASSERT(mode == GL_TRIANGLES, "not supported");
	ASSERT(type == GL_UNSIGNED_INT, "not supported");
	
	if (end - start + 1 > GLmaxElementsVertices)
	{
		debug(LOG_WARNING, "A single call provided too much vertices, will operate at reduced performance or crash. Decrease the sector size to fix this.");
	}
	if (count > GLmaxElementsIndices)
	{
		debug(LOG_WARNING, "A single call provided too much indices, will operate at reduced performance or crash. Decrease the sector size to fix this.");
	}
	
	if (!drawRangeElementsStarted)
	{
		dreStart  = start;
		dreEnd    = end;
		dreCount  = count;
		dreOffset = offset;
		drawRangeElementsStarted = true;
		return;
	}
	
	// check if we can append theoretically and 
	// check if this will not go over the bounds advised by the opengl implementation
	if (dreOffset + dreCount != offset ||
		dreCount + count > GLmaxElementsIndices ||
		end - dreStart + 1 > GLmaxElementsVertices)
	{
		finishDrawRangeElements();
		// start anew
		addDrawRangeElements(mode, start, end, count, type, offset);
	}
	else
	{
		// OK to append
		dreCount += count;
		dreEnd = end;
	}
	// make sure we did everything right
	ASSERT(dreEnd - dreStart + 1 <= GLmaxElementsVertices, "too many vertices (%i)", (int)(dreEnd - dreStart + 1));
	ASSERT(dreCount <= GLmaxElementsIndices, "too many indices (%i)", (int)(dreCount));
}

/// Get the colour of the terrain tile at the specified position
PIELIGHT getTileColour(int x, int y)
{
	return mapTile(x, y)->colour;
}
/// Set the colour of the tile at the specified position
void setTileColour(int x, int y, PIELIGHT colour)
{
	MAPTILE *psTile = mapTile(x, y);

	psTile->colour = colour;
}

// NOTE:  The current (max) texture size of a tile is 128x128.  We allow up to a user defined texture size
// of 2048.  This will cause ugly seams for the decals, if user picks a texture size bigger than the tile!
#define MAX_TILE_TEXTURE_SIZE 128.0f
/// Set up the texture coordinates for a tile
static void getTileTexCoords(Vector2f *uv, unsigned int tileNumber)
{
	/* unmask proper values from compressed data */
	const unsigned short texture = TileNumber_texture(tileNumber);
	const unsigned short tile = TileNumber_tile(tileNumber);

	/* Used to calculate texture coordinates */
	const float xMult = 1.0f / TILES_IN_PAGE_COLUMN;
	const float yMult = 1.0f / TILES_IN_PAGE_ROW;
	float texsize = (float)getTextureSize();
	float centertile, shiftamount, one;
	Vector2f sP1, sP2, sP3, sP4, sPTemp;
<<<<<<< HEAD

	// the decals are 128x128 (at this time), we should not go above this value.  See note above
	if (texsize > MAX_TILE_TEXTURE_SIZE)
	{
		texsize = MAX_TILE_TEXTURE_SIZE;
	}
	centertile = 0.5f / texsize;			//compute center of tile
	shiftamount = (texsize -1.0) / texsize;	// 1 pixel border
	one = 1.0f / (TILES_IN_PAGE_COLUMN * texsize);

=======

	// the decals are 128x128 (at this time), we should not go above this value.  See note above
	if (texsize > MAX_TILE_TEXTURE_SIZE)
	{
		texsize = MAX_TILE_TEXTURE_SIZE;
	}
	centertile = 0.5f / texsize;			//compute center of tile
	shiftamount = (texsize -1.0) / texsize;	// 1 pixel border
	one = 1.0f / (TILES_IN_PAGE_COLUMN * texsize);

>>>>>>> 90684f35
	// bump the texture coords, for 1 pixel border, so our range is [.5,(texsize - .5)]
	one += centertile * shiftamount;
	/*
	 * Points for flipping the texture around if the tile is flipped or rotated
	 * Store the source rect as four points
	 */
	sP1.x = one;
	sP1.y = one;
	sP2.x = xMult - one;
	sP2.y = one;
	sP3.x = xMult - one;
	sP3.y = yMult - one;
	sP4.x = one;
	sP4.y = yMult - one;

	if (texture & TILE_XFLIP)
	{
		sPTemp = sP1;
		sP1 = sP2;
		sP2 = sPTemp;

		sPTemp = sP3;
		sP3 = sP4;
		sP4 = sPTemp;
	}
	if (texture & TILE_YFLIP)
	{
		sPTemp = sP1;
		sP1 = sP4;
		sP4 = sPTemp;
		sPTemp = sP2;
		sP2 = sP3;
		sP3 = sPTemp;
	}

	switch ((texture & TILE_ROTMASK) >> TILE_ROTSHIFT)
	{
		case 1:
			sPTemp = sP1;
			sP1 = sP4;
			sP4 = sP3;
			sP3 = sP2;
			sP2 = sPTemp;
			break;
		case 2:
			sPTemp = sP1;
			sP1 = sP3;
			sP3 = sPTemp;
			sPTemp = sP4;
			sP4 = sP2;
			sP2 = sPTemp;
			break;
		case 3:
			sPTemp = sP1;
			sP1 = sP2;
			sP2 = sP3;
			sP3 = sP4;
			sP4 = sPTemp;
			break;
	}
	uv[0 + 0].x = tileTexInfo[tile].uOffset + sP1.x;
	uv[0 + 0].y = tileTexInfo[tile].vOffset + sP1.y;
	
	uv[0 + 2].x = tileTexInfo[tile].uOffset + sP2.x;
	uv[0 + 2].y = tileTexInfo[tile].vOffset + sP2.y;
	
	uv[1 + 2].x = tileTexInfo[tile].uOffset + sP3.x;
	uv[1 + 2].y = tileTexInfo[tile].vOffset + sP3.y;
	
	uv[1 + 0].x = tileTexInfo[tile].uOffset + sP4.x;
	uv[1 + 0].y = tileTexInfo[tile].vOffset + sP4.y;
}

/// Average the four positions to get the center
static void averagePos(Vector3i *center, Vector3i *a, Vector3i *b, Vector3i *c, Vector3i *d)
{
	center->x = (a->x + b->x + c->x + d->x)/4;
	center->y = (a->y + b->y + c->y + d->y)/4;
	center->z = (a->z + b->z + c->z + d->z)/4;
}

/// Is this position next to a water tile?
static bool isWater(int x, int y)
{
	bool result = false;
	result = result || (tileOnMap(x  ,y  ) && mapTile(x  ,y  )->ground == waterGroundType);
	result = result || (tileOnMap(x+1,y  ) && mapTile(x+1,y  )->ground == waterGroundType);
	result = result || (tileOnMap(x  ,y+1) && mapTile(x  ,y+1)->ground == waterGroundType);
	result = result || (tileOnMap(x+1,y+1) && mapTile(x+1,y+1)->ground == waterGroundType);
	return result;
}

/// Get the position of a grid point
static void getGridPos(Vector3i *result, int x, int y, bool center, bool water)
{
	if (center)
	{
		Vector3i a,b,c,d;
		getGridPos(&a, x  , y  , false, water);
		getGridPos(&b, x+1, y  , false, water);
		getGridPos(&c, x  , y+1, false, water);
		getGridPos(&d, x+1, y+1, false, water);
		averagePos(result, &a, &b, &c, &d);
		return;
	}
	result->x = world_coord(x);
	result->z = world_coord(-y);
	
	if (x <= 0 || y <= 0 || x >= mapWidth || y >= mapHeight)
	{
		result->y = 0;
	}
	else
	{
		result->y = map_TileHeight_new(x, y);
		if (water)
		{
			result->y = map_WaterHeight(x, y);
		}
	}
}

/// Calculate the average texture coordinates of 4 points
static inline void averageUV(Vector2f *center, Vector2f* uv)
{
	center->x = (uv[0].x+uv[1].x+uv[2].x+uv[3].x)/4;
	center->y = (uv[0].y+uv[1].y+uv[2].y+uv[3].y)/4;
}

/// Get the texture coordinates for the map position
static inline void getTexCoords(Vector2f *uv, float x, float y, int groundType)
{
	uv->x = (x/psGroundTypes[groundType].textureSize);
	uv->y = (y/psGroundTypes[groundType].textureSize);
}

/// Calculate the average colour of 4 points
static inline void averageColour(PIELIGHT *average, PIELIGHT a, PIELIGHT b,
                                                            PIELIGHT c, PIELIGHT d)
{
	average->byte.a = (a.byte.a + b.byte.a + c.byte.a + d.byte.a)/4;
	average->byte.r = (a.byte.r + b.byte.r + c.byte.r + d.byte.r)/4;
	average->byte.g = (a.byte.g + b.byte.g + c.byte.g + d.byte.g)/4;
	average->byte.b = (a.byte.b + b.byte.b + c.byte.b + d.byte.b)/4;
}

/// Get the tiles colour
static inline void getColour(PIELIGHT *colour, int x, int y, bool center)
{
	MAPTILE *psTile;
	
	if (center)
	{
		PIELIGHT a,b,c,d;
		getColour(&a, x  , y  , false);
		getColour(&b, x+1, y  , false);
		getColour(&c, x  , y+1, false);
		getColour(&d, x+1, y+1, false);
		averageColour(colour, a, b, c, d);
		return;
	}
	
	*colour = WZCOL_BLACK;
	if (x < 0 || y < 0 || x > mapWidth - 1 || y > mapHeight - 1)
	{
		return;
	}
	psTile = mapTile(x, y);
	*colour = psTile->colour;

	if (psTile->tileInfoBits & BITS_GATEWAY && showGateways)
	{
		colour->byte.g = 255;
	}
}

/**
 * Set the terrain and water geometry for the specified sector
 */
static void setSectorGeometry(int x, int y,
                             RenderVertex *geometry, RenderVertex *water,
                             int *geometrySize, int *waterSize)
{
	Vector3i pos;
	int i,j;
	for (i = 0; i < sectorSize+1; i++)
	{
		for (j = 0; j < sectorSize+1; j++)
		{
			// set up geometry
			getGridPos(&pos, i+x*sectorSize, j+y*sectorSize, false, false);
			geometry[*geometrySize].x = pos.x;
			geometry[*geometrySize].y = pos.y;
			geometry[*geometrySize].z = pos.z;
			(*geometrySize)++;

			getGridPos(&pos, i+x*sectorSize, j+y*sectorSize, true, false);
			geometry[*geometrySize].x = pos.x;
			geometry[*geometrySize].y = pos.y;
			geometry[*geometrySize].z = pos.z;
			(*geometrySize)++;
			
			getGridPos(&pos, i+x*sectorSize, j+y*sectorSize, false, true);
			water[*waterSize].x = pos.x;
			water[*waterSize].y = pos.y;
			water[*waterSize].z = pos.z;
			(*waterSize)++;

			getGridPos(&pos, i+x*sectorSize, j+y*sectorSize, true, true);
			water[*waterSize].x = pos.x;
			water[*waterSize].y = pos.y;
			water[*waterSize].z = pos.z;
			(*waterSize)++;
		}
	}
}

/**
 * Set the decals for a sector. This takes care of both the geometry and the texture part.
 */
static void setSectorDecals(int x, int y,
                            DecalVertex *decaldata,
                            int *decalSize)
{
	Vector3i pos;
	Vector2f uv[2][2], center;
	int a,b;
	int i,j;

	for (i = x*sectorSize; i < x*sectorSize+sectorSize; i++)
	{
		for (j = y*sectorSize; j < y*sectorSize+sectorSize; j++)
		{
			if (i < 0 || j < 0 || i >= mapWidth || j >= mapHeight)
			{
				continue;
			}
			if (mapTile(i,j)->decal)
			{
				getTileTexCoords(*uv, mapTile(i,j)->texture);
				averageUV(&center, *uv);
				
				getGridPos(&pos, i, j, true, false);
				decaldata[*decalSize].x = pos.x;
				decaldata[*decalSize].y = pos.y;
				decaldata[*decalSize].z = pos.z;
				decaldata[*decalSize].u = center.x;
				decaldata[*decalSize].v = center.y;
				(*decalSize)++;
				a = 0; b = 1;
				getGridPos(&pos, i+a, j+b, false, false);
				decaldata[*decalSize].x = pos.x;
				decaldata[*decalSize].y = pos.y;
				decaldata[*decalSize].z = pos.z;
				decaldata[*decalSize].u = uv[a][b].x;
				decaldata[*decalSize].v = uv[a][b].y;
				(*decalSize)++;
				a = 0; b = 0;
				getGridPos(&pos, i+a, j+b, false, false);
				decaldata[*decalSize].x = pos.x;
				decaldata[*decalSize].y = pos.y;
				decaldata[*decalSize].z = pos.z;
				decaldata[*decalSize].u = uv[a][b].x;
				decaldata[*decalSize].v = uv[a][b].y;
				(*decalSize)++;
				
				getGridPos(&pos, i, j, true, false);
				decaldata[*decalSize].x = pos.x;
				decaldata[*decalSize].y = pos.y;
				decaldata[*decalSize].z = pos.z;
				decaldata[*decalSize].u = center.x;
				decaldata[*decalSize].v = center.y;
				(*decalSize)++;
				a = 1; b = 1;
				getGridPos(&pos, i+a, j+b, false, false);
				decaldata[*decalSize].x = pos.x;
				decaldata[*decalSize].y = pos.y;
				decaldata[*decalSize].z = pos.z;
				decaldata[*decalSize].u = uv[a][b].x;
				decaldata[*decalSize].v = uv[a][b].y;
				(*decalSize)++;
				a = 0; b = 1;
				getGridPos(&pos, i+a, j+b, false, false);
				decaldata[*decalSize].x = pos.x;
				decaldata[*decalSize].y = pos.y;
				decaldata[*decalSize].z = pos.z;
				decaldata[*decalSize].u = uv[a][b].x;
				decaldata[*decalSize].v = uv[a][b].y;
				(*decalSize)++;

				getGridPos(&pos, i, j, true, false);
				decaldata[*decalSize].x = pos.x;
				decaldata[*decalSize].y = pos.y;
				decaldata[*decalSize].z = pos.z;
				decaldata[*decalSize].u = center.x;
				decaldata[*decalSize].v = center.y;
				(*decalSize)++;
				a = 1; b = 0;
				getGridPos(&pos, i+a, j+b, false, false);
				decaldata[*decalSize].x = pos.x;
				decaldata[*decalSize].y = pos.y;
				decaldata[*decalSize].z = pos.z;
				decaldata[*decalSize].u = uv[a][b].x;
				decaldata[*decalSize].v = uv[a][b].y;
				(*decalSize)++;
				a = 1; b = 1;
				getGridPos(&pos, i+a, j+b, false, false);
				decaldata[*decalSize].x = pos.x;
				decaldata[*decalSize].y = pos.y;
				decaldata[*decalSize].z = pos.z;
				decaldata[*decalSize].u = uv[a][b].x;
				decaldata[*decalSize].v = uv[a][b].y;
				(*decalSize)++;

				getGridPos(&pos, i, j, true, false);
				decaldata[*decalSize].x = pos.x;
				decaldata[*decalSize].y = pos.y;
				decaldata[*decalSize].z = pos.z;
				decaldata[*decalSize].u = center.x;
				decaldata[*decalSize].v = center.y;
				(*decalSize)++;
				a = 0; b = 0;
				getGridPos(&pos, i+a, j+b, false, false);
				decaldata[*decalSize].x = pos.x;
				decaldata[*decalSize].y = pos.y;
				decaldata[*decalSize].z = pos.z;
				decaldata[*decalSize].u = uv[a][b].x;
				decaldata[*decalSize].v = uv[a][b].y;
				(*decalSize)++;
				a = 1; b = 0;
				getGridPos(&pos, i+a, j+b, false, false);
				decaldata[*decalSize].x = pos.x;
				decaldata[*decalSize].y = pos.y;
				decaldata[*decalSize].z = pos.z;
				decaldata[*decalSize].u = uv[a][b].x;
				decaldata[*decalSize].v = uv[a][b].y;
				(*decalSize)++;
			}
		}
	}
}

/**
 * Update the sector for when the terrain is changed.
 */
static void updateSectorGeometry(int x, int y)
{
	RenderVertex *geometry;
	RenderVertex *water;
	DecalVertex *decaldata;
	int geometrySize = 0;
	int waterSize = 0;
	int decalSize = 0;
	
	geometry  = malloc(sizeof(RenderVertex)*sectors[x*ySectors + y].geometrySize);
	water     = malloc(sizeof(RenderVertex)*sectors[x*ySectors + y].waterSize);

	setSectorGeometry(x, y, geometry, water, &geometrySize, &waterSize);
	ASSERT(geometrySize == sectors[x*ySectors + y].geometrySize, "something went seriously wrong updating the terrain");
	ASSERT(waterSize    == sectors[x*ySectors + y].waterSize   , "something went seriously wrong updating the terrain");
	
	glBindBuffer(GL_ARRAY_BUFFER, geometryVBO); glError();
	glBufferSubData(GL_ARRAY_BUFFER, sizeof(RenderVertex)*sectors[x*ySectors + y].geometryOffset,
	                                 sizeof(RenderVertex)*sectors[x*ySectors + y].geometrySize, geometry); glError();
	glBindBuffer(GL_ARRAY_BUFFER, waterVBO); glError();
	glBufferSubData(GL_ARRAY_BUFFER, sizeof(RenderVertex)*sectors[x*ySectors + y].waterOffset,
	                                 sizeof(RenderVertex)*sectors[x*ySectors + y].waterSize, water); glError();

	free(geometry);
	free(water);
	
	decaldata = malloc(sizeof(DecalVertex)*sectors[x*ySectors + y].decalSize);
	setSectorDecals(x, y, decaldata, &decalSize);
	ASSERT(decalSize == sectors[x*ySectors + y].decalSize   , "the amount of decals has changed");
	
	glBindBuffer(GL_ARRAY_BUFFER, decalVBO); glError();
	glBufferSubData(GL_ARRAY_BUFFER, sizeof(DecalVertex)*sectors[x*ySectors + y].decalOffset,
	                                 sizeof(DecalVertex)*sectors[x*ySectors + y].decalSize, decaldata); glError();

	free (decaldata);

	glBindBuffer(GL_ARRAY_BUFFER, 0);  // HACK Must unbind GL_ARRAY_BUFFER (don't know if it has to be unbound everywhere), otherwise text rendering may mysteriously crash.
}

/**
 * Mark all tiles that are influenced by this grid point as dirty.
 * Dirty sectors will later get updated by updateSectorGeometry.
 */
void markTileDirty(int i, int j)
{
	int x, y;
	
	if (!terrainInitalised)
	{
		return; // will be updated anyway
	}
	
	x = i/sectorSize;
	y = j/sectorSize;
	if (x < xSectors && y < ySectors) // could be on the lower or left edge of the map
	{
		sectors[x*ySectors + y].dirty = true;
	}
	
	// it could be on an edge, so update for all sectors it is in
	if (x*sectorSize == i && x > 0)
	{
		if (x-1 < xSectors && y < ySectors)
		{
			sectors[(x-1)*ySectors + y].dirty = true;
		}
	}
	if (y*sectorSize == j && y > 0)
	{
		if (x < xSectors && y-1 < ySectors)
		{
			sectors[x*ySectors + (y-1)].dirty = true;
		}
	}
	if (x*sectorSize == i && x > 0 && y*sectorSize == j && y > 0)
	{
		if (x-1 < xSectors && y-1 < ySectors)
		{
			sectors[(x-1)*ySectors + (y-1)].dirty = true;
		}
	}
}

/**
 * Check what the videocard + drivers support and divide the loaded map into sectors that can be drawn.
 * It also determines the lightmap size.
 */
bool initTerrain(void)
{
	int i, j, x, y, a, b, absX, absY;
	PIELIGHT colour[2][2], centerColour;
	int layer = 0;
	
	RenderVertex *geometry;
	RenderVertex *water;
	DecalVertex *decaldata;
	int geometrySize, geometryIndexSize;
	int waterSize, waterIndexSize;
	int textureSize, textureIndexSize;
	GLuint *geometryIndex;
	GLuint *waterIndex;
	GLuint *textureIndex;
	PIELIGHT *texture;
	int decalSize;
	int size;
	int maxSectorSizeIndices, maxSectorSizeVertices;
	bool decreasedSize = false;
	
	// this information is useful to prevent crashes with buggy opengl implementations
	glGetIntegerv(GL_MAX_ELEMENTS_VERTICES, &GLmaxElementsVertices);
	glGetIntegerv(GL_MAX_ELEMENTS_INDICES,  &GLmaxElementsIndices);

	// testing for crappy cards
<<<<<<< HEAD
	debug(LOG_TERRAIN, "GL_MAX_ELEMENTS_VERTICES: %i", (int)GLmaxElementsVertices);
	debug(LOG_TERRAIN, "GL_MAX_ELEMENTS_INDICES:  %i", (int)GLmaxElementsIndices);
=======
	debug(LOG_TERRAIN, "GL_MAX_ELEMENTS_VERTICES: %i", GLmaxElementsVertices);
	debug(LOG_TERRAIN, "GL_MAX_ELEMENTS_INDICES:  %i", GLmaxElementsIndices);
>>>>>>> 90684f35
	
	// now we know these values, determine the maximum sector size achievable
	maxSectorSizeVertices = sqrt(GLmaxElementsVertices/2)-1;
	maxSectorSizeIndices = sqrt(GLmaxElementsIndices/12);

	debug(LOG_TERRAIN, "preferred sector size: %i", sectorSize);
	debug(LOG_TERRAIN, "maximum sector size due to vertices: %i", maxSectorSizeVertices);
	debug(LOG_TERRAIN, "maximum sector size due to indices: %i", maxSectorSizeIndices);
	
	if (sectorSize > maxSectorSizeVertices)
	{
		sectorSize = maxSectorSizeVertices;
		decreasedSize = true;
	}
	if (sectorSize > maxSectorSizeIndices)
	{
		sectorSize = maxSectorSizeIndices;
		decreasedSize = true;
	}
	if (decreasedSize)
	{
		if (sectorSize < 1)
		{
			debug(LOG_WARNING, "GL_MAX_ELEMENTS_VERTICES: %i", (int)GLmaxElementsVertices);
			debug(LOG_WARNING, "GL_MAX_ELEMENTS_INDICES:  %i", (int)GLmaxElementsIndices);
			debug(LOG_WARNING, "maximum sector size due to vertices: %i", maxSectorSizeVertices);
			debug(LOG_WARNING, "maximum sector size due to indices: %i", maxSectorSizeIndices);
			debug(LOG_ERROR, "Your graphics card and/or drivers do not seem to support glDrawRangeElements, needed for the terrain renderer.");
			debug(LOG_ERROR, "- Do other 3D games work?");
			debug(LOG_ERROR, "- Did you install the latest drivers correctly?");
			debug(LOG_ERROR, "- Do you have a 3D window manager (Aero/Compiz) running?");
			return false;
		}
		debug(LOG_WARNING, "decreasing sector size to %i to fit graphics card constraints", sectorSize);
	}
	
	terrainDistance = 1.5*((visibleTiles.x+visibleTiles.y)/4+sectorSize/2);
	debug(LOG_TERRAIN, "visible tiles x:%i y: %i", visibleTiles.x, visibleTiles.y);
	debug(LOG_TERRAIN, "terrain view distance: %i", terrainDistance);
	
	/////////////////////
	// Create the sectors
	xSectors = (mapWidth +sectorSize-1)/sectorSize;
	ySectors = (mapHeight+sectorSize-1)/sectorSize;
	sectors = malloc(sizeof(Sector)*xSectors*ySectors);
	
	////////////////////
	// fill the geometry part of the sectors
	geometry = malloc(sizeof(RenderVertex)*xSectors*ySectors*(sectorSize+1)*(sectorSize+1)*2);
	geometryIndex = malloc(sizeof(GLuint)*xSectors*ySectors*sectorSize*sectorSize*12);
	geometrySize = 0;
	geometryIndexSize = 0;
	
	water = malloc(sizeof(RenderVertex)*xSectors*ySectors*(sectorSize+1)*(sectorSize+1)*2);
	waterIndex = malloc(sizeof(GLuint)*xSectors*ySectors*sectorSize*sectorSize*12);
	waterSize = 0;
	waterIndexSize = 0;
	for (x = 0; x < xSectors; x++)
	{
		for (y = 0; y < ySectors; y++)
		{
			sectors[x*ySectors + y].dirty = false;
			sectors[x*ySectors + y].geometryOffset = geometrySize;
			sectors[x*ySectors + y].geometrySize = 0;
			sectors[x*ySectors + y].waterOffset = waterSize;
			sectors[x*ySectors + y].waterSize = 0;
			
			setSectorGeometry(x, y, geometry, water, &geometrySize, &waterSize);
			
			sectors[x*ySectors + y].geometrySize = geometrySize - sectors[x*ySectors + y].geometryOffset;
			sectors[x*ySectors + y].waterSize = waterSize - sectors[x*ySectors + y].waterOffset;
			// and do the index buffers
			sectors[x*ySectors + y].geometryIndexOffset = geometryIndexSize;
			sectors[x*ySectors + y].geometryIndexSize = 0;
			sectors[x*ySectors + y].waterIndexOffset = waterIndexSize;
			sectors[x*ySectors + y].waterIndexSize = 0;
			
			for (i = 0; i < sectorSize; i++)
			{
				for (j = 0; j < sectorSize; j++)
				{
					if (x*sectorSize+i >= mapWidth || y*sectorSize+j >= mapHeight)
					{
						continue; // off map, so skip
					}
#define q(i,j,center) ((x*ySectors+y)*(sectorSize+1)*(sectorSize+1)*2 + ((i)*(sectorSize+1)+(j))*2+(center))
					geometryIndex[geometryIndexSize+0]  = q(i  ,j  ,1);
					geometryIndex[geometryIndexSize+1]  = q(i  ,j  ,0);
					geometryIndex[geometryIndexSize+2]  = q(i+1,j  ,0);
					
					geometryIndex[geometryIndexSize+3]  = q(i  ,j  ,1);
					geometryIndex[geometryIndexSize+4]  = q(i  ,j+1,0);
					geometryIndex[geometryIndexSize+5]  = q(i  ,j  ,0);
					
					geometryIndex[geometryIndexSize+6]  = q(i  ,j  ,1);
					geometryIndex[geometryIndexSize+7]  = q(i+1,j+1,0);
					geometryIndex[geometryIndexSize+8]  = q(i  ,j+1,0);
					
					geometryIndex[geometryIndexSize+9]  = q(i  ,j  ,1);
					geometryIndex[geometryIndexSize+10] = q(i+1,j  ,0);
					geometryIndex[geometryIndexSize+11] = q(i+1,j+1,0);
					geometryIndexSize += 12;
					if (isWater(i+x*sectorSize,j+y*sectorSize))
					{
						waterIndex[waterIndexSize+0]  = q(i  ,j  ,1);
						waterIndex[waterIndexSize+1]  = q(i  ,j  ,0);
						waterIndex[waterIndexSize+2]  = q(i+1,j  ,0);
						
						waterIndex[waterIndexSize+3]  = q(i  ,j  ,1);
						waterIndex[waterIndexSize+4]  = q(i  ,j+1,0);
						waterIndex[waterIndexSize+5]  = q(i  ,j  ,0);
						
						waterIndex[waterIndexSize+6]  = q(i  ,j  ,1);
						waterIndex[waterIndexSize+7]  = q(i+1,j+1,0);
						waterIndex[waterIndexSize+8]  = q(i  ,j+1,0);
						
						waterIndex[waterIndexSize+9]  = q(i  ,j  ,1);
						waterIndex[waterIndexSize+10] = q(i+1,j  ,0);
						waterIndex[waterIndexSize+11] = q(i+1,j+1,0);
						waterIndexSize += 12;
					}
				}
			}
			sectors[x*ySectors + y].geometryIndexSize = geometryIndexSize - sectors[x*ySectors + y].geometryIndexOffset;
			sectors[x*ySectors + y].waterIndexSize = waterIndexSize - sectors[x*ySectors + y].waterIndexOffset;
		}
	}
	glGenBuffers(1, &geometryVBO); glError();
	glBindBuffer(GL_ARRAY_BUFFER, geometryVBO); glError();
	glBufferData(GL_ARRAY_BUFFER, sizeof(RenderVertex)*geometrySize, geometry, GL_DYNAMIC_DRAW); glError();
	free(geometry);
	
	glGenBuffers(1, &geometryIndexVBO); glError();
	glBindBuffer(GL_ARRAY_BUFFER, geometryIndexVBO); glError();
	glBufferData(GL_ARRAY_BUFFER, sizeof(GLuint)*geometryIndexSize, geometryIndex, GL_STATIC_DRAW); glError();
	free(geometryIndex);
	
	glGenBuffers(1, &waterVBO); glError();
	glBindBuffer(GL_ARRAY_BUFFER, waterVBO); glError();
	glBufferData(GL_ARRAY_BUFFER, sizeof(RenderVertex)*waterSize, water, GL_DYNAMIC_DRAW); glError();
	free(water);
	
	glGenBuffers(1, &waterIndexVBO); glError();
	glBindBuffer(GL_ARRAY_BUFFER, waterIndexVBO); glError();
	glBufferData(GL_ARRAY_BUFFER, sizeof(GLuint)*waterIndexSize, waterIndex, GL_STATIC_DRAW); glError();
	free(waterIndex);

	
	////////////////////
	// fill the texture part of the sectors
	texture = malloc(sizeof(PIELIGHT)*xSectors*ySectors*(sectorSize+1)*(sectorSize+1)*2*numGroundTypes);
	textureIndex = malloc(sizeof(GLuint)*xSectors*ySectors*sectorSize*sectorSize*12*numGroundTypes);
	textureSize = 0;
	textureIndexSize = 0;
	for (layer = 0; layer < numGroundTypes; layer++)
	{
		for (x = 0; x < xSectors; x++)
		{
			for (y = 0; y < ySectors; y++)
			{
				if (layer == 0)
				{
					sectors[x*ySectors + y].textureOffset = malloc(sizeof(int)*numGroundTypes);
					sectors[x*ySectors + y].textureSize = malloc(sizeof(int)*numGroundTypes);
					sectors[x*ySectors + y].textureIndexOffset = malloc(sizeof(int)*numGroundTypes);
					sectors[x*ySectors + y].textureIndexSize = malloc(sizeof(int)*numGroundTypes);
				}

				sectors[x*ySectors + y].textureOffset[layer] = textureSize;
				sectors[x*ySectors + y].textureSize[layer] = 0;
				sectors[x*ySectors + y].textureIndexOffset[layer] = textureIndexSize;
				sectors[x*ySectors + y].textureIndexSize[layer] = 0;
				//debug(LOG_WARNING, "offset when filling %i: %i", layer, xSectors*ySectors*(sectorSize+1)*(sectorSize+1)*2*layer);
				for (i = 0; i < sectorSize+1; i++)
				{
					for (j = 0; j < sectorSize+1; j++)
					{
						bool draw = false;
						bool off_map;

						// set transparency
						for (a=0;a<2;a++)
						{
							for(b=0;b<2;b++)
							{
								absX = x*sectorSize+i+a;
								absY = y*sectorSize+j+b;
								colour[a][b].rgba = 0x00FFFFFF; // transparent
								
								// extend the terrain type for the bottom and left edges of the map
								off_map = false;
								if (absX == mapWidth)
								{
									off_map = true;
									absX--;
								}
								if (absY == mapHeight)
								{
									off_map = true;
									absY--;
								}
								
								if (absX < 0 || absY < 0 || absX >= mapWidth || absY >= mapHeight)
								{
									// not on the map, so don't draw
									continue;
								}
								if (mapTile(absX,absY)->ground == layer)
								{
									colour[a][b].rgba = 0xFFFFFFFF;
									if (!off_map)
									{
										// if this point lies on the edge is may not force this tile to be drawn
										// otherwise this will give a bright line when fog is enabled
										draw = true;
									}
								}
							}
						}
						texture[xSectors*ySectors*(sectorSize+1)*(sectorSize+1)*2*layer+((x*ySectors+y)*(sectorSize+1)*(sectorSize+1)*2 + (i*(sectorSize+1)+j)*2)].rgba = colour[0][0].rgba;
						averageColour(&centerColour, colour[0][0], colour[0][1], colour[1][0], colour[1][1]);
						texture[xSectors*ySectors*(sectorSize+1)*(sectorSize+1)*2*layer+((x*ySectors+y)*(sectorSize+1)*(sectorSize+1)*2 + (i*(sectorSize+1)+j)*2+1)].rgba = centerColour.rgba;
						textureSize += 2;
						if ((draw) && i < sectorSize && j < sectorSize)
						{
							textureIndex[textureIndexSize+0]  = q(i  ,j  ,1);
							textureIndex[textureIndexSize+1]  = q(i  ,j  ,0);
							textureIndex[textureIndexSize+2]  = q(i+1,j  ,0);
							
							textureIndex[textureIndexSize+3]  = q(i  ,j  ,1);
							textureIndex[textureIndexSize+4]  = q(i  ,j+1,0);
							textureIndex[textureIndexSize+5]  = q(i  ,j  ,0);
							
							textureIndex[textureIndexSize+6]  = q(i  ,j  ,1);
							textureIndex[textureIndexSize+7]  = q(i+1,j+1,0);
							textureIndex[textureIndexSize+8]  = q(i  ,j+1,0);
							
							textureIndex[textureIndexSize+9]  = q(i  ,j  ,1);
							textureIndex[textureIndexSize+10] = q(i+1,j  ,0);
							textureIndex[textureIndexSize+11] = q(i+1,j+1,0);
							textureIndexSize += 12;
						}

					}
				}
				sectors[x*ySectors + y].textureSize[layer] = textureSize - sectors[x*ySectors + y].textureOffset[layer];
				sectors[x*ySectors + y].textureIndexSize[layer] = textureIndexSize - sectors[x*ySectors + y].textureIndexOffset[layer];
			}
		}
	}
	glGenBuffers(1, &textureVBO); glError();
	glBindBuffer(GL_ARRAY_BUFFER, textureVBO); glError();
	glBufferData(GL_ARRAY_BUFFER, sizeof(PIELIGHT)*xSectors*ySectors*(sectorSize+1)*(sectorSize+1)*2*numGroundTypes, texture, GL_STATIC_DRAW); glError();
	free(texture);
	
	glGenBuffers(1, &textureIndexVBO); glError();
	glBindBuffer(GL_ARRAY_BUFFER, textureIndexVBO); glError();
	glBufferData(GL_ARRAY_BUFFER, sizeof(GLuint)*textureIndexSize, textureIndex, GL_STATIC_DRAW); glError();
	free(textureIndex);

	// and finally the decals
	decaldata = malloc(sizeof(DecalVertex)*mapWidth*mapHeight*12);
	decalSize = 0;
	for (x = 0; x < xSectors; x++)
	{
		for (y = 0; y < ySectors; y++)
		{
			sectors[x*ySectors + y].decalOffset = decalSize;
			sectors[x*ySectors + y].decalSize = 0;
			setSectorDecals(x, y, decaldata, &decalSize);
			sectors[x*ySectors + y].decalSize = decalSize - sectors[x*ySectors + y].decalOffset;
		}
	}
	debug(LOG_TERRAIN, "%i decals found", decalSize/12);
	glGenBuffers(1, &decalVBO); glError();
	glBindBuffer(GL_ARRAY_BUFFER, decalVBO); glError();
	glBufferData(GL_ARRAY_BUFFER, sizeof(DecalVertex)*decalSize, decaldata, GL_STATIC_DRAW); glError();
	free(decaldata);
	
	lightmap_tex_num = 0;
	lightmapNextUpdate = 0;
	// determine the smallest power-of-two size we can use for the lightmap
	size = mapWidth;
	if (mapHeight > size)
	{
		size = mapHeight;
	}
	lightmapSize = 1;
	while (size) 
	{
		size >>= 1;
		lightmapSize <<=1;
	}
	debug(LOG_TERRAIN, "the size of the map is %ix%i", mapWidth, mapHeight);
	debug(LOG_TERRAIN, "lightmap texture size is %ix%i", lightmapSize, lightmapSize);

	terrainInitalised = true;

	glBindBuffer(GL_ARRAY_BUFFER, 0);  // HACK Must unbind GL_ARRAY_BUFFER (in this function, at least), otherwise text rendering may mysteriously crash.

	return true;
}

/// free all memory and opengl buffers used by the terrain renderer
void shutdownTerrain(void)
{
	int x,y;
	glDeleteBuffers(1, &geometryVBO);
	glDeleteBuffers(1, &geometryIndexVBO);
	glDeleteBuffers(1, &waterVBO);
	glDeleteBuffers(1, &waterIndexVBO);
	glDeleteBuffers(1, &textureVBO);
	glDeleteBuffers(1, &textureIndexVBO);
	glDeleteBuffers(1, &decalVBO);
	
	for (x = 0; x < xSectors; x++)
	{
		for (y = 0; y < ySectors; y++)
		{
			free(sectors[x*ySectors + y].textureOffset);
			free(sectors[x*ySectors + y].textureSize);
			free(sectors[x*ySectors + y].textureIndexOffset);
			free(sectors[x*ySectors + y].textureIndexSize);
		}
	}
	free(sectors);
	
	terrainInitalised = false;
}

/**
 * Update the lightmap and draw the terrain and decals.
 * This function first draws the terrain in black, and then uses additive blending to put the terrain layers
 * on it one by one. Finally the decals are drawn.
 */
void drawTerrain(void)
{
	int i, j, x, y;
	int texPage;
	PIELIGHT colour;
	int layer;
	int offset, size;
	float xPos, yPos, distance;
	GLfloat paramsX[4] = {0, 0, -1.0/world_coord(mapHeight)*((float)mapHeight/lightmapSize), 0}; 
	GLfloat paramsY[4] = {1.0/world_coord(mapWidth)*((float)mapWidth/lightmapSize), 0, 0, 0};	

	glPushAttrib(GL_ENABLE_BIT | GL_COLOR_BUFFER_BIT | GL_TEXTURE_BIT | GL_DEPTH_BUFFER_BIT);
	
	// lightmap
	// we limit the framerate of the lightmap, because uploading a texture is an expensive operation
	if (gameTime > lightmapNextUpdate)
	{
		// allocate 3D array for our lightmap--but MSVC don't support VLA's :P
		unsigned char *data=(unsigned char * )malloc(lightmapSize * lightmapSize * 3 * sizeof(unsigned char));
		
		lightmapNextUpdate = gameTime + 80;
		glDeleteTextures(1, &lightmap_tex_num);

		glGenTextures(1, &lightmap_tex_num);
		
		for (i = 0; i < lightmapSize; i++)
		{
			for (j = 0; j < lightmapSize; j++)
			{
				float darken, distToEdge;
				float distA, distB, distC, distD;
				float playerX = (float)player.p.x/TILE_UNITS+visibleTiles.x/2;
				float playerY = (float)player.p.z/TILE_UNITS+visibleTiles.y/2;
				getColour(&colour, i, j, false);
				data[(i * lightmapSize + j) * 3 + 0] = colour.byte.r;
				data[(i * lightmapSize + j) * 3 + 1] = colour.byte.g;
				data[(i * lightmapSize + j) * 3 + 2] = colour.byte.b;
				
				if (!rendStates.fogEnabled)
				{
					// fade to black at the edges of the visible terrain area
					distA = visibleTiles.x/2-(i-playerX);
					distB = (i-playerX)+visibleTiles.x/2;
					distC = visibleTiles.y/2-(j-playerY);
					distD = (j-playerY)+visibleTiles.y/2;
					
					// calculate the distance to the closest edge of the visible map
					// determine the smallest distance
					distToEdge = distA;
					if (distB < distToEdge) distToEdge = distB;
					if (distC < distToEdge) distToEdge = distC;
					if (distD < distToEdge) distToEdge = distD;

					darken = (distToEdge)/2.0f;
					if (darken < 0)
					{
						darken = 0;
					}
					if (darken < 1)
					{
						data[(i * lightmapSize + j) * 3 + 0] *= darken;
						data[(i * lightmapSize + j) * 3 + 1] *= darken;
						data[(i * lightmapSize + j) * 3 + 2] *= darken;
					}
				}
			}
		}
		
		glBindTexture(GL_TEXTURE_2D, lightmap_tex_num);
		glPixelStorei(GL_UNPACK_ALIGNMENT, 1);
		glTexParameteri(GL_TEXTURE_2D, GL_TEXTURE_WRAP_S, GL_REPEAT);
		glTexParameteri(GL_TEXTURE_2D, GL_TEXTURE_WRAP_T, GL_REPEAT);
		glTexParameteri(GL_TEXTURE_2D, GL_TEXTURE_MAG_FILTER, GL_LINEAR);
		glTexParameteri(GL_TEXTURE_2D, GL_TEXTURE_MIN_FILTER, GL_LINEAR);
		glTexImage2D(GL_TEXTURE_2D, 0, 3, lightmapSize, lightmapSize, 0, GL_RGB, GL_UNSIGNED_BYTE, data);

		// once lightmap has been uploaded, we free it.
		free(data);
	}
	
	///////////////////////////////////
	// now set up the lightmap texture
	
	glActiveTexture(GL_TEXTURE1);
	// load the texture
	glBindTexture(GL_TEXTURE_2D, lightmap_tex_num);
	glEnable(GL_TEXTURE_2D);

	glEnable(GL_TEXTURE_GEN_S); glError();
	glEnable(GL_TEXTURE_GEN_T); glError();
	glEnable(GL_BLEND);
	
	// set the parameters for the texture coord generation
	glTexGeni(GL_S, GL_TEXTURE_GEN_MODE, GL_OBJECT_LINEAR);
	glTexGeni(GL_T, GL_TEXTURE_GEN_MODE, GL_OBJECT_LINEAR);
	glTexGenfv(GL_S, GL_OBJECT_PLANE, paramsX);
	glTexGenfv(GL_T, GL_OBJECT_PLANE, paramsY);
	
	// shift the lightmap half a tile as lights are supposed to be placed at the center of a tile
	glMatrixMode(GL_TEXTURE);
	glLoadIdentity();
	glTranslatef(1.0/lightmapSize/2, 1.0/lightmapSize/2, 0);
	glMatrixMode(GL_MODELVIEW);
	
	glActiveTexture(GL_TEXTURE0);
	
	///////////////////////////////////
	// terrain culling
	for (x = 0; x < xSectors; x++)
	{
		for (y = 0; y < ySectors; y++)
		{
			xPos = world_coord(x*sectorSize+sectorSize/2);
			yPos = world_coord(y*sectorSize+sectorSize/2);
			distance = pow(player.p.x+world_coord(visibleTiles.x/2) - xPos, 2) + pow(player.p.z+world_coord(visibleTiles.y/2) - yPos, 2);
			//debug(LOG_TERRAIN, "culling: %i,%i player x: %i, player z: %i, xPos: %f, yPos: %f, distance = %f, max = %f",  x,y,player.p.x, player.p.z, xPos, yPos, distance, pow(world_coord(terrainDistance),2));
			if (distance > pow(world_coord(terrainDistance),2))
			{
				sectors[x*ySectors + y].draw = false;
			}
			else
			{
				sectors[x*ySectors + y].draw = true;
				if (sectors[x*ySectors + y].dirty)
				{
					updateSectorGeometry(x,y);
					sectors[x*ySectors + y].dirty = false;
				}
			}
		}
	}


	
	//////////////////////////////////////
	// canvas to draw on
	glDisable(GL_TEXTURE_2D);
	glDisable(GL_BLEND);
	// we only draw in the depth buffer of using fog of war, as the clear color is black then
	if (rendStates.fogEnabled)
	{
		// FIXME: with fog enabled we draw this also to the color buffer. A fogbox might be faster.
		glDisable(GL_FOG);
		glColor4ub(0x00, 0x00, 0x00, 0xFF);
	}
	else
	{
		glColorMask(GL_FALSE, GL_FALSE, GL_FALSE, GL_FALSE);
	}
	// draw slightly higher distance than it actually is so it will not
	// by accident obscure the actual terrain
	glEnable(GL_POLYGON_OFFSET_FILL);
	glPolygonOffset(0.1f, 1.0f);
	
	// bind the vertex buffer
	glEnableClientState( GL_VERTEX_ARRAY );
	glBindBuffer(GL_ELEMENT_ARRAY_BUFFER, geometryIndexVBO); glError();
	glBindBuffer(GL_ARRAY_BUFFER, geometryVBO); glError();

	glVertexPointer(3, GL_FLOAT, sizeof(RenderVertex), BUFFER_OFFSET(0)); glError();
	
	for (x = 0; x < xSectors; x++)
	{
		for (y = 0; y < ySectors; y++)
		{
			if (sectors[x*ySectors + y].draw)
			{
				addDrawRangeElements(GL_TRIANGLES,
				                     sectors[x*ySectors + y].geometryOffset,
				                     sectors[x*ySectors + y].geometryOffset+sectors[x*ySectors + y].geometrySize,
				                     sectors[x*ySectors + y].geometryIndexSize,
				                     GL_UNSIGNED_INT,
				                     sectors[x*ySectors + y].geometryIndexOffset);
			}
		}
	}
	finishDrawRangeElements();
	
	if (rendStates.fogEnabled)
	{
		glEnable(GL_FOG);
		glColor4ub(0xFF, 0xFF, 0xFF, 0xFF);	
	}
	else
	{
		glColorMask(GL_TRUE, GL_TRUE, GL_TRUE, GL_TRUE);
	}

	// disable the depth offset
	glDisable(GL_POLYGON_OFFSET_FILL);
	
	///////////////////////////////////
	// terrain
	// we are going to use this one
	glEnable(GL_TEXTURE_2D);
	glEnableClientState( GL_COLOR_ARRAY );
	
	// set up for texture coord generation
	glEnable(GL_TEXTURE_GEN_S);
	glEnable(GL_TEXTURE_GEN_T);
	glTexGeni(GL_S, GL_TEXTURE_GEN_MODE, GL_OBJECT_LINEAR);
	glTexGeni(GL_T, GL_TEXTURE_GEN_MODE, GL_OBJECT_LINEAR);

	// additive blending
	glEnable(GL_BLEND);
	glBlendFunc(GL_SRC_ALPHA, GL_ONE);
	// only draw colors
	glDepthMask(GL_FALSE);
	
	glEnableClientState( GL_VERTEX_ARRAY );
	glBindBuffer(GL_ELEMENT_ARRAY_BUFFER, textureIndexVBO); glError();
	glTexEnvi( GL_TEXTURE_ENV, GL_TEXTURE_ENV_MODE, GL_MODULATE );
	
	// load the vertex (geometry) buffer
	glBindBuffer(GL_ARRAY_BUFFER, geometryVBO);
	glVertexPointer(3, GL_FLOAT, sizeof(RenderVertex), BUFFER_OFFSET(0)); glError();

	glBindBuffer(GL_ARRAY_BUFFER, textureVBO);

	// draw each layer separately
	for (layer = 0; layer < numGroundTypes; layer++)
	{
		GLfloat paramsX[4] = {0, 0, -1.0/world_coord(psGroundTypes[layer].textureSize), 0}; 
		GLfloat paramsY[4] = {1.0/world_coord(psGroundTypes[layer].textureSize), 0, 0, 0};
		// load the texture
		texPage = iV_GetTexture(psGroundTypes[layer].textureName);
		pie_SetTexturePage(texPage);
		glTexParameteri(GL_TEXTURE_2D, GL_TEXTURE_WRAP_S, GL_REPEAT);
		glTexParameteri(GL_TEXTURE_2D, GL_TEXTURE_WRAP_T, GL_REPEAT);
		
		// set the texture generation parameters
		glTexGenfv(GL_S, GL_OBJECT_PLANE, paramsX);
		glTexGenfv(GL_T, GL_OBJECT_PLANE, paramsY);
		
		// load the color buffer
		glColorPointer(4, GL_UNSIGNED_BYTE, sizeof(PIELIGHT), BUFFER_OFFSET(sizeof(PIELIGHT)*xSectors*ySectors*(sectorSize+1)*(sectorSize+1)*2*layer));
		
		for (x = 0; x < xSectors; x++)
		{
			for (y = 0; y < ySectors; y++)
			{
				if (sectors[x*ySectors + y].draw)
				{
					addDrawRangeElements(GL_TRIANGLES,
										 sectors[x*ySectors + y].geometryOffset,
										 sectors[x*ySectors + y].geometryOffset+sectors[x*ySectors + y].geometrySize,
										 sectors[x*ySectors + y].textureIndexSize[layer],
										 GL_UNSIGNED_INT,
										 sectors[x*ySectors + y].textureIndexOffset[layer]);
				}
			}
		}
		finishDrawRangeElements();
	}
	// we don't need this one anymore
	glDisableClientState( GL_COLOR_ARRAY );
	//////////////////////////////////
	// decals
	
	// no texture generation
	glDisable(GL_TEXTURE_GEN_S); glError();
	glDisable(GL_TEXTURE_GEN_T); glError();
	
	// select the terrain texture page
	pie_SetTexturePage(terrainPage); glError();
	// use the alpha to blend
	glBlendFunc(GL_SRC_ALPHA, GL_ONE_MINUS_SRC_ALPHA);
	// and the texture coordinates buffer
	glEnableClientState( GL_TEXTURE_COORD_ARRAY ); glError();
	glEnableClientState( GL_VERTEX_ARRAY ); glError();
	glBindBuffer(GL_ARRAY_BUFFER, decalVBO); glError();
	glVertexPointer(3, GL_FLOAT, sizeof(DecalVertex), BUFFER_OFFSET(0)); glError();
	glTexCoordPointer(2, GL_FLOAT, sizeof(DecalVertex), BUFFER_OFFSET(12)); glError();

	size = 0;
	offset = 0;
	for (x = 0; x < xSectors; x++)
	{
		for (y = 0; y < ySectors + 1; y++)
		{
			if (y < ySectors && offset + size == sectors[x*ySectors + y].decalOffset && sectors[x*ySectors + y].draw)
			{
				// append
				size += sectors[x*ySectors + y].decalSize;
				continue;
			}
			// can't append, so draw what we have and start anew
			if (size > 0)
			{
				glDrawArrays(GL_TRIANGLES, offset, size); glError();
			}
			size = 0;
			if (y < ySectors && sectors[x*ySectors + y].draw)
			{
				offset = sectors[x*ySectors + y].decalOffset;
				size = sectors[x*ySectors + y].decalSize;
			}
		}
	}

	////////////////////////////////
	// disable the lightmap texture
	glActiveTexture(GL_TEXTURE1);
	glDisable(GL_TEXTURE_2D);
	glActiveTexture(GL_TEXTURE0);

	// leave everything in a sane state so it won't mess up somewhere else
	glDisableClientState( GL_TEXTURE_COORD_ARRAY );
	glDisable(GL_TEXTURE_GEN_S);
	glDisable(GL_TEXTURE_GEN_T);
	
	glDisableClientState( GL_VERTEX_ARRAY );
	
	glDepthMask(GL_TRUE);
	glDisable(GL_BLEND);

	glBindBuffer(GL_ARRAY_BUFFER, 0);  // HACK Must unbind GL_ARRAY_BUFFER (don't know if it has to be unbound everywhere), otherwise text rendering may mysteriously crash.

	glPopAttrib();
}

/**
 * Draw the water.
 */
void drawWater(void)
{
	float white[4] = {1.0f, 1.0f, 1.0f, 1.0f};
	int x,y;
	const GLfloat paramsX[4] = {0, 0, -1.0/world_coord(4), 0}; 
	const GLfloat paramsY[4] = {1.0/world_coord(4), 0, 0, 0};
	const GLfloat paramsX2[4] = {0, 0, -1.0/world_coord(5), 0}; 
	const GLfloat paramsY2[4] = {1.0/world_coord(5), 0, 0, 0};
	
	glPushAttrib(GL_ENABLE_BIT | GL_COLOR_BUFFER_BIT | GL_TEXTURE_BIT | GL_DEPTH_BUFFER_BIT | GL_FOG_BIT);

	glEnable(GL_TEXTURE_GEN_S); glError();
	glEnable(GL_TEXTURE_GEN_T); glError();
	
	glColor4ub(0xFF, 0xFF, 0xFF, 0xFF);
	glDepthMask(GL_FALSE);
	
	if (rendStates.fogEnabled)
	{
		glFogfv(GL_FOG_COLOR, white);
	}
	
	// first texture unit
	pie_SetTexturePage(iV_GetTexture("page-80")); glError();
	glTexParameteri(GL_TEXTURE_2D, GL_TEXTURE_WRAP_S, GL_REPEAT);
	glTexParameteri(GL_TEXTURE_2D, GL_TEXTURE_WRAP_T, GL_REPEAT);
	glTexGeni(GL_S, GL_TEXTURE_GEN_MODE, GL_OBJECT_LINEAR);
	glTexGeni(GL_T, GL_TEXTURE_GEN_MODE, GL_OBJECT_LINEAR);
	glTexGenfv(GL_S, GL_OBJECT_PLANE, paramsX);
	glTexGenfv(GL_T, GL_OBJECT_PLANE, paramsY);
	glMatrixMode(GL_TEXTURE);
	glLoadIdentity();
	glTranslatef(waterOffset, 0, 0);

	// multiplicative blending
	glEnable(GL_BLEND);
	glBlendFunc(GL_ZERO, GL_SRC_COLOR);
	
	// second texture unit
	glActiveTexture(GL_TEXTURE1);
	pie_SetTexturePage(iV_GetTexture("page-81")); glError();
	glEnable(GL_TEXTURE_2D);
	glTexEnvi(GL_TEXTURE_ENV, GL_TEXTURE_ENV_MODE, GL_MODULATE);
	glEnable(GL_TEXTURE_GEN_S); glError();
	glEnable(GL_TEXTURE_GEN_T); glError();
	glTexParameteri(GL_TEXTURE_2D, GL_TEXTURE_WRAP_S, GL_REPEAT);
	glTexParameteri(GL_TEXTURE_2D, GL_TEXTURE_WRAP_T, GL_REPEAT);
	glTexGeni(GL_S, GL_TEXTURE_GEN_MODE, GL_OBJECT_LINEAR);
	glTexGeni(GL_T, GL_TEXTURE_GEN_MODE, GL_OBJECT_LINEAR);
	glTexGenfv(GL_S, GL_OBJECT_PLANE, paramsX2);
	glTexGenfv(GL_T, GL_OBJECT_PLANE, paramsY2);
	glLoadIdentity();
	glTranslatef(-waterOffset, 0, 0);

	// bind the vertex buffer
	glEnableClientState( GL_VERTEX_ARRAY );
	glBindBuffer(GL_ELEMENT_ARRAY_BUFFER, waterIndexVBO); glError();
	glBindBuffer(GL_ARRAY_BUFFER, waterVBO); glError();

	glVertexPointer(3, GL_FLOAT, sizeof(RenderVertex), BUFFER_OFFSET(0)); glError();

	for (x = 0; x < xSectors; x++)
	{
		for (y = 0; y < ySectors; y++)
		{
			if (sectors[x*ySectors + y].draw)
			{
				addDrawRangeElements(GL_TRIANGLES,
				                     sectors[x*ySectors + y].geometryOffset,
				                     sectors[x*ySectors + y].geometryOffset+sectors[x*ySectors + y].geometrySize,
				                     sectors[x*ySectors + y].waterIndexSize,
				                     GL_UNSIGNED_INT,
				                     sectors[x*ySectors + y].waterIndexOffset);
			}
		}
	}
	finishDrawRangeElements();
	
	glDisableClientState( GL_VERTEX_ARRAY );
	
	// move the water
	if(!gamePaused())
	{
		waterOffset += timeAdjustedIncrement(0.1f, true);
	}

	// disable second texture
	glLoadIdentity();
	glDisable(GL_TEXTURE_2D);
	glDisable(GL_TEXTURE_GEN_S);
	glDisable(GL_TEXTURE_GEN_T);
	glActiveTexture(GL_TEXTURE0);

	// clean up
	glDisable(GL_TEXTURE_GEN_S);
	glDisable(GL_TEXTURE_GEN_T);
	glLoadIdentity();
	glMatrixMode(GL_MODELVIEW);
	glDepthMask(GL_TRUE);
	glDisable(GL_TEXTURE_GEN_S);
	glDisable(GL_TEXTURE_GEN_T);

	glBindBuffer(GL_ARRAY_BUFFER, 0);  // HACK Must unbind GL_ARRAY_BUFFER (don't know if it has to be unbound everywhere), otherwise text rendering may mysteriously crash.

	glPopAttrib();
}<|MERGE_RESOLUTION|>--- conflicted
+++ resolved
@@ -238,7 +238,6 @@
 	float texsize = (float)getTextureSize();
 	float centertile, shiftamount, one;
 	Vector2f sP1, sP2, sP3, sP4, sPTemp;
-<<<<<<< HEAD
 
 	// the decals are 128x128 (at this time), we should not go above this value.  See note above
 	if (texsize > MAX_TILE_TEXTURE_SIZE)
@@ -249,18 +248,6 @@
 	shiftamount = (texsize -1.0) / texsize;	// 1 pixel border
 	one = 1.0f / (TILES_IN_PAGE_COLUMN * texsize);
 
-=======
-
-	// the decals are 128x128 (at this time), we should not go above this value.  See note above
-	if (texsize > MAX_TILE_TEXTURE_SIZE)
-	{
-		texsize = MAX_TILE_TEXTURE_SIZE;
-	}
-	centertile = 0.5f / texsize;			//compute center of tile
-	shiftamount = (texsize -1.0) / texsize;	// 1 pixel border
-	one = 1.0f / (TILES_IN_PAGE_COLUMN * texsize);
-
->>>>>>> 90684f35
 	// bump the texture coords, for 1 pixel border, so our range is [.5,(texsize - .5)]
 	one += centertile * shiftamount;
 	/*
@@ -719,13 +706,8 @@
 	glGetIntegerv(GL_MAX_ELEMENTS_INDICES,  &GLmaxElementsIndices);
 
 	// testing for crappy cards
-<<<<<<< HEAD
 	debug(LOG_TERRAIN, "GL_MAX_ELEMENTS_VERTICES: %i", (int)GLmaxElementsVertices);
 	debug(LOG_TERRAIN, "GL_MAX_ELEMENTS_INDICES:  %i", (int)GLmaxElementsIndices);
-=======
-	debug(LOG_TERRAIN, "GL_MAX_ELEMENTS_VERTICES: %i", GLmaxElementsVertices);
-	debug(LOG_TERRAIN, "GL_MAX_ELEMENTS_INDICES:  %i", GLmaxElementsIndices);
->>>>>>> 90684f35
 	
 	// now we know these values, determine the maximum sector size achievable
 	maxSectorSizeVertices = sqrt(GLmaxElementsVertices/2)-1;
