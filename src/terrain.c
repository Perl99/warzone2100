/*
	This file is part of Warzone 2100.
	Copyright (C) 1999-2004  Eidos Interactive
	Copyright (C) 2005-2010  Warzone 2100 Project

	Warzone 2100 is free software; you can redistribute it and/or modify
	it under the terms of the GNU General Public License as published by
	the Free Software Foundation; either version 2 of the License, or
	(at your option) any later version.

	Warzone 2100 is distributed in the hope that it will be useful,
	but WITHOUT ANY WARRANTY; without even the implied warranty of
	MERCHANTABILITY or FITNESS FOR A PARTICULAR PURPOSE. See the
	GNU General Public License for more details.

	You should have received a copy of the GNU General Public License
	along with Warzone 2100; if not, write to the Free Software
	Foundation, Inc., 51 Franklin St, Fifth Floor, Boston, MA 02110-1301 USA
*/

/**
 * @file terrain.c
 * Draws the terrain.
 * It uses the ground property of every MAPTILE to divide the terrain into different layers.
 * For every layer the GROUND_TYPE (from psGroundTypes) determines the texture and size.
 * The technique used it called "texture splatting".
 * Every layer only draws the spots where that terrain is, and additive blending is used to make transitions smooth.
 * Decals are a kind of hack now, as for some tiles (where decal == true) the old tile is just drawn.
 * The water is drawn using the hardcoded page-80 and page-81 textures. 
 */

#include <GLee.h>
#include <string.h>

#include "lib/framework/frame.h"
#include "lib/ivis_common/ivisdef.h"
#include "lib/ivis_common/imd.h"
#include "lib/ivis_common/rendmode.h"
#include "lib/ivis_common/piefunc.h"
#include "lib/ivis_common/tex.h"
#include "lib/ivis_common/piedef.h"
#include "lib/ivis_common/piestate.h"
#include "lib/ivis_common/pieclip.h"

#include "terrain.h"
#include "map.h"
#include "texture.h"
#include "environ.h"
#include "display3d.h"
#include "hci.h"
#include "loop.h"

/**
 * A sector contains all information to draw a square piece of the map.
 * The actual geometry and texture data is not stored in here but in large VBO's.
 * The sector only stores the index and length of the pieces it's going to use.
 */
typedef struct
{
	int geometryOffset;      ///< The point in the geometry VBO where our geometry starts
	int geometrySize;        ///< The size of our geometry
	int geometryIndexOffset; ///< The point in the index VBO where our triangles start
	int geometryIndexSize;   ///< The size of our indices
	int waterOffset;         ///< The point in the water VBO where the water geometry starts
	int waterSize;           ///< The size of the water geometry
	int waterIndexOffset;    ///< The point in the water index VBO where the water triangles start
	int waterIndexSize;      ///< The size of our water triangles
	int *textureOffset;      ///< An array containing the offsets into the texture VBO for each terrain layer
	int *textureSize;        ///< The size of the geometry for this layer for each layer
	int *textureIndexOffset; ///< The offset into the index VBO for the texture for each layer
	int *textureIndexSize;   ///< The size of the indices for each layer
	int decalOffset;         ///< Index into the decal VBO
	int decalSize;           ///< Size of the part of the decal VBO we are going to use
	bool draw;               ///< Do we draw this sector this frame?
	bool dirty;              ///< Do we need to update the geometry for this sector?
} Sector;

/// A vertex with just a position
typedef struct
{
	GLfloat x, y, z;        // Vertex
} RenderVertex;

/// A vertex with a position and texture coordinates
typedef struct
{
	GLfloat x, y, z;
	GLfloat u, v;          // uv
} DecalVertex;

/// The lightmap texture
static GLuint lightmap_tex_num;
/// When are we going to update the lightmap next?
static unsigned int lightmapNextUpdate;
/// How big is the lightmap?
static int lightmapSize;
/// Lightmap image
static GLubyte *lightmapPixmap;
/// Ticks per lightmap refresh
static const unsigned int LIGHTMAP_REFRESH = 80;

/// VBOs
static GLuint geometryVBO, geometryIndexVBO, textureVBO, textureIndexVBO, decalVBO;
/// VBOs
static GLuint waterVBO, waterIndexVBO;
/// The amount we shift the water textures so the waves appear to be moving
static float waterOffset;

/// These are properties of your videocard and hardware
static GLint GLmaxElementsVertices, GLmaxElementsIndices;

/// The sectors are stored here
static Sector *sectors;
/// The default sector size (a sector is sectorSize x sectorSize)
static int sectorSize = 15;
/// What is the distance we can see
static int terrainDistance;
/// How many sectors have we actually got?
static int xSectors, ySectors;

/// Did we initialise the terrain renderer yet?
static bool terrainInitalised = false;

#ifdef DEBUG
/// Check for OpenGL errors 
#define glError() { \
        GLenum err = glGetError(); \
        while (err != GL_NO_ERROR) { \
                debug(LOG_ERROR, "OpenGL error %i caught at %s:%u\n", (int)err, __FILE__, __LINE__); \
                err = glGetError(); \
        } \
}
#else
#define glError()
#endif

/// Helper to specify the offset in a VBO
#define BUFFER_OFFSET(i) ((char *)NULL + (i))

/// Helper variables for the DrawRangeElements functions
GLuint dreStart, dreEnd, dreOffset;
GLsizei dreCount;
/// Are we actually drawing something using the DrawRangeElements functions?
bool drawRangeElementsStarted = false;

/// Pass all remaining triangles to OpenGL
static void finishDrawRangeElements(void)
{
	if (drawRangeElementsStarted && dreCount > 0)
	{
		ASSERT(dreEnd - dreStart + 1 <= GLmaxElementsVertices, "too many vertices (%i)", (int)(dreEnd - dreStart + 1));
		ASSERT(dreCount <= GLmaxElementsIndices, "too many indices (%i)", (int)dreCount);
		glDrawRangeElements(GL_TRIANGLES,
							dreStart,
							dreEnd,
							dreCount,
							GL_UNSIGNED_INT,
							BUFFER_OFFSET(sizeof(GLuint)*dreOffset));
	}
	drawRangeElementsStarted = false;
}

/**
 * Either draw the elements or batch them to be sent to OpenGL later
 * This improves performance by reducing the amount of OpenGL calls.
 */
static void addDrawRangeElements(GLenum mode,
                                 GLuint start, 
                                 GLuint end, 
                                 GLsizei count, 
                                 GLenum type, 
                                 GLuint offset)
{
	ASSERT(mode == GL_TRIANGLES, "not supported");
	ASSERT(type == GL_UNSIGNED_INT, "not supported");
	
	if (end - start + 1 > GLmaxElementsVertices)
	{
		debug(LOG_WARNING, "A single call provided too much vertices, will operate at reduced performance or crash. Decrease the sector size to fix this.");
	}
	if (count > GLmaxElementsIndices)
	{
		debug(LOG_WARNING, "A single call provided too much indices, will operate at reduced performance or crash. Decrease the sector size to fix this.");
	}
	
	if (!drawRangeElementsStarted)
	{
		dreStart  = start;
		dreEnd    = end;
		dreCount  = count;
		dreOffset = offset;
		drawRangeElementsStarted = true;
		return;
	}
	
	// check if we can append theoretically and 
	// check if this will not go over the bounds advised by the opengl implementation
	if (dreOffset + dreCount != offset ||
		dreCount + count > GLmaxElementsIndices ||
		end - dreStart + 1 > GLmaxElementsVertices)
	{
		finishDrawRangeElements();
		// start anew
		addDrawRangeElements(mode, start, end, count, type, offset);
	}
	else
	{
		// OK to append
		dreCount += count;
		dreEnd = end;
	}
	// make sure we did everything right
	ASSERT(dreEnd - dreStart + 1 <= GLmaxElementsVertices, "too many vertices (%i)", (int)(dreEnd - dreStart + 1));
	ASSERT(dreCount <= GLmaxElementsIndices, "too many indices (%i)", (int)(dreCount));
}

/// Get the colour of the terrain tile at the specified position
PIELIGHT getTileColour(int x, int y)
{
	return mapTile(x, y)->colour;
}
/// Set the colour of the tile at the specified position
void setTileColour(int x, int y, PIELIGHT colour)
{
	MAPTILE *psTile = mapTile(x, y);

	psTile->colour = colour;
}

// NOTE:  The current (max) texture size of a tile is 128x128.  We allow up to a user defined texture size
// of 2048.  This will cause ugly seams for the decals, if user picks a texture size bigger than the tile!
#define MAX_TILE_TEXTURE_SIZE 128.0f
/// Set up the texture coordinates for a tile
static void getTileTexCoords(Vector2f *uv, unsigned int tileNumber)
{
	/* unmask proper values from compressed data */
	const unsigned short texture = TileNumber_texture(tileNumber);
	const unsigned short tile = TileNumber_tile(tileNumber);

	/* Used to calculate texture coordinates */
	const float xMult = 1.0f / TILES_IN_PAGE_COLUMN;
	const float yMult = 1.0f / TILES_IN_PAGE_ROW;
	float texsize = (float)getTextureSize();
	float centertile, shiftamount, one;
	Vector2f sP1, sP2, sP3, sP4, sPTemp;

	// the decals are 128x128 (at this time), we should not go above this value.  See note above
	if (texsize > MAX_TILE_TEXTURE_SIZE)
	{
		texsize = MAX_TILE_TEXTURE_SIZE;
	}
	centertile = 0.5f / texsize;			//compute center of tile
	shiftamount = (texsize -1.0) / texsize;	// 1 pixel border
	one = 1.0f / (TILES_IN_PAGE_COLUMN * texsize);

	// bump the texture coords, for 1 pixel border, so our range is [.5,(texsize - .5)]
	one += centertile * shiftamount;
	/*
	 * Points for flipping the texture around if the tile is flipped or rotated
	 * Store the source rect as four points
	 */
	sP1.x = one;
	sP1.y = one;
	sP2.x = xMult - one;
	sP2.y = one;
	sP3.x = xMult - one;
	sP3.y = yMult - one;
	sP4.x = one;
	sP4.y = yMult - one;

	if (texture & TILE_XFLIP)
	{
		sPTemp = sP1;
		sP1 = sP2;
		sP2 = sPTemp;

		sPTemp = sP3;
		sP3 = sP4;
		sP4 = sPTemp;
	}
	if (texture & TILE_YFLIP)
	{
		sPTemp = sP1;
		sP1 = sP4;
		sP4 = sPTemp;
		sPTemp = sP2;
		sP2 = sP3;
		sP3 = sPTemp;
	}

	switch ((texture & TILE_ROTMASK) >> TILE_ROTSHIFT)
	{
		case 1:
			sPTemp = sP1;
			sP1 = sP4;
			sP4 = sP3;
			sP3 = sP2;
			sP2 = sPTemp;
			break;
		case 2:
			sPTemp = sP1;
			sP1 = sP3;
			sP3 = sPTemp;
			sPTemp = sP4;
			sP4 = sP2;
			sP2 = sPTemp;
			break;
		case 3:
			sPTemp = sP1;
			sP1 = sP2;
			sP2 = sP3;
			sP3 = sP4;
			sP4 = sPTemp;
			break;
	}
	uv[0 + 0].x = tileTexInfo[tile].uOffset + sP1.x;
	uv[0 + 0].y = tileTexInfo[tile].vOffset + sP1.y;
	
	uv[0 + 2].x = tileTexInfo[tile].uOffset + sP2.x;
	uv[0 + 2].y = tileTexInfo[tile].vOffset + sP2.y;
	
	uv[1 + 2].x = tileTexInfo[tile].uOffset + sP3.x;
	uv[1 + 2].y = tileTexInfo[tile].vOffset + sP3.y;
	
	uv[1 + 0].x = tileTexInfo[tile].uOffset + sP4.x;
	uv[1 + 0].y = tileTexInfo[tile].vOffset + sP4.y;
}

/// Average the four positions to get the center
static void averagePos(Vector3i *center, Vector3i *a, Vector3i *b, Vector3i *c, Vector3i *d)
{
	center->x = (a->x + b->x + c->x + d->x)/4;
	center->y = (a->y + b->y + c->y + d->y)/4;
	center->z = (a->z + b->z + c->z + d->z)/4;
}

/// Is this position next to a water tile?
static bool isWater(int x, int y)
{
	bool result = false;
	result = result || (tileOnMap(x  ,y  ) && mapTile(x  ,y  )->ground == waterGroundType);
	result = result || (tileOnMap(x+1,y  ) && mapTile(x+1,y  )->ground == waterGroundType);
	result = result || (tileOnMap(x  ,y+1) && mapTile(x  ,y+1)->ground == waterGroundType);
	result = result || (tileOnMap(x+1,y+1) && mapTile(x+1,y+1)->ground == waterGroundType);
	return result;
}

/// Get the position of a grid point
static void getGridPos(Vector3i *result, int x, int y, bool center, bool water)
{
	if (center)
	{
		Vector3i a,b,c,d;
		getGridPos(&a, x  , y  , false, water);
		getGridPos(&b, x+1, y  , false, water);
		getGridPos(&c, x  , y+1, false, water);
		getGridPos(&d, x+1, y+1, false, water);
		averagePos(result, &a, &b, &c, &d);
		return;
	}
	result->x = world_coord(x);
	result->z = world_coord(-y);
	
	if (x <= 0 || y <= 0 || x >= mapWidth || y >= mapHeight)
	{
		result->y = 0;
	}
	else
	{
		result->y = map_TileHeight(x, y);
		if (water)
		{
			result->y = map_WaterHeight(x, y);
		}
	}
}

/// Calculate the average texture coordinates of 4 points
static inline void averageUV(Vector2f *center, Vector2f* uv)
{
	center->x = (uv[0].x+uv[1].x+uv[2].x+uv[3].x)/4;
	center->y = (uv[0].y+uv[1].y+uv[2].y+uv[3].y)/4;
}

/// Get the texture coordinates for the map position
static inline void getTexCoords(Vector2f *uv, float x, float y, int groundType)
{
	uv->x = (x/psGroundTypes[groundType].textureSize);
	uv->y = (y/psGroundTypes[groundType].textureSize);
}

/// Calculate the average colour of 4 points
static inline void averageColour(PIELIGHT *average, PIELIGHT a, PIELIGHT b,
                                                            PIELIGHT c, PIELIGHT d)
{
	average->byte.a = (a.byte.a + b.byte.a + c.byte.a + d.byte.a)/4;
	average->byte.r = (a.byte.r + b.byte.r + c.byte.r + d.byte.r)/4;
	average->byte.g = (a.byte.g + b.byte.g + c.byte.g + d.byte.g)/4;
	average->byte.b = (a.byte.b + b.byte.b + c.byte.b + d.byte.b)/4;
}

/// Get the tiles colour
static inline void getColour(PIELIGHT *colour, int x, int y, bool center)
{
	MAPTILE *psTile;
	
	if (center)
	{
		PIELIGHT a,b,c,d;
		getColour(&a, x  , y  , false);
		getColour(&b, x+1, y  , false);
		getColour(&c, x  , y+1, false);
		getColour(&d, x+1, y+1, false);
		averageColour(colour, a, b, c, d);
		return;
	}
	
	*colour = WZCOL_BLACK;
	if (x < 0 || y < 0 || x > mapWidth - 1 || y > mapHeight - 1)
	{
		return;
	}
	psTile = mapTile(x, y);
	*colour = psTile->colour;

	if (psTile->tileInfoBits & BITS_GATEWAY && showGateways)
	{
		colour->byte.g = 255;
	}
}

/**
 * Set the terrain and water geometry for the specified sector
 */
static void setSectorGeometry(int x, int y,
                             RenderVertex *geometry, RenderVertex *water,
                             int *geometrySize, int *waterSize)
{
	Vector3i pos;
	int i,j;
	for (i = 0; i < sectorSize+1; i++)
	{
		for (j = 0; j < sectorSize+1; j++)
		{
			// set up geometry
			getGridPos(&pos, i+x*sectorSize, j+y*sectorSize, false, false);
			geometry[*geometrySize].x = pos.x;
			geometry[*geometrySize].y = pos.y;
			geometry[*geometrySize].z = pos.z;
			(*geometrySize)++;

			getGridPos(&pos, i+x*sectorSize, j+y*sectorSize, true, false);
			geometry[*geometrySize].x = pos.x;
			geometry[*geometrySize].y = pos.y;
			geometry[*geometrySize].z = pos.z;
			(*geometrySize)++;
			
			getGridPos(&pos, i+x*sectorSize, j+y*sectorSize, false, true);
			water[*waterSize].x = pos.x;
			water[*waterSize].y = pos.y;
			water[*waterSize].z = pos.z;
			(*waterSize)++;

			getGridPos(&pos, i+x*sectorSize, j+y*sectorSize, true, true);
			water[*waterSize].x = pos.x;
			water[*waterSize].y = pos.y;
			water[*waterSize].z = pos.z;
			(*waterSize)++;
		}
	}
}

/**
 * Set the decals for a sector. This takes care of both the geometry and the texture part.
 */
static void setSectorDecals(int x, int y,
                            DecalVertex *decaldata,
                            int *decalSize)
{
	Vector3i pos;
	Vector2f uv[2][2], center;
	int a,b;
	int i,j;

	for (i = x*sectorSize; i < x*sectorSize+sectorSize; i++)
	{
		for (j = y*sectorSize; j < y*sectorSize+sectorSize; j++)
		{
			if (i < 0 || j < 0 || i >= mapWidth || j >= mapHeight)
			{
				continue;
			}
			if (TILE_HAS_DECAL(mapTile(i, j)))
			{
				getTileTexCoords(*uv, mapTile(i,j)->texture);
				averageUV(&center, *uv);
				
				getGridPos(&pos, i, j, true, false);
				decaldata[*decalSize].x = pos.x;
				decaldata[*decalSize].y = pos.y;
				decaldata[*decalSize].z = pos.z;
				decaldata[*decalSize].u = center.x;
				decaldata[*decalSize].v = center.y;
				(*decalSize)++;
				a = 0; b = 1;
				getGridPos(&pos, i+a, j+b, false, false);
				decaldata[*decalSize].x = pos.x;
				decaldata[*decalSize].y = pos.y;
				decaldata[*decalSize].z = pos.z;
				decaldata[*decalSize].u = uv[a][b].x;
				decaldata[*decalSize].v = uv[a][b].y;
				(*decalSize)++;
				a = 0; b = 0;
				getGridPos(&pos, i+a, j+b, false, false);
				decaldata[*decalSize].x = pos.x;
				decaldata[*decalSize].y = pos.y;
				decaldata[*decalSize].z = pos.z;
				decaldata[*decalSize].u = uv[a][b].x;
				decaldata[*decalSize].v = uv[a][b].y;
				(*decalSize)++;
				
				getGridPos(&pos, i, j, true, false);
				decaldata[*decalSize].x = pos.x;
				decaldata[*decalSize].y = pos.y;
				decaldata[*decalSize].z = pos.z;
				decaldata[*decalSize].u = center.x;
				decaldata[*decalSize].v = center.y;
				(*decalSize)++;
				a = 1; b = 1;
				getGridPos(&pos, i+a, j+b, false, false);
				decaldata[*decalSize].x = pos.x;
				decaldata[*decalSize].y = pos.y;
				decaldata[*decalSize].z = pos.z;
				decaldata[*decalSize].u = uv[a][b].x;
				decaldata[*decalSize].v = uv[a][b].y;
				(*decalSize)++;
				a = 0; b = 1;
				getGridPos(&pos, i+a, j+b, false, false);
				decaldata[*decalSize].x = pos.x;
				decaldata[*decalSize].y = pos.y;
				decaldata[*decalSize].z = pos.z;
				decaldata[*decalSize].u = uv[a][b].x;
				decaldata[*decalSize].v = uv[a][b].y;
				(*decalSize)++;

				getGridPos(&pos, i, j, true, false);
				decaldata[*decalSize].x = pos.x;
				decaldata[*decalSize].y = pos.y;
				decaldata[*decalSize].z = pos.z;
				decaldata[*decalSize].u = center.x;
				decaldata[*decalSize].v = center.y;
				(*decalSize)++;
				a = 1; b = 0;
				getGridPos(&pos, i+a, j+b, false, false);
				decaldata[*decalSize].x = pos.x;
				decaldata[*decalSize].y = pos.y;
				decaldata[*decalSize].z = pos.z;
				decaldata[*decalSize].u = uv[a][b].x;
				decaldata[*decalSize].v = uv[a][b].y;
				(*decalSize)++;
				a = 1; b = 1;
				getGridPos(&pos, i+a, j+b, false, false);
				decaldata[*decalSize].x = pos.x;
				decaldata[*decalSize].y = pos.y;
				decaldata[*decalSize].z = pos.z;
				decaldata[*decalSize].u = uv[a][b].x;
				decaldata[*decalSize].v = uv[a][b].y;
				(*decalSize)++;

				getGridPos(&pos, i, j, true, false);
				decaldata[*decalSize].x = pos.x;
				decaldata[*decalSize].y = pos.y;
				decaldata[*decalSize].z = pos.z;
				decaldata[*decalSize].u = center.x;
				decaldata[*decalSize].v = center.y;
				(*decalSize)++;
				a = 0; b = 0;
				getGridPos(&pos, i+a, j+b, false, false);
				decaldata[*decalSize].x = pos.x;
				decaldata[*decalSize].y = pos.y;
				decaldata[*decalSize].z = pos.z;
				decaldata[*decalSize].u = uv[a][b].x;
				decaldata[*decalSize].v = uv[a][b].y;
				(*decalSize)++;
				a = 1; b = 0;
				getGridPos(&pos, i+a, j+b, false, false);
				decaldata[*decalSize].x = pos.x;
				decaldata[*decalSize].y = pos.y;
				decaldata[*decalSize].z = pos.z;
				decaldata[*decalSize].u = uv[a][b].x;
				decaldata[*decalSize].v = uv[a][b].y;
				(*decalSize)++;
			}
		}
	}
}

/**
 * Update the sector for when the terrain is changed.
 */
static void updateSectorGeometry(int x, int y)
{
	RenderVertex *geometry;
	RenderVertex *water;
	DecalVertex *decaldata;
	int geometrySize = 0;
	int waterSize = 0;
	int decalSize = 0;
	
	geometry  = malloc(sizeof(RenderVertex)*sectors[x*ySectors + y].geometrySize);
	water     = malloc(sizeof(RenderVertex)*sectors[x*ySectors + y].waterSize);

	setSectorGeometry(x, y, geometry, water, &geometrySize, &waterSize);
	ASSERT(geometrySize == sectors[x*ySectors + y].geometrySize, "something went seriously wrong updating the terrain");
	ASSERT(waterSize    == sectors[x*ySectors + y].waterSize   , "something went seriously wrong updating the terrain");
	
	glBindBuffer(GL_ARRAY_BUFFER, geometryVBO); glError();
	glBufferSubData(GL_ARRAY_BUFFER, sizeof(RenderVertex)*sectors[x*ySectors + y].geometryOffset,
	                                 sizeof(RenderVertex)*sectors[x*ySectors + y].geometrySize, geometry); glError();
	glBindBuffer(GL_ARRAY_BUFFER, waterVBO); glError();
	glBufferSubData(GL_ARRAY_BUFFER, sizeof(RenderVertex)*sectors[x*ySectors + y].waterOffset,
	                                 sizeof(RenderVertex)*sectors[x*ySectors + y].waterSize, water); glError();

	free(geometry);
	free(water);
	
	decaldata = malloc(sizeof(DecalVertex)*sectors[x*ySectors + y].decalSize);
	setSectorDecals(x, y, decaldata, &decalSize);
	ASSERT(decalSize == sectors[x*ySectors + y].decalSize   , "the amount of decals has changed");
	
	glBindBuffer(GL_ARRAY_BUFFER, decalVBO); glError();
	glBufferSubData(GL_ARRAY_BUFFER, sizeof(DecalVertex)*sectors[x*ySectors + y].decalOffset,
	                                 sizeof(DecalVertex)*sectors[x*ySectors + y].decalSize, decaldata); glError();
	glBindBuffer(GL_ARRAY_BUFFER, 0);

	free (decaldata);

	glBindBuffer(GL_ARRAY_BUFFER, 0);  // HACK Must unbind GL_ARRAY_BUFFER (don't know if it has to be unbound everywhere), otherwise text rendering may mysteriously crash.
}

/**
 * Mark all tiles that are influenced by this grid point as dirty.
 * Dirty sectors will later get updated by updateSectorGeometry.
 */
void markTileDirty(int i, int j)
{
	int x, y;
	
	if (!terrainInitalised)
	{
		return; // will be updated anyway
	}
	
	x = i/sectorSize;
	y = j/sectorSize;
	if (x < xSectors && y < ySectors) // could be on the lower or left edge of the map
	{
		sectors[x*ySectors + y].dirty = true;
	}
	
	// it could be on an edge, so update for all sectors it is in
	if (x*sectorSize == i && x > 0)
	{
		if (x-1 < xSectors && y < ySectors)
		{
			sectors[(x-1)*ySectors + y].dirty = true;
		}
	}
	if (y*sectorSize == j && y > 0)
	{
		if (x < xSectors && y-1 < ySectors)
		{
			sectors[x*ySectors + (y-1)].dirty = true;
		}
	}
	if (x*sectorSize == i && x > 0 && y*sectorSize == j && y > 0)
	{
		if (x-1 < xSectors && y-1 < ySectors)
		{
			sectors[(x-1)*ySectors + (y-1)].dirty = true;
		}
	}
}

/**
 * Check what the videocard + drivers support and divide the loaded map into sectors that can be drawn.
 * It also determines the lightmap size.
 */
bool initTerrain(void)
{
	int i, j, x, y, a, b, absX, absY;
	PIELIGHT colour[2][2], centerColour;
	int layer = 0;
	
	RenderVertex *geometry;
	RenderVertex *water;
	DecalVertex *decaldata;
	int geometrySize, geometryIndexSize;
	int waterSize, waterIndexSize;
	int textureSize, textureIndexSize;
	GLuint *geometryIndex;
	GLuint *waterIndex;
	GLuint *textureIndex;
	PIELIGHT *texture;
	int decalSize;
	int size;
	int maxSectorSizeIndices, maxSectorSizeVertices;
	bool decreasedSize = false;
	
	// this information is useful to prevent crashes with buggy opengl implementations
	glGetIntegerv(GL_MAX_ELEMENTS_VERTICES, &GLmaxElementsVertices);
	glGetIntegerv(GL_MAX_ELEMENTS_INDICES,  &GLmaxElementsIndices);

	// testing for crappy cards
	debug(LOG_TERRAIN, "GL_MAX_ELEMENTS_VERTICES: %i", (int)GLmaxElementsVertices);
	debug(LOG_TERRAIN, "GL_MAX_ELEMENTS_INDICES:  %i", (int)GLmaxElementsIndices);
	
	// now we know these values, determine the maximum sector size achievable
	maxSectorSizeVertices = sqrt(GLmaxElementsVertices/2)-1;
	maxSectorSizeIndices = sqrt(GLmaxElementsIndices/12);

	debug(LOG_TERRAIN, "preferred sector size: %i", sectorSize);
	debug(LOG_TERRAIN, "maximum sector size due to vertices: %i", maxSectorSizeVertices);
	debug(LOG_TERRAIN, "maximum sector size due to indices: %i", maxSectorSizeIndices);
	
	if (sectorSize > maxSectorSizeVertices)
	{
		sectorSize = maxSectorSizeVertices;
		decreasedSize = true;
	}
	if (sectorSize > maxSectorSizeIndices)
	{
		sectorSize = maxSectorSizeIndices;
		decreasedSize = true;
	}
	if (decreasedSize)
	{
		if (sectorSize < 1)
		{
			debug(LOG_WARNING, "GL_MAX_ELEMENTS_VERTICES: %i", (int)GLmaxElementsVertices);
			debug(LOG_WARNING, "GL_MAX_ELEMENTS_INDICES:  %i", (int)GLmaxElementsIndices);
			debug(LOG_WARNING, "maximum sector size due to vertices: %i", maxSectorSizeVertices);
			debug(LOG_WARNING, "maximum sector size due to indices: %i", maxSectorSizeIndices);
			debug(LOG_ERROR, "Your graphics card and/or drivers do not seem to support glDrawRangeElements, needed for the terrain renderer.");
			debug(LOG_ERROR, "- Do other 3D games work?");
			debug(LOG_ERROR, "- Did you install the latest drivers correctly?");
			debug(LOG_ERROR, "- Do you have a 3D window manager (Aero/Compiz) running?");
			return false;
		}
		debug(LOG_WARNING, "decreasing sector size to %i to fit graphics card constraints", sectorSize);
	}
	
	terrainDistance = 1.5*((visibleTiles.x+visibleTiles.y)/4+sectorSize/2);
	debug(LOG_TERRAIN, "visible tiles x:%i y: %i", visibleTiles.x, visibleTiles.y);
	debug(LOG_TERRAIN, "terrain view distance: %i", terrainDistance);
	
	/////////////////////
	// Create the sectors
	xSectors = (mapWidth +sectorSize-1)/sectorSize;
	ySectors = (mapHeight+sectorSize-1)/sectorSize;
	sectors = malloc(sizeof(Sector)*xSectors*ySectors);
	
	////////////////////
	// fill the geometry part of the sectors
	geometry = malloc(sizeof(RenderVertex)*xSectors*ySectors*(sectorSize+1)*(sectorSize+1)*2);
	geometryIndex = malloc(sizeof(GLuint)*xSectors*ySectors*sectorSize*sectorSize*12);
	geometrySize = 0;
	geometryIndexSize = 0;
	
	water = malloc(sizeof(RenderVertex)*xSectors*ySectors*(sectorSize+1)*(sectorSize+1)*2);
	waterIndex = malloc(sizeof(GLuint)*xSectors*ySectors*sectorSize*sectorSize*12);
	waterSize = 0;
	waterIndexSize = 0;
	for (x = 0; x < xSectors; x++)
	{
		for (y = 0; y < ySectors; y++)
		{
			sectors[x*ySectors + y].dirty = false;
			sectors[x*ySectors + y].geometryOffset = geometrySize;
			sectors[x*ySectors + y].geometrySize = 0;
			sectors[x*ySectors + y].waterOffset = waterSize;
			sectors[x*ySectors + y].waterSize = 0;
			
			setSectorGeometry(x, y, geometry, water, &geometrySize, &waterSize);
			
			sectors[x*ySectors + y].geometrySize = geometrySize - sectors[x*ySectors + y].geometryOffset;
			sectors[x*ySectors + y].waterSize = waterSize - sectors[x*ySectors + y].waterOffset;
			// and do the index buffers
			sectors[x*ySectors + y].geometryIndexOffset = geometryIndexSize;
			sectors[x*ySectors + y].geometryIndexSize = 0;
			sectors[x*ySectors + y].waterIndexOffset = waterIndexSize;
			sectors[x*ySectors + y].waterIndexSize = 0;
			
			for (i = 0; i < sectorSize; i++)
			{
				for (j = 0; j < sectorSize; j++)
				{
					if (x*sectorSize+i >= mapWidth || y*sectorSize+j >= mapHeight)
					{
						continue; // off map, so skip
					}
#define q(i,j,center) ((x*ySectors+y)*(sectorSize+1)*(sectorSize+1)*2 + ((i)*(sectorSize+1)+(j))*2+(center))
					geometryIndex[geometryIndexSize+0]  = q(i  ,j  ,1);
					geometryIndex[geometryIndexSize+1]  = q(i  ,j  ,0);
					geometryIndex[geometryIndexSize+2]  = q(i+1,j  ,0);
					
					geometryIndex[geometryIndexSize+3]  = q(i  ,j  ,1);
					geometryIndex[geometryIndexSize+4]  = q(i  ,j+1,0);
					geometryIndex[geometryIndexSize+5]  = q(i  ,j  ,0);
					
					geometryIndex[geometryIndexSize+6]  = q(i  ,j  ,1);
					geometryIndex[geometryIndexSize+7]  = q(i+1,j+1,0);
					geometryIndex[geometryIndexSize+8]  = q(i  ,j+1,0);
					
					geometryIndex[geometryIndexSize+9]  = q(i  ,j  ,1);
					geometryIndex[geometryIndexSize+10] = q(i+1,j  ,0);
					geometryIndex[geometryIndexSize+11] = q(i+1,j+1,0);
					geometryIndexSize += 12;
					if (isWater(i+x*sectorSize,j+y*sectorSize))
					{
						waterIndex[waterIndexSize+0]  = q(i  ,j  ,1);
						waterIndex[waterIndexSize+1]  = q(i  ,j  ,0);
						waterIndex[waterIndexSize+2]  = q(i+1,j  ,0);
						
						waterIndex[waterIndexSize+3]  = q(i  ,j  ,1);
						waterIndex[waterIndexSize+4]  = q(i  ,j+1,0);
						waterIndex[waterIndexSize+5]  = q(i  ,j  ,0);
						
						waterIndex[waterIndexSize+6]  = q(i  ,j  ,1);
						waterIndex[waterIndexSize+7]  = q(i+1,j+1,0);
						waterIndex[waterIndexSize+8]  = q(i  ,j+1,0);
						
						waterIndex[waterIndexSize+9]  = q(i  ,j  ,1);
						waterIndex[waterIndexSize+10] = q(i+1,j  ,0);
						waterIndex[waterIndexSize+11] = q(i+1,j+1,0);
						waterIndexSize += 12;
					}
				}
			}
			sectors[x*ySectors + y].geometryIndexSize = geometryIndexSize - sectors[x*ySectors + y].geometryIndexOffset;
			sectors[x*ySectors + y].waterIndexSize = waterIndexSize - sectors[x*ySectors + y].waterIndexOffset;
		}
	}
	glGenBuffers(1, &geometryVBO); glError();
	glBindBuffer(GL_ARRAY_BUFFER, geometryVBO); glError();
	glBufferData(GL_ARRAY_BUFFER, sizeof(RenderVertex)*geometrySize, geometry, GL_DYNAMIC_DRAW); glError();
	free(geometry);
	
	glGenBuffers(1, &geometryIndexVBO); glError();
	glBindBuffer(GL_ARRAY_BUFFER, geometryIndexVBO); glError();
	glBufferData(GL_ARRAY_BUFFER, sizeof(GLuint)*geometryIndexSize, geometryIndex, GL_STATIC_DRAW); glError();
	free(geometryIndex);
	
	glGenBuffers(1, &waterVBO); glError();
	glBindBuffer(GL_ARRAY_BUFFER, waterVBO); glError();
	glBufferData(GL_ARRAY_BUFFER, sizeof(RenderVertex)*waterSize, water, GL_DYNAMIC_DRAW); glError();
	free(water);
	
	glGenBuffers(1, &waterIndexVBO); glError();
	glBindBuffer(GL_ARRAY_BUFFER, waterIndexVBO); glError();
	glBufferData(GL_ARRAY_BUFFER, sizeof(GLuint)*waterIndexSize, waterIndex, GL_STATIC_DRAW); glError();
	free(waterIndex);
	glBindBuffer(GL_ARRAY_BUFFER, 0);

	
	////////////////////
	// fill the texture part of the sectors
	texture = malloc(sizeof(PIELIGHT)*xSectors*ySectors*(sectorSize+1)*(sectorSize+1)*2*numGroundTypes);
	textureIndex = malloc(sizeof(GLuint)*xSectors*ySectors*sectorSize*sectorSize*12*numGroundTypes);
	textureSize = 0;
	textureIndexSize = 0;
	for (layer = 0; layer < numGroundTypes; layer++)
	{
		for (x = 0; x < xSectors; x++)
		{
			for (y = 0; y < ySectors; y++)
			{
				if (layer == 0)
				{
					sectors[x*ySectors + y].textureOffset = malloc(sizeof(int)*numGroundTypes);
					sectors[x*ySectors + y].textureSize = malloc(sizeof(int)*numGroundTypes);
					sectors[x*ySectors + y].textureIndexOffset = malloc(sizeof(int)*numGroundTypes);
					sectors[x*ySectors + y].textureIndexSize = malloc(sizeof(int)*numGroundTypes);
				}

				sectors[x*ySectors + y].textureOffset[layer] = textureSize;
				sectors[x*ySectors + y].textureSize[layer] = 0;
				sectors[x*ySectors + y].textureIndexOffset[layer] = textureIndexSize;
				sectors[x*ySectors + y].textureIndexSize[layer] = 0;
				//debug(LOG_WARNING, "offset when filling %i: %i", layer, xSectors*ySectors*(sectorSize+1)*(sectorSize+1)*2*layer);
				for (i = 0; i < sectorSize+1; i++)
				{
					for (j = 0; j < sectorSize+1; j++)
					{
						bool draw = false;
						bool off_map;

						// set transparency
						for (a=0;a<2;a++)
						{
							for(b=0;b<2;b++)
							{
								absX = x*sectorSize+i+a;
								absY = y*sectorSize+j+b;
								colour[a][b].rgba = 0x00FFFFFF; // transparent
								
								// extend the terrain type for the bottom and left edges of the map
								off_map = false;
								if (absX == mapWidth)
								{
									off_map = true;
									absX--;
								}
								if (absY == mapHeight)
								{
									off_map = true;
									absY--;
								}
								
								if (absX < 0 || absY < 0 || absX >= mapWidth || absY >= mapHeight)
								{
									// not on the map, so don't draw
									continue;
								}
								if (mapTile(absX,absY)->ground == layer)
								{
									colour[a][b].rgba = 0xFFFFFFFF;
									if (!off_map)
									{
										// if this point lies on the edge is may not force this tile to be drawn
										// otherwise this will give a bright line when fog is enabled
										draw = true;
									}
								}
							}
						}
						texture[xSectors*ySectors*(sectorSize+1)*(sectorSize+1)*2*layer+((x*ySectors+y)*(sectorSize+1)*(sectorSize+1)*2 + (i*(sectorSize+1)+j)*2)].rgba = colour[0][0].rgba;
						averageColour(&centerColour, colour[0][0], colour[0][1], colour[1][0], colour[1][1]);
						texture[xSectors*ySectors*(sectorSize+1)*(sectorSize+1)*2*layer+((x*ySectors+y)*(sectorSize+1)*(sectorSize+1)*2 + (i*(sectorSize+1)+j)*2+1)].rgba = centerColour.rgba;
						textureSize += 2;
						if ((draw) && i < sectorSize && j < sectorSize)
						{
							textureIndex[textureIndexSize+0]  = q(i  ,j  ,1);
							textureIndex[textureIndexSize+1]  = q(i  ,j  ,0);
							textureIndex[textureIndexSize+2]  = q(i+1,j  ,0);
							
							textureIndex[textureIndexSize+3]  = q(i  ,j  ,1);
							textureIndex[textureIndexSize+4]  = q(i  ,j+1,0);
							textureIndex[textureIndexSize+5]  = q(i  ,j  ,0);
							
							textureIndex[textureIndexSize+6]  = q(i  ,j  ,1);
							textureIndex[textureIndexSize+7]  = q(i+1,j+1,0);
							textureIndex[textureIndexSize+8]  = q(i  ,j+1,0);
							
							textureIndex[textureIndexSize+9]  = q(i  ,j  ,1);
							textureIndex[textureIndexSize+10] = q(i+1,j  ,0);
							textureIndex[textureIndexSize+11] = q(i+1,j+1,0);
							textureIndexSize += 12;
						}

					}
				}
				sectors[x*ySectors + y].textureSize[layer] = textureSize - sectors[x*ySectors + y].textureOffset[layer];
				sectors[x*ySectors + y].textureIndexSize[layer] = textureIndexSize - sectors[x*ySectors + y].textureIndexOffset[layer];
			}
		}
	}
	glGenBuffers(1, &textureVBO); glError();
	glBindBuffer(GL_ARRAY_BUFFER, textureVBO); glError();
	glBufferData(GL_ARRAY_BUFFER, sizeof(PIELIGHT)*xSectors*ySectors*(sectorSize+1)*(sectorSize+1)*2*numGroundTypes, texture, GL_STATIC_DRAW); glError();
	free(texture);
	
	glGenBuffers(1, &textureIndexVBO); glError();
	glBindBuffer(GL_ARRAY_BUFFER, textureIndexVBO); glError();
	glBufferData(GL_ARRAY_BUFFER, sizeof(GLuint)*textureIndexSize, textureIndex, GL_STATIC_DRAW); glError();
	free(textureIndex);
	glBindBuffer(GL_ARRAY_BUFFER, 0);

	// and finally the decals
	decaldata = malloc(sizeof(DecalVertex)*mapWidth*mapHeight*12);
	decalSize = 0;
	for (x = 0; x < xSectors; x++)
	{
		for (y = 0; y < ySectors; y++)
		{
			sectors[x*ySectors + y].decalOffset = decalSize;
			sectors[x*ySectors + y].decalSize = 0;
			setSectorDecals(x, y, decaldata, &decalSize);
			sectors[x*ySectors + y].decalSize = decalSize - sectors[x*ySectors + y].decalOffset;
		}
	}
	debug(LOG_TERRAIN, "%i decals found", decalSize/12);
	glGenBuffers(1, &decalVBO); glError();
	glBindBuffer(GL_ARRAY_BUFFER, decalVBO); glError();
	glBufferData(GL_ARRAY_BUFFER, sizeof(DecalVertex)*decalSize, decaldata, GL_STATIC_DRAW); glError();
	free(decaldata);
	glBindBuffer(GL_ARRAY_BUFFER, 0);
	
	lightmap_tex_num = 0;
	lightmapNextUpdate = 0;
	// determine the smallest power-of-two size we can use for the lightmap
	size = mapWidth;
	if (mapHeight > size)
	{
		size = mapHeight;
	}
	lightmapSize = 1;
	while (size) 
	{
		size >>= 1;
		lightmapSize <<=1;
	}
	debug(LOG_TERRAIN, "the size of the map is %ix%i", mapWidth, mapHeight);
	debug(LOG_TERRAIN, "lightmap texture size is %ix%i", lightmapSize, lightmapSize);

<<<<<<< HEAD
=======
	// Prepare the lightmap pixmap and texture
	lightmapPixmap = (GLubyte *)calloc(1, lightmapSize * lightmapSize * 3 * sizeof(GLubyte));
	if (lightmapPixmap == NULL)
	{
		debug(LOG_FATAL, "Out of memory!");
		abort();
		return false;
	}

	glGenTextures(1, &lightmap_tex_num);
	glBindTexture(GL_TEXTURE_2D, lightmap_tex_num);

	glPixelStorei(GL_UNPACK_ALIGNMENT, 1);
	glTexParameteri(GL_TEXTURE_2D, GL_TEXTURE_WRAP_S, GL_REPEAT);
	glTexParameteri(GL_TEXTURE_2D, GL_TEXTURE_WRAP_T, GL_REPEAT);
	glTexParameteri(GL_TEXTURE_2D, GL_TEXTURE_MAG_FILTER, GL_LINEAR);
	glTexParameteri(GL_TEXTURE_2D, GL_TEXTURE_MIN_FILTER, GL_LINEAR);

	glTexImage2D(GL_TEXTURE_2D, 0, 3, lightmapSize, lightmapSize, 0, GL_RGB, GL_UNSIGNED_BYTE, lightmapPixmap);

>>>>>>> d2739968
	terrainInitalised = true;

	glBindBuffer(GL_ARRAY_BUFFER, 0);  // HACK Must unbind GL_ARRAY_BUFFER (in this function, at least), otherwise text rendering may mysteriously crash.

	return true;
}

/// free all memory and opengl buffers used by the terrain renderer
void shutdownTerrain(void)
{
	int x,y;
	glDeleteBuffers(1, &geometryVBO);
	glDeleteBuffers(1, &geometryIndexVBO);
	glDeleteBuffers(1, &waterVBO);
	glDeleteBuffers(1, &waterIndexVBO);
	glDeleteBuffers(1, &textureVBO);
	glDeleteBuffers(1, &textureIndexVBO);
	glDeleteBuffers(1, &decalVBO);
	
	for (x = 0; x < xSectors; x++)
	{
		for (y = 0; y < ySectors; y++)
		{
			free(sectors[x*ySectors + y].textureOffset);
			free(sectors[x*ySectors + y].textureSize);
			free(sectors[x*ySectors + y].textureIndexOffset);
			free(sectors[x*ySectors + y].textureIndexSize);
		}
	}
	free(sectors);

	glDeleteTextures(1, &lightmap_tex_num);
	free(lightmapPixmap);
	lightmapPixmap = NULL;

	terrainInitalised = false;
}

/**
 * Update the lightmap and draw the terrain and decals.
 * This function first draws the terrain in black, and then uses additive blending to put the terrain layers
 * on it one by one. Finally the decals are drawn.
 */
void drawTerrain(void)
{
	int i, j, x, y;
	int texPage;
	PIELIGHT colour;
	int layer;
	int offset, size;
	float xPos, yPos, distance;
	GLfloat paramsX[4] = {0, 0, -1.0/world_coord(mapHeight)*((float)mapHeight/lightmapSize), 0}; 
	GLfloat paramsY[4] = {1.0/world_coord(mapWidth)*((float)mapWidth/lightmapSize), 0, 0, 0};	

	glPushAttrib(GL_ENABLE_BIT | GL_COLOR_BUFFER_BIT | GL_TEXTURE_BIT | GL_DEPTH_BUFFER_BIT);
	
	///////////////////////////////////
	// set up the lightmap texture

	glActiveTexture(GL_TEXTURE1);
	// bind the texture
	glBindTexture(GL_TEXTURE_2D, lightmap_tex_num);
	glEnable(GL_TEXTURE_2D);

	// we limit the framerate of the lightmap, because updating a texture is an expensive operation
	if (gameTime >= lightmapNextUpdate)
	{
		lightmapNextUpdate = gameTime + LIGHTMAP_REFRESH;

		for (i = 0; i < lightmapSize; i++)
		{
			for (j = 0; j < lightmapSize; j++)
			{
				float darken, distToEdge;
				float distA, distB, distC, distD;
				float playerX = (float)player.p.x/TILE_UNITS+visibleTiles.x/2;
				float playerY = (float)player.p.z/TILE_UNITS+visibleTiles.y/2;
				getColour(&colour, i, j, false);
				lightmapPixmap[(i * lightmapSize + j) * 3 + 0] = colour.byte.r;
				lightmapPixmap[(i * lightmapSize + j) * 3 + 1] = colour.byte.g;
				lightmapPixmap[(i * lightmapSize + j) * 3 + 2] = colour.byte.b;
				
				if (!rendStates.fogEnabled)
				{
					// fade to black at the edges of the visible terrain area
					distA = visibleTiles.x/2-(i-playerX);
					distB = (i-playerX)+visibleTiles.x/2;
					distC = visibleTiles.y/2-(j-playerY);
					distD = (j-playerY)+visibleTiles.y/2;
					
					// calculate the distance to the closest edge of the visible map
					// determine the smallest distance
					distToEdge = distA;
					if (distB < distToEdge) distToEdge = distB;
					if (distC < distToEdge) distToEdge = distC;
					if (distD < distToEdge) distToEdge = distD;

					darken = (distToEdge)/2.0f;
					if (darken < 0)
					{
						darken = 0;
					}
					if (darken < 1)
					{
						lightmapPixmap[(i * lightmapSize + j) * 3 + 0] *= darken;
						lightmapPixmap[(i * lightmapSize + j) * 3 + 1] *= darken;
						lightmapPixmap[(i * lightmapSize + j) * 3 + 2] *= darken;
					}
				}
			}
		}

		glPixelStorei(GL_UNPACK_ALIGNMENT, 1);
		glTexSubImage2D(GL_TEXTURE_2D, 0, 0, 0, lightmapSize, lightmapSize, GL_RGB, GL_UNSIGNED_BYTE, lightmapPixmap);
	}

	// enable texture coord generation
	glEnable(GL_TEXTURE_GEN_S); glError();
	glEnable(GL_TEXTURE_GEN_T); glError();
	glEnable(GL_BLEND);
	
	// set the parameters for the texture coord generation
	glTexGeni(GL_S, GL_TEXTURE_GEN_MODE, GL_OBJECT_LINEAR);
	glTexGeni(GL_T, GL_TEXTURE_GEN_MODE, GL_OBJECT_LINEAR);
	glTexGenfv(GL_S, GL_OBJECT_PLANE, paramsX);
	glTexGenfv(GL_T, GL_OBJECT_PLANE, paramsY);
	
	// shift the lightmap half a tile as lights are supposed to be placed at the center of a tile
	glMatrixMode(GL_TEXTURE);
	glLoadIdentity();
	glTranslatef(1.0/lightmapSize/2, 1.0/lightmapSize/2, 0);
	glMatrixMode(GL_MODELVIEW);
	
	glActiveTexture(GL_TEXTURE0);
	
	///////////////////////////////////
	// terrain culling
	for (x = 0; x < xSectors; x++)
	{
		for (y = 0; y < ySectors; y++)
		{
			xPos = world_coord(x*sectorSize+sectorSize/2);
			yPos = world_coord(y*sectorSize+sectorSize/2);
			distance = pow(player.p.x+world_coord(visibleTiles.x/2) - xPos, 2) + pow(player.p.z+world_coord(visibleTiles.y/2) - yPos, 2);
			//debug(LOG_TERRAIN, "culling: %i,%i player x: %i, player z: %i, xPos: %f, yPos: %f, distance = %f, max = %f",  x,y,player.p.x, player.p.z, xPos, yPos, distance, pow(world_coord(terrainDistance),2));
			if (distance > pow(world_coord(terrainDistance),2))
			{
				sectors[x*ySectors + y].draw = false;
			}
			else
			{
				sectors[x*ySectors + y].draw = true;
				if (sectors[x*ySectors + y].dirty)
				{
					updateSectorGeometry(x,y);
					sectors[x*ySectors + y].dirty = false;
				}
			}
		}
	}


	//////////////////////////////////////
	// canvas to draw on
	pie_SetRendMode(REND_OPAQUE);
	pie_SetTexturePage(TEXPAGE_NONE);
	// we only draw in the depth buffer of using fog of war, as the clear color is black then
	if (rendStates.fogEnabled)
	{
		// FIXME: with fog enabled we draw this also to the color buffer. A fogbox might be faster.
		glDisable(GL_FOG);
		glColor4ub(0x00, 0x00, 0x00, 0xFF);
	}
	else
	{
		glColorMask(GL_FALSE, GL_FALSE, GL_FALSE, GL_FALSE);
	}
	// draw slightly higher distance than it actually is so it will not
	// by accident obscure the actual terrain
	glEnable(GL_POLYGON_OFFSET_FILL);
	glPolygonOffset(0.1f, 1.0f);
	
	// bind the vertex buffer
	glEnableClientState( GL_VERTEX_ARRAY );
	glBindBuffer(GL_ELEMENT_ARRAY_BUFFER, geometryIndexVBO); glError();
	glBindBuffer(GL_ARRAY_BUFFER, geometryVBO); glError();

	glVertexPointer(3, GL_FLOAT, sizeof(RenderVertex), BUFFER_OFFSET(0)); glError();
	
	for (x = 0; x < xSectors; x++)
	{
		for (y = 0; y < ySectors; y++)
		{
			if (sectors[x*ySectors + y].draw)
			{
				addDrawRangeElements(GL_TRIANGLES,
				                     sectors[x*ySectors + y].geometryOffset,
				                     sectors[x*ySectors + y].geometryOffset+sectors[x*ySectors + y].geometrySize,
				                     sectors[x*ySectors + y].geometryIndexSize,
				                     GL_UNSIGNED_INT,
				                     sectors[x*ySectors + y].geometryIndexOffset);
			}
		}
	}
	finishDrawRangeElements();
	glBindBuffer(GL_ARRAY_BUFFER, 0);
	glBindBuffer(GL_ELEMENT_ARRAY_BUFFER, 0);
	
	if (rendStates.fogEnabled)
	{
		glEnable(GL_FOG);
		glColor4ub(0xFF, 0xFF, 0xFF, 0xFF);	
	}
	else
	{
		glColorMask(GL_TRUE, GL_TRUE, GL_TRUE, GL_TRUE);
	}

	// disable the depth offset
	glDisable(GL_POLYGON_OFFSET_FILL);
	
	///////////////////////////////////
	// terrain
	// we are going to use this one
	pie_SetTexturePage(TEXPAGE_FONT);
	glEnableClientState( GL_COLOR_ARRAY );
	
	// set up for texture coord generation
	glEnable(GL_TEXTURE_GEN_S);
	glEnable(GL_TEXTURE_GEN_T);
	glTexGeni(GL_S, GL_TEXTURE_GEN_MODE, GL_OBJECT_LINEAR);
	glTexGeni(GL_T, GL_TEXTURE_GEN_MODE, GL_OBJECT_LINEAR);

	// additive blending
	pie_SetRendMode(REND_ADDITIVE);

	// only draw colors
	glDepthMask(GL_FALSE);
	
	glEnableClientState( GL_VERTEX_ARRAY );
	glBindBuffer(GL_ELEMENT_ARRAY_BUFFER, textureIndexVBO); glError();
	glTexEnvi( GL_TEXTURE_ENV, GL_TEXTURE_ENV_MODE, GL_MODULATE );
	
	// load the vertex (geometry) buffer
	glBindBuffer(GL_ARRAY_BUFFER, geometryVBO);
	glVertexPointer(3, GL_FLOAT, sizeof(RenderVertex), BUFFER_OFFSET(0)); glError();

	glBindBuffer(GL_ARRAY_BUFFER, textureVBO);

	// draw each layer separately
	for (layer = 0; layer < numGroundTypes; layer++)
	{
		GLfloat paramsX[4] = {0, 0, -1.0/world_coord(psGroundTypes[layer].textureSize), 0}; 
		GLfloat paramsY[4] = {1.0/world_coord(psGroundTypes[layer].textureSize), 0, 0, 0};
		// load the texture
		texPage = iV_GetTexture(psGroundTypes[layer].textureName);
		pie_SetTexturePage(texPage);
		glTexParameteri(GL_TEXTURE_2D, GL_TEXTURE_WRAP_S, GL_REPEAT);
		glTexParameteri(GL_TEXTURE_2D, GL_TEXTURE_WRAP_T, GL_REPEAT);
		
		// set the texture generation parameters
		glTexGenfv(GL_S, GL_OBJECT_PLANE, paramsX);
		glTexGenfv(GL_T, GL_OBJECT_PLANE, paramsY);
		
		// load the color buffer
		glColorPointer(4, GL_UNSIGNED_BYTE, sizeof(PIELIGHT), BUFFER_OFFSET(sizeof(PIELIGHT)*xSectors*ySectors*(sectorSize+1)*(sectorSize+1)*2*layer));
		
		for (x = 0; x < xSectors; x++)
		{
			for (y = 0; y < ySectors; y++)
			{
				if (sectors[x*ySectors + y].draw)
				{
					addDrawRangeElements(GL_TRIANGLES,
										 sectors[x*ySectors + y].geometryOffset,
										 sectors[x*ySectors + y].geometryOffset+sectors[x*ySectors + y].geometrySize,
										 sectors[x*ySectors + y].textureIndexSize[layer],
										 GL_UNSIGNED_INT,
										 sectors[x*ySectors + y].textureIndexOffset[layer]);
				}
			}
		}
		finishDrawRangeElements();
	}
	glBindBuffer(GL_ARRAY_BUFFER, 0);
	glBindBuffer(GL_ELEMENT_ARRAY_BUFFER, 0);
	// we don't need this one anymore
	glDisableClientState( GL_COLOR_ARRAY );
	// no more texture generation
	glDisable(GL_TEXTURE_GEN_S); glError();
	glDisable(GL_TEXTURE_GEN_T); glError();
	// prevent the terrain from getting corrupted by the decal drawing code
	// (something with VBO + changing the texture)
	// this happens on radeon + mesa
	// FIXME: remove this after the driver is fixed
	glFlush();
	
	//////////////////////////////////
	// decals

	// select the terrain texture page
	pie_SetTexturePage(terrainPage); glError();
	// use the alpha to blend
	pie_SetRendMode(REND_ALPHA);
	// and the texture coordinates buffer
	glEnableClientState( GL_TEXTURE_COORD_ARRAY ); glError();
	glEnableClientState( GL_VERTEX_ARRAY ); glError();
	glBindBuffer(GL_ARRAY_BUFFER, decalVBO); glError();
	glVertexPointer(3, GL_FLOAT, sizeof(DecalVertex), BUFFER_OFFSET(0)); glError();
	glTexCoordPointer(2, GL_FLOAT, sizeof(DecalVertex), BUFFER_OFFSET(12)); glError();
	glBindBuffer(GL_ARRAY_BUFFER, 0);

	size = 0;
	offset = 0;
	for (x = 0; x < xSectors; x++)
	{
		for (y = 0; y < ySectors + 1; y++)
		{
			if (y < ySectors && offset + size == sectors[x*ySectors + y].decalOffset && sectors[x*ySectors + y].draw)
			{
				// append
				size += sectors[x*ySectors + y].decalSize;
				continue;
			}
			// can't append, so draw what we have and start anew
			if (size > 0)
			{
				glDrawArrays(GL_TRIANGLES, offset, size); glError();
			}
			size = 0;
			if (y < ySectors && sectors[x*ySectors + y].draw)
			{
				offset = sectors[x*ySectors + y].decalOffset;
				size = sectors[x*ySectors + y].decalSize;
			}
		}
	}

	////////////////////////////////
	// disable the lightmap texture
	glActiveTexture(GL_TEXTURE1);
	pie_SetTexturePage(TEXPAGE_NONE);
	glMatrixMode(GL_TEXTURE);
	glLoadIdentity();
	glActiveTexture(GL_TEXTURE0);
	glLoadIdentity();
	glMatrixMode(GL_MODELVIEW);

	// leave everything in a sane state so it won't mess up somewhere else
	glDisableClientState( GL_TEXTURE_COORD_ARRAY );
	glDisableClientState( GL_VERTEX_ARRAY );
	
	glDepthMask(GL_TRUE);

	glBindBuffer(GL_ARRAY_BUFFER, 0);  // HACK Must unbind GL_ARRAY_BUFFER (don't know if it has to be unbound everywhere), otherwise text rendering may mysteriously crash.

	pie_SetRendMode(REND_OPAQUE);
	
	glPopAttrib();
}

/**
 * Draw the water.
 */
void drawWater(void)
{
	float white[4] = {1.0f, 1.0f, 1.0f, 1.0f};
	int x,y;
	const GLfloat paramsX[4] = {0, 0, -1.0/world_coord(4), 0}; 
	const GLfloat paramsY[4] = {1.0/world_coord(4), 0, 0, 0};
	const GLfloat paramsX2[4] = {0, 0, -1.0/world_coord(5), 0}; 
	const GLfloat paramsY2[4] = {1.0/world_coord(5), 0, 0, 0};
	
	glPushAttrib(GL_ENABLE_BIT | GL_COLOR_BUFFER_BIT | GL_TEXTURE_BIT | GL_DEPTH_BUFFER_BIT | GL_FOG_BIT);

	glEnable(GL_TEXTURE_GEN_S); glError();
	glEnable(GL_TEXTURE_GEN_T); glError();
	
	glColor4ub(0xFF, 0xFF, 0xFF, 0xFF);
	glDepthMask(GL_FALSE);
	
	if (rendStates.fogEnabled)
	{
		glFogfv(GL_FOG_COLOR, white);
	}
	
	// first texture unit
	pie_SetTexturePage(iV_GetTexture("page-80")); glError();
	glTexParameteri(GL_TEXTURE_2D, GL_TEXTURE_WRAP_S, GL_REPEAT);
	glTexParameteri(GL_TEXTURE_2D, GL_TEXTURE_WRAP_T, GL_REPEAT);
	glTexGeni(GL_S, GL_TEXTURE_GEN_MODE, GL_OBJECT_LINEAR);
	glTexGeni(GL_T, GL_TEXTURE_GEN_MODE, GL_OBJECT_LINEAR);
	glTexGenfv(GL_S, GL_OBJECT_PLANE, paramsX);
	glTexGenfv(GL_T, GL_OBJECT_PLANE, paramsY);
	glMatrixMode(GL_TEXTURE);
	glLoadIdentity();
	glTranslatef(waterOffset, 0, 0);

	// multiplicative blending
	pie_SetRendMode(REND_MULTIPLICATIVE);
	
	// second texture unit
	glActiveTexture(GL_TEXTURE1);
	pie_SetTexturePage(iV_GetTexture("page-81")); glError();
	glEnable(GL_TEXTURE_2D);
	glTexEnvi(GL_TEXTURE_ENV, GL_TEXTURE_ENV_MODE, GL_MODULATE);
	glEnable(GL_TEXTURE_GEN_S); glError();
	glEnable(GL_TEXTURE_GEN_T); glError();
	glTexParameteri(GL_TEXTURE_2D, GL_TEXTURE_WRAP_S, GL_REPEAT);
	glTexParameteri(GL_TEXTURE_2D, GL_TEXTURE_WRAP_T, GL_REPEAT);
	glTexGeni(GL_S, GL_TEXTURE_GEN_MODE, GL_OBJECT_LINEAR);
	glTexGeni(GL_T, GL_TEXTURE_GEN_MODE, GL_OBJECT_LINEAR);
	glTexGenfv(GL_S, GL_OBJECT_PLANE, paramsX2);
	glTexGenfv(GL_T, GL_OBJECT_PLANE, paramsY2);
	glLoadIdentity();
	glTranslatef(-waterOffset, 0, 0);

	// bind the vertex buffer
	glEnableClientState( GL_VERTEX_ARRAY );
	glBindBuffer(GL_ELEMENT_ARRAY_BUFFER, waterIndexVBO); glError();
	glBindBuffer(GL_ARRAY_BUFFER, waterVBO); glError();

	glVertexPointer(3, GL_FLOAT, sizeof(RenderVertex), BUFFER_OFFSET(0)); glError();

	for (x = 0; x < xSectors; x++)
	{
		for (y = 0; y < ySectors; y++)
		{
			if (sectors[x*ySectors + y].draw)
			{
				addDrawRangeElements(GL_TRIANGLES,
				                     sectors[x*ySectors + y].geometryOffset,
				                     sectors[x*ySectors + y].geometryOffset+sectors[x*ySectors + y].geometrySize,
				                     sectors[x*ySectors + y].waterIndexSize,
				                     GL_UNSIGNED_INT,
				                     sectors[x*ySectors + y].waterIndexOffset);
			}
		}
	}
	finishDrawRangeElements();
	glBindBuffer(GL_ARRAY_BUFFER, 0);
	glBindBuffer(GL_ELEMENT_ARRAY_BUFFER, 0);

	glDisableClientState( GL_VERTEX_ARRAY );
	
	// move the water
	if(!gamePaused())
	{
		waterOffset += graphicsTimeAdjustedIncrement(0.1f);
	}

	// disable second texture
	glLoadIdentity();
	glDisable(GL_TEXTURE_2D);
	glDisable(GL_TEXTURE_GEN_S);
	glDisable(GL_TEXTURE_GEN_T);
	glActiveTexture(GL_TEXTURE0);

	// clean up
	glDisable(GL_TEXTURE_GEN_S);
	glDisable(GL_TEXTURE_GEN_T);
	glLoadIdentity();
	glMatrixMode(GL_MODELVIEW);
	glDepthMask(GL_TRUE);
	glDisable(GL_TEXTURE_GEN_S);
	glDisable(GL_TEXTURE_GEN_T);

	glBindBuffer(GL_ARRAY_BUFFER, 0);  // HACK Must unbind GL_ARRAY_BUFFER (don't know if it has to be unbound everywhere), otherwise text rendering may mysteriously crash.

	glPopAttrib();
}<|MERGE_RESOLUTION|>--- conflicted
+++ resolved
@@ -1013,8 +1013,6 @@
 	debug(LOG_TERRAIN, "the size of the map is %ix%i", mapWidth, mapHeight);
 	debug(LOG_TERRAIN, "lightmap texture size is %ix%i", lightmapSize, lightmapSize);
 
-<<<<<<< HEAD
-=======
 	// Prepare the lightmap pixmap and texture
 	lightmapPixmap = (GLubyte *)calloc(1, lightmapSize * lightmapSize * 3 * sizeof(GLubyte));
 	if (lightmapPixmap == NULL)
@@ -1035,7 +1033,6 @@
 
 	glTexImage2D(GL_TEXTURE_2D, 0, 3, lightmapSize, lightmapSize, 0, GL_RGB, GL_UNSIGNED_BYTE, lightmapPixmap);
 
->>>>>>> d2739968
 	terrainInitalised = true;
 
 	glBindBuffer(GL_ARRAY_BUFFER, 0);  // HACK Must unbind GL_ARRAY_BUFFER (in this function, at least), otherwise text rendering may mysteriously crash.
