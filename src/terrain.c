--- conflicted
+++ resolved
@@ -1193,14 +1193,9 @@
 
 	//////////////////////////////////////
 	// canvas to draw on
-<<<<<<< HEAD
-	pie_SetRendMode(REND_OPAQUE);
-	pie_SetTexturePage(TEXPAGE_NONE);
-=======
 	pie_SetTexturePage(TEXPAGE_NONE);
 	pie_SetRendMode(REND_OPAQUE);
 
->>>>>>> 2bcb709c
 	// we only draw in the depth buffer of using fog of war, as the clear color is black then
 	if (pie_GetFogStatus())
 	{
@@ -1259,16 +1254,9 @@
 	
 	///////////////////////////////////
 	// terrain
-<<<<<<< HEAD
-	// we are going to use this one
-	pie_SetTexturePage(TEXPAGE_FONT);
-	glEnableClientState( GL_COLOR_ARRAY );
-	
-=======
-
- 	glEnableClientState(GL_COLOR_ARRAY);
- 
->>>>>>> 2bcb709c
+
+	glEnableClientState(GL_COLOR_ARRAY);
+
 	// set up for texture coord generation
 	glEnable(GL_TEXTURE_GEN_S);
 	glEnable(GL_TEXTURE_GEN_T);
@@ -1404,15 +1392,8 @@
 	glDisableClientState(GL_VERTEX_ARRAY);
 
 	glDepthMask(GL_TRUE);
-<<<<<<< HEAD
-
-	glBindBuffer(GL_ARRAY_BUFFER, 0);  // HACK Must unbind GL_ARRAY_BUFFER (don't know if it has to be unbound everywhere), otherwise text rendering may mysteriously crash.
-
-	pie_SetRendMode(REND_OPAQUE);
-	
-	glPopAttrib();
-=======
->>>>>>> 2bcb709c
+
+	//glBindBuffer(GL_ARRAY_BUFFER, 0);  // HACK Must unbind GL_ARRAY_BUFFER (don't know if it has to be unbound everywhere), otherwise text rendering may mysteriously crash.
 }
 
 /**
@@ -1528,11 +1509,6 @@
 	glMatrixMode(GL_MODELVIEW);
 	glDisable(GL_TEXTURE_GEN_S);
 	glDisable(GL_TEXTURE_GEN_T);
-<<<<<<< HEAD
-
-	glBindBuffer(GL_ARRAY_BUFFER, 0);  // HACK Must unbind GL_ARRAY_BUFFER (don't know if it has to be unbound everywhere), otherwise text rendering may mysteriously crash.
-
-	glPopAttrib();
-=======
->>>>>>> 2bcb709c
+
+	//glBindBuffer(GL_ARRAY_BUFFER, 0);  // HACK Must unbind GL_ARRAY_BUFFER (don't know if it has to be unbound everywhere), otherwise text rendering may mysteriously crash.
 }