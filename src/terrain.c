--- conflicted
+++ resolved
@@ -1359,15 +1359,11 @@
 	glDisableClientState( GL_VERTEX_ARRAY );
 	
 	glDepthMask(GL_TRUE);
-<<<<<<< HEAD
-	glDisable(GL_BLEND);
 
 	glBindBuffer(GL_ARRAY_BUFFER, 0);  // HACK Must unbind GL_ARRAY_BUFFER (don't know if it has to be unbound everywhere), otherwise text rendering may mysteriously crash.
 
-=======
 	pie_SetRendMode(REND_OPAQUE);
 	
->>>>>>> 92199e2a
 	glPopAttrib();
 }
 
