--- conflicted
+++ resolved
@@ -111,15 +111,9 @@
 	for (psDroid = apsDroidLists[player]; psDroid; psDroid = psDroid->psNext)
 	{
 		if (((SDWORD)psDroid->pos.x >= x1) && ((SDWORD)psDroid->pos.x <= x2) &&
-<<<<<<< HEAD
 		    ((SDWORD)psDroid->pos.y >= y1) && ((SDWORD)psDroid->pos.y <= y2) &&
 		    psDroid->droidType != DROID_COMMAND &&
-		    (psDroid->droidType != DROID_TRANSPORTER && psDroid->droidType != DROID_SUPERTRANSPORTER))
-=======
-			((SDWORD)psDroid->pos.y >= y1) && ((SDWORD)psDroid->pos.y <= y2) &&
-			psDroid->droidType != DROID_COMMAND &&
 		    !isTransporter(psDroid))
->>>>>>> 93c18a23
 
 		{
 			psGroup->add(psDroid);
@@ -155,17 +149,10 @@
 	for (psDroid = apsDroidLists[player]; psDroid; psDroid = psDroid->psNext)
 	{
 		if (((SDWORD)psDroid->pos.x >= x1) && ((SDWORD)psDroid->pos.x <= x2) &&
-<<<<<<< HEAD
 		    ((SDWORD)psDroid->pos.y >= y1) && ((SDWORD)psDroid->pos.y <= y2) &&
 		    psDroid->droidType != DROID_COMMAND &&
-		    (psDroid->droidType != DROID_TRANSPORTER && psDroid->droidType != DROID_SUPERTRANSPORTER) &&
+		    !isTransporter(psDroid) &&
 		    psDroid->psGroup   == NULL)
-=======
-			((SDWORD)psDroid->pos.y >= y1) && ((SDWORD)psDroid->pos.y <= y2) &&
-			psDroid->droidType != DROID_COMMAND &&
-		    !isTransporter(psDroid) &&
-			psDroid->psGroup   == NULL)
->>>>>>> 93c18a23
 		{
 			psGroup->add(psDroid);
 		}
