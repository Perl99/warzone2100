SUBDIRS = build_tools win32 lib src data po doc icons pkg tests

dist_doc_DATA = \
	AUTHORS \
	ChangeLog \
	COPYING \
	COPYING.NONGPL \
	COPYING.README

ACLOCAL_AMFLAGS = -I m4

EXTRA_DIST= \
	autogen.sh \
	autorevision.conf \
	config.rpath \
<<<<<<< HEAD
	configure.ac
=======
	configure.ac \
	macosx/configs/Autorevision-All.xcconfig \
	macosx/configs/Autorevision-Debug.xcconfig \
	macosx/configs/Autorevision-Release.xcconfig \
	macosx/configs/Bison-All.xcconfig \
	macosx/configs/Bison-Debug.xcconfig \
	macosx/configs/Bison-Release.xcconfig \
	macosx/configs/Gettext-All.xcconfig \
	macosx/configs/Gettext-Debug.xcconfig \
	macosx/configs/Gettext-Release.xcconfig \
	macosx/configs/Ogg-All.xcconfig \
	macosx/configs/Ogg-Debug.xcconfig \
	macosx/configs/Ogg-Release.xcconfig \
	macosx/configs/PhysFS-All.xcconfig \
	macosx/configs/PhysFS-Debug.xcconfig \
	macosx/configs/PhysFS-Release.xcconfig \
	macosx/configs/Png-All.xcconfig \
	macosx/configs/Png-Debug.xcconfig \
	macosx/configs/Png-Release.xcconfig \
	macosx/configs/Popt-All.xcconfig \
	macosx/configs/Popt-Debug.xcconfig \
	macosx/configs/Popt-Release.xcconfig \
	macosx/configs/Project-All.xcconfig \
	macosx/configs/QuesoGLC-All.xcconfig \
	macosx/configs/QuesoGLC-Debug.xcconfig \
	macosx/configs/QuesoGLC-Release.xcconfig \
	macosx/configs/SDLmain-All.xcconfig \
	macosx/configs/SDLmain-Debug.xcconfig \
	macosx/configs/SDLmain-Release.xcconfig \
	macosx/configs/Theora-All.xcconfig \
	macosx/configs/Theora-Debug.xcconfig \
	macosx/configs/Theora-Release.xcconfig \
	macosx/configs/Vorbis-All.xcconfig \
	macosx/configs/Vorbis-Debug.xcconfig \
	macosx/configs/Vorbis-Release.xcconfig \
	macosx/configs/Warzone-All.xcconfig \
	macosx/configs/warzone-debug.xcconfig \
	macosx/configs/warzone-release.xcconfig \
	macosx/configs/Warzone-StaticAnalyzer.xcconfig \
	macosx/configs/Zlib-All.xcconfig \
	macosx/configs/Zlib-Debug.xcconfig \
	macosx/configs/Zlib-Release.xcconfig \
	macosx/external/bison.sh \
	macosx/prebuilt/ \
	macosx/README.BUILD.txt \
	macosx/README.txt \
	macosx/Resources/GenericFramework-Info.plist \
	macosx/Resources/ogg/English.lproj/InfoPlist.strings \
	macosx/Resources/ogg/Info.plist \
	macosx/Resources/theora/English.lproj/InfoPlist.strings \
	macosx/Resources/theora/Info.plist \
	macosx/Resources/vorbis/English.lproj/InfoPlist.strings \
	macosx/Resources/vorbis/Info.plist \
	macosx/Resources/Warzone.icns \
	macosx/Resources/Warzone-Info.plist \
	macosx/Resources/wzlocal/cs.lproj/InfoPlist.strings \
	macosx/Resources/wzlocal/da.lproj/InfoPlist.strings \
	macosx/Resources/wzlocal/de.lproj/InfoPlist.strings \
	macosx/Resources/wzlocal/en_GB.lproj/InfoPlist.strings \
	macosx/Resources/wzlocal/English.lproj/InfoPlist.strings \
	macosx/Resources/wzlocal/English.lproj/locale/ \
	macosx/Resources/wzlocal/es.lproj/InfoPlist.strings \
	macosx/Resources/wzlocal/et_EE.lproj/InfoPlist.strings \
	macosx/Resources/wzlocal/fi.lproj/InfoPlist.strings \
	macosx/Resources/wzlocal/fr.lproj/InfoPlist.strings \
	macosx/Resources/wzlocal/fy.lproj/InfoPlist.strings \
	macosx/Resources/wzlocal/ga.lproj/InfoPlist.strings \
	macosx/Resources/wzlocal/hr.lproj/InfoPlist.strings \
	macosx/Resources/wzlocal/it.lproj/InfoPlist.strings \
	macosx/Resources/wzlocal/la.lproj/InfoPlist.strings \
	macosx/Resources/wzlocal/lt.lproj/InfoPlist.strings \
	macosx/Resources/wzlocal/nb.lproj/InfoPlist.strings \
	macosx/Resources/wzlocal/nl.lproj/InfoPlist.strings \
	macosx/Resources/wzlocal/pl.lproj/InfoPlist.strings \
	macosx/Resources/wzlocal/pt_BR.lproj/InfoPlist.strings \
	macosx/Resources/wzlocal/pt.lproj/InfoPlist.strings \
	macosx/Resources/wzlocal/ro.lproj/InfoPlist.strings \
	macosx/Resources/wzlocal/ru.lproj/InfoPlist.strings \
	macosx/Resources/wzlocal/sl.lproj/InfoPlist.strings \
	macosx/Resources/wzlocal/uk_UA.lproj/InfoPlist.strings \
	macosx/Resources/wzlocal/zh_CN.lproj/InfoPlist.strings \
	macosx/Resources/wzlocal/zh_TW.lproj/InfoPlist.strings \
	macosx/Warzone.xcodeproj/project.pbxproj
>>>>>>> aeaab526

# HACK Don't give make errors when switching between trunk and branches.
# Now with PD-ksh support.
all: fixdeps
fixdeps:
	cd "$(top_srcdir)/src" ; mkdir -p "$(abs_top_builddir)/src/.deps" ; for ext in c cpp ; do for a in *.$$ext ; do grep -q "\b$$a\b" "$(abs_top_builddir)/src/.deps/`echo "$$a" | sed s/\.$$ext/.Po/`" 2> /dev/null || echo "`echo "$$a" | sed s/\.$$ext/.o/`: ../$(top_srcdir)/src/$$a" | tee "$(abs_top_builddir)/src/.deps/`echo "$$a" | sed s/\.$$ext/.Po/`" ; done ; done<|MERGE_RESOLUTION|>--- conflicted
+++ resolved
@@ -13,9 +13,6 @@
 	autogen.sh \
 	autorevision.conf \
 	config.rpath \
-<<<<<<< HEAD
-	configure.ac
-=======
 	configure.ac \
 	macosx/configs/Autorevision-All.xcconfig \
 	macosx/configs/Autorevision-Debug.xcconfig \
@@ -99,7 +96,6 @@
 	macosx/Resources/wzlocal/zh_CN.lproj/InfoPlist.strings \
 	macosx/Resources/wzlocal/zh_TW.lproj/InfoPlist.strings \
 	macosx/Warzone.xcodeproj/project.pbxproj
->>>>>>> aeaab526
 
 # HACK Don't give make errors when switching between trunk and branches.
 # Now with PD-ksh support.
