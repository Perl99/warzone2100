--- conflicted
+++ resolved
@@ -419,7 +419,6 @@
 		4366729613D2122700FE85BA /* QuesoGLC.framework in Frameworks */ = {isa = PBXBuildFile; fileRef = 4366718213D1FD5600FE85BA /* QuesoGLC.framework */; };
 		4371B60F11D93FD1005A67AB /* pngpriv.h in Headers */ = {isa = PBXBuildFile; fileRef = 4371B60D11D93FD0005A67AB /* pngpriv.h */; settings = {ATTRIBUTES = (Private, ); }; };
 		437487CF14AE41C100ABC9C7 /* template.cpp in Sources */ = {isa = PBXBuildFile; fileRef = 4343651C149EA04800527137 /* template.cpp */; };
-<<<<<<< HEAD
 		4377CF1616F7E89C008B1083 /* listwidget.cpp in Sources */ = {isa = PBXBuildFile; fileRef = 4377CF1416F7E89B008B1083 /* listwidget.cpp */; };
 		4377CF2416F7EA86008B1083 /* listwidget.h in Sources */ = {isa = PBXBuildFile; fileRef = 4377CF1516F7E89C008B1083 /* listwidget.h */; };
 		4377CF2516F7EA86008B1083 /* bar.h in Sources */ = {isa = PBXBuildFile; fileRef = 0246A17B0BD3CCBD004D1C70 /* bar.h */; };
@@ -431,9 +430,6 @@
 		4377CF2B16F7EA86008B1083 /* widgbase.h in Sources */ = {isa = PBXBuildFile; fileRef = 0246A18A0BD3CCBD004D1C70 /* widgbase.h */; };
 		4377CF2C16F7EB03008B1083 /* multiint.h in Sources */ = {isa = PBXBuildFile; fileRef = 0246A2360BD3CCDB004D1C70 /* multiint.h */; };
 		437D3360150A53E000B45AAE /* qslint in Copy Additional Executables */ = {isa = PBXBuildFile; fileRef = 437D32D9150A47A800B45AAE /* qslint */; };
-=======
-		437D3360150A53E000B45AAE /* qslint in Copy Additional Executables */ = {isa = PBXBuildFile; fileRef = 437D32D9150A47A800B45AAE /* qslint */; settings = {ATTRIBUTES = (CodeSignOnCopy, ); }; };
->>>>>>> a9f1e1a5
 		437DABE714C3345B00DB5F94 /* swapinterval.mm in Sources */ = {isa = PBXBuildFile; fileRef = 437DABE614C3345B00DB5F94 /* swapinterval.mm */; };
 		438BDDF31129DC9A00998660 /* InfoPlist.strings in Resources */ = {isa = PBXBuildFile; fileRef = 438BDDD71129DC9A00998660 /* InfoPlist.strings */; };
 		439B604415F3981700B09DB2 /* COPYING.README.txt in Resources */ = {isa = PBXBuildFile; fileRef = 439B603D15F3981700B09DB2 /* COPYING.README.txt */; };
@@ -668,7 +664,6 @@
 		43F300C310D344B000707B6E /* x86state.c in Sources */ = {isa = PBXBuildFile; fileRef = 43F3008C10D344B000707B6E /* x86state.c */; };
 		43F300D710D3496D00707B6E /* encode.c in Sources */ = {isa = PBXBuildFile; fileRef = 43F3006710D344AF00707B6E /* encode.c */; };
 		43F30910136BAED700AFD307 /* QtNetwork.framework in Frameworks */ = {isa = PBXBuildFile; fileRef = 4333612011A07FB900380F5E /* QtNetwork.framework */; };
-<<<<<<< HEAD
 		43F30913136BAEE900AFD307 /* QtNetwork.framework in Copy frameworks */ = {isa = PBXBuildFile; fileRef = 4333612011A07FB900380F5E /* QtNetwork.framework */; };
 		43F4DA1E16FD0A6600C566E3 /* resource_lexer.cpp in Sources */ = {isa = PBXBuildFile; fileRef = 43F4DA1816FD0A6600C566E3 /* resource_lexer.cpp */; };
 		43F4DA1F16FD0A6600C566E3 /* resource_parser.cpp in Sources */ = {isa = PBXBuildFile; fileRef = 43F4DA1916FD0A6600C566E3 /* resource_parser.cpp */; };
@@ -683,9 +678,6 @@
 		43F4DA3516FD0B3D00C566E3 /* level_lexer.cpp in Sources */ = {isa = PBXBuildFile; fileRef = 43F4DA3116FD0B3D00C566E3 /* level_lexer.cpp */; };
 		43F4DA3616FD0B3D00C566E3 /* scriptvals_lexer.cpp in Sources */ = {isa = PBXBuildFile; fileRef = 43F4DA3216FD0B3D00C566E3 /* scriptvals_lexer.cpp */; };
 		43F4DA3716FD0B3D00C566E3 /* scriptvals_parser.cpp in Sources */ = {isa = PBXBuildFile; fileRef = 43F4DA3316FD0B3D00C566E3 /* scriptvals_parser.cpp */; };
-=======
-		43F30913136BAEE900AFD307 /* QtNetwork.framework in Copy frameworks */ = {isa = PBXBuildFile; fileRef = 4333612011A07FB900380F5E /* QtNetwork.framework */; settings = {ATTRIBUTES = (CodeSignOnCopy, ); }; };
->>>>>>> a9f1e1a5
 		647D9C571039289A006D37CF /* challenge.cpp in Sources */ = {isa = PBXBuildFile; fileRef = 647D9C551039289A006D37CF /* challenge.cpp */; };
 		9742E5730DF9975E000A5D41 /* lexer_input.cpp in Sources */ = {isa = PBXBuildFile; fileRef = 9742E5710DF9975E000A5D41 /* lexer_input.cpp */; };
 		974964240F5ABBBB00A38899 /* hashtable.cpp in Sources */ = {isa = PBXBuildFile; fileRef = 974964220F5ABBBB00A38899 /* hashtable.cpp */; };
