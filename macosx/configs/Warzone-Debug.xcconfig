--- conflicted
+++ resolved
@@ -6,12 +6,7 @@
 GCC_ENABLE_FIX_AND_CONTINUE = YES
 GCC_DYNAMIC_NO_PIC = NO
 GCC_OPTIMIZATION_LEVEL = 0
-<<<<<<< HEAD
 GCC_PREPROCESSOR_DEFINITIONS = VORBIS_NEEDS_HACK DEBUG $(inherited) // FIXME: VORBIS_NEEDS_HACK is a unnessary hack; there is a better way and it will be done eventually.
 GCC_TREAT_WARNINGS_AS_ERRORS = NO // FIXME: This is set to no because the qt branch is still experimental.
-=======
-GCC_PREPROCESSOR_DEFINITIONS = VORBIS_NEEDS_HACK DEBUG $(inherited) // FIXME: VORBIS_NEEDS_HACK is a unnessary hack; there is a better way and it will be done eventually
-GCC_TREAT_WARNINGS_AS_ERRORS = YES
 
-// BuildDependentFlagsForCandCpp = -fstack-protector-all // Needs 10.5 min before being used
->>>>>>> 975352a7
+// BuildDependentFlagsForCandCpp = -fstack-protector-all // Needs 10.5 min before being used