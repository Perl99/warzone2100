--- conflicted
+++ resolved
@@ -32,13 +32,7 @@
 {
 #endif //__cplusplus
 
-<<<<<<< HEAD
-/* Endianness hacks */
-
-static inline void endian_uword(UWORD* uword)
-=======
 static inline void endian_uword(UWORD* p)
->>>>>>> d2739968
 {
 	uint8_t bytes[sizeof(*p)];
 	memcpy(bytes, p, sizeof(*p));
