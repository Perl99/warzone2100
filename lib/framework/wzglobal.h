/*
	This file is part of Warzone 2100.
	Copyright (C) 1992-2007  Trolltech ASA.
	Copyright (C) 2005-2007  Warzone Resurrection Project

	Warzone 2100 is free software; you can redistribute it and/or modify
	it under the terms of the GNU General Public License as published by
	the Free Software Foundation; either version 2 of the License, or
	(at your option) any later version.

	Warzone 2100 is distributed in the hope that it will be useful,
	but WITHOUT ANY WARRANTY; without even the implied warranty of
	MERCHANTABILITY or FITNESS FOR A PARTICULAR PURPOSE. See the
	GNU General Public License for more details.

	You should have received a copy of the GNU General Public License
	along with Warzone 2100; if not, write to the Free Software
	Foundation, Inc., 51 Franklin St, Fifth Floor, Boston, MA 02110-1301 USA
*/
/*! \file wzglobal.h
 *  \brief Platform detection, workarounds and compat fixes
 *
 *  OS and CC detection code shamelessly stolen from Qt4 (Qt/qglobal.h) by Dennis.
 *  This has been stripped down, feel free to add checks as you need them.
 */

#ifndef WZGLOBAL_H
#define WZGLOBAL_H


#if defined(HAVE_CONFIG_H)
#  include "config.h"
#elif defined(__MACOSX__)
#  include "config-macosx.h"
#endif


/* ---- Platform detection ---- */


/*
   The operating system, must be one of: (WZ_OS_x)

     DARWIN   - Darwin OS (synonym for WZ_OS_MAC)
     OS2      - OS/2
     OS2EMX   - XFree86 on OS/2 (not PM)
     WIN32    - Win32 (Windows 95/98/ME and Windows NT/2000/XP)
     CYGWIN   - Cygwin
     SOLARIS  - Sun Solaris
     HPUX     - HP-UX
     ULTRIX   - DEC Ultrix
     LINUX    - Linux
     FREEBSD  - FreeBSD
     NETBSD   - NetBSD
     OPENBSD  - OpenBSD
     BSDI     - BSD/OS
     IRIX     - SGI Irix
     OSF      - HP Tru64 UNIX
     SCO      - SCO OpenServer 5
     UNIXWARE - UnixWare 7, Open UNIX 8
     AIX      - AIX
     HURD     - GNU Hurd
     DGUX     - DG/UX
     RELIANT  - Reliant UNIX
     DYNIX    - DYNIX/ptx
     QNX      - QNX
     QNX6     - QNX RTP 6.1
     LYNX     - LynxOS
     BSD4     - Any BSD 4.4 system
     UNIX     - Any UNIX BSD/SYSV system
*/

#if defined(__APPLE__) && (defined(__GNUC__) || defined(__xlC__) || defined(__xlc__))
#  define WZ_OS_DARWIN
#  define WZ_OS_BSD4
#  ifdef __LP64__
#    define WZ_OS_DARWIN64
#  else
#    define WZ_OS_DARWIN32
#  endif
#elif defined(__CYGWIN__)
#  define WZ_OS_CYGWIN
#elif defined(__OS2__)
#  if defined(__EMX__)
#    define WZ_OS_OS2EMX
#  else
#    define WZ_OS_OS2
#  endif
#elif !defined(SAG_COM) && (defined(WIN64) || defined(_WIN64) || defined(__WIN64__))
#  define WZ_OS_WIN32
#  define WZ_OS_WIN64
#elif !defined(SAG_COM) && (defined(WIN32) || defined(_WIN32) || defined(__WIN32__) || defined(__NT__))
#  define WZ_OS_WIN32
#elif defined(__MWERKS__) && defined(__INTEL__)
#  define WZ_OS_WIN32
#elif defined(__sun) || defined(sun)
#  define WZ_OS_SOLARIS
#elif defined(hpux) || defined(__hpux)
#  define WZ_OS_HPUX
#elif defined(__ultrix) || defined(ultrix)
#  define WZ_OS_ULTRIX
#elif defined(sinix)
#  define WZ_OS_RELIANT
#elif defined(__linux__) || defined(__linux)
#  define WZ_OS_LINUX
#elif defined(__FreeBSD__) || defined(__DragonFly__)
#  define WZ_OS_FREEBSD
#  define WZ_OS_BSD4
#elif defined(__NetBSD__)
#  define WZ_OS_NETBSD
#  define WZ_OS_BSD4
#elif defined(__OpenBSD__)
#  define WZ_OS_OPENBSD
#  define WZ_OS_BSD4
#elif defined(__bsdi__)
#  define WZ_OS_BSDI
#  define WZ_OS_BSD4
#elif defined(__sgi)
#  define WZ_OS_IRIX
#elif defined(__osf__)
#  define WZ_OS_OSF
#elif defined(_AIX)
#  define WZ_OS_AIX
#elif defined(__Lynx__)
#  define WZ_OS_LYNX
#elif defined(__GNU__)
#  define WZ_OS_HURD
#elif defined(__DGUX__)
#  define WZ_OS_DGUX
#elif defined(__QNXNTO__)
#  define WZ_OS_QNX6
#elif defined(__QNX__)
#  define WZ_OS_QNX
#elif defined(_SEQUENT_)
#  define WZ_OS_DYNIX
#elif defined(_SCO_DS) /* SCO OpenServer 5 + GCC */
#  define WZ_OS_SCO
#elif defined(__USLC__) /* all SCO platforms + UDK or OUDK */
#  define WZ_OS_UNIXWARE
#elif defined(__svr4__) && defined(i386) /* Open UNIX 8 + GCC */
#  define WZ_OS_UNIXWARE
#elif defined(__INTEGRITY)
#  define WZ_OS_INTEGRITY
#elif defined(__MAKEDEPEND__)
#else
#  error "Warzone has not been tested on this OS. Please contact warzone-dev@gna.org"
#endif /* WZ_OS_x */

#if defined(WZ_OS_WIN32) || defined(WZ_OS_WIN64)
#  define WZ_OS_WIN
#endif /* WZ_OS_WIN32 */

#if defined(WZ_OS_DARWIN)
#  define WZ_OS_MAC /* WZ_OS_MAC is mostly for compatibility, but also more clear */
#  define WZ_OS_MACX /* WZ_OS_MACX is only for compatibility.*/
#  if defined(WZ_OS_DARWIN64)
#     define WZ_OS_MAC64
#  elif defined(WZ_OS_DARWIN32)
#     define WZ_OS_MAC32
#  endif
#endif /* WZ_OS_DARWIN */

#if defined(WZ_OS_MSDOS) || defined(WZ_OS_OS2) || defined(WZ_OS_WIN)
#  undef WZ_OS_UNIX
#elif !defined(WZ_OS_UNIX)
#  define WZ_OS_UNIX
#endif /* WZ_OS_* */


/*
   The compiler, must be one of: (WZ_CC_x)

     MSVC     - Microsoft Visual C/C++, Intel C++ for Windows
     GNU      - GNU C++
     INTEL    - Intel C++ for Linux, Intel C++ for Windows
     TINYC    - Fabrice Bellard's Tiny C Compiler

   Should be sorted most to least authoritative.
*/

#if defined(_MSC_VER)
#  define WZ_CC_MSVC
/* Visual C++.Net issues for _MSC_VER >= 1300 */
#  if _MSC_VER >= 1300
#    define WZ_CC_MSVC_NET
#  endif
/* Intel C++ disguising as Visual C++: the `using' keyword avoids warnings */
#  if defined(__INTEL_COMPILER)
#    define WZ_CC_INTEL
#  endif
/* x64 does not support mmx intrinsics on windows */
#  if (defined(ZS_OS_WIN64) && defined(_M_X64))
#    undef ZS_HAVE_SSE
#    undef ZS_HAVE_SSE2
#    undef ZS_HAVE_MMX
#    undef ZS_HAVE_3DNOW
#  endif

#elif defined(__GNUC__)
#  define WZ_CC_GNU
#  if defined(__MINGW32__)
#    define WZ_CC_MINGW
#  endif
#  if defined(__INTEL_COMPILER)
/* Intel C++ also masquerades as GCC 3.2.0 */
#    define WZ_CC_INTEL
#  endif

#elif defined(__TINYC__)
#  define WZ_CC_TINYC

#else
#  error "Warzone has not been tested on this compiler. Please contact warzone-dev@gna.org"
#endif /* WZ_CC_x */


/*
   The window system, must be one of: (WZ_WS_x)

     MACX     - Mac OS X
     WIN32    - Windows
     X11      - X Window System
     QNX      - QNX
*/

#if defined(_WIN32_X11_)
#  define WZ_WS_X11

#elif defined(WZ_OS_WIN32)
#  define WZ_WS_WIN32
#  if defined(WZ_OS_WIN64)
#    define WZ_WS_WIN64
#  endif

#elif defined(WZ_OS_MAC)
#  define WZ_WS_MAC
#  define WZ_WS_MACX
#  if defined(WZ_OS_MAC64)
#    define WZ_WS_MAC64
#  elif defined(WZ_OS_MAC32)
#    define WZ_WS_MAC32
#  endif

#elif defined(WZ_OS_QNX)
#  define WZ_WS_QNX

#elif defined(WZ_OS_UNIX)
#  define WZ_WS_X11

#else
#  error "Warzone has not been tested on this window system. Please contact warzone-dev@gna.org"
#endif /* WZ_WS_x */

#if defined(WZ_WS_WIN16) || defined(WZ_WS_WIN32)
#  define WZ_WS_WIN
#endif


/*
   The supported C standard, must be one of: (WZ_Cxx)

     99       - ISO/IEC 9899:1999 / C99
*/
#if defined(__STDC_VERSION__) && __STDC_VERSION__ >= 199901L
# define WZ_C99
#endif /* WZ_Cxx */


/*
   Convenience macros to test the versions of gcc.
   Copied from glibc's features.h.
*/
#if defined(WZ_CC_GNU) && defined __GNUC__ && defined __GNUC_MINOR__
#  define WZ_CC_GNU_PREREQ(maj, min) \
          ((__GNUC__ << 16) + __GNUC_MINOR__ >= ((maj) << 16) + (min))
#else
#  define WZ_CC_GNU_PREREQ(maj, min) 0
#endif


/*
   Convenience macros to test the versions of icc.
*/
#if defined(WZ_CC_INTEL) && defined __ICC
#  define WZ_CC_INTEL_PREREQ(maj, min) \
          ((__ICC) >= ((maj) * 100) + (min))
#else
#  define WZ_CC_INTEL_PREREQ(maj, min) 0
#endif




/* ---- Declaration attributes ---- */


/*!
 * \def WZ_DECL_DEPRECATED
 *
 * The WZ_DECL_DEPRECATED macro can be used to trigger compile-time warnings
 * with newer compilers when deprecated functions are used.
 *
 * For non-inline functions, the macro gets inserted at front of the
 * function declaration, right before the return type:
 *
 * \code
 * WZ_DECL_DEPRECATED void deprecatedFunctionA();
 * WZ_DECL_DEPRECATED int deprecatedFunctionB() const;
 * \endcode
 *
 * For functions which are implemented inline,
 * the WZ_DECL_DEPRECATED macro is inserted at the front, right before the return
 * type, but after "static", "inline" or "virtual":
 *
 * \code
 * WZ_DECL_DEPRECATED void deprecatedInlineFunctionA() { .. }
 * virtual WZ_DECL_DEPRECATED int deprecatedInlineFunctionB() { .. }
 * static WZ_DECL_DEPRECATED bool deprecatedInlineFunctionC() { .. }
 * inline WZ_DECL_DEPRECATED bool deprecatedInlineFunctionD() { .. }
 * \endcode
 *
 * You can also mark whole structs or classes as deprecated, by inserting the
 * WZ_DECL_DEPRECATED macro after the struct/class keyword, but before the
 * name of the struct/class:
 *
 * \code
 * class WZ_DECL_DEPRECATED DeprecatedClass { };
 * struct WZ_DECL_DEPRECATED DeprecatedStruct { };
 * \endcode
 *
 * \note
 * Description copied from KDE4, code copied from Qt4.
 *
 */
#if WZ_CC_GNU_PREREQ(3,2) || WZ_CC_INTEL_PREREQ(10,0)
#  define WZ_DECL_DEPRECATED __attribute__ ((__deprecated__))
#elif defined(WZ_CC_MSVC) && (_MSC_VER >= 1300)
#  define WZ_DECL_DEPRECATED __declspec(deprecated)
#else
#  define WZ_DECL_DEPRECATED
#endif


/*!
 * \def WZ_DECL_UNUSED
 * This function is not used, but shall not generate an unused warning either.
 */
#if WZ_CC_GNU_PREREQ(3,2) || WZ_CC_INTEL_PREREQ(10,0)
#  define WZ_DECL_UNUSED __attribute__((__unused__))
#else
#  define WZ_DECL_UNUSED
#endif


/*!
 * \def WZ_DECL_WARN_UNUSED_RESULT
 * Warn if return value is unused.
 */
#if defined(WZ_CC_GNU)
#  define WZ_DECL_WARN_UNUSED_RESULT __attribute__ ((warn_unused_result))
#else
#  define WZ_DECL_WARN_UNUSED_RESULT
#endif


/*!
 * \def WZ_DECL_PURE
 * "Many functions have no effects except the return value and their return value depends only on the parameters and/or global variables. Such a function can be subject to common subexpression elimination and loop optimization just as an arithmetic operator would be."
 */
#if WZ_CC_GNU_PREREQ(2,96) && !defined(WZ_CC_INTEL)
#  define WZ_DECL_PURE __attribute__((__pure__))
#else
#  define WZ_DECL_PURE
#endif


/*!
 * \def WZ_DECL_RESTRICT
 */
<<<<<<< HEAD
#if WZ_CC_GNU_PREREQ(4,1) && !defined(WZ_CC_INTEL)
=======
#if WZ_CC_GNU_PREREQ(4,1) && !defined(WZ_CC_INTEL) && !defined(__cplusplus)
>>>>>>> ab2bafd7
#  define WZ_DECL_RESTRICT restrict
#else
#  define WZ_DECL_RESTRICT
#endif


/*!
 * \def WZ_DECL_CONST
 * "Many functions do not examine any values except their arguments, and have no effects except the return value. Basically this is just slightly more strict class than the pure attribute below, since function is not allowed to read global memory."
 */
#if WZ_CC_GNU_PREREQ(2,5) && !defined(WZ_CC_INTEL)
#  define WZ_DECL_CONST __attribute__((__const__))
#else
#  define WZ_DECL_CONST
#endif


/*! \def WZ_DECL_FORMAT
 * "The format attribute specifies that a function takes printf, scanf, strftime or strfmon style arguments which should be type-checked against a format string."
 */
#if WZ_CC_GNU_PREREQ(2,5) && !defined(WZ_CC_INTEL)
#  define WZ_DECL_FORMAT(archetype, string_index, first_to_check) \
          __attribute__((__format__ (archetype, string_index, first_to_check)))
#else
#  define WZ_DECL_FORMAT(archetype, string_index, first_to_check)
#endif


<<<<<<< HEAD
/* ---- Global constants ---- */

#define	MAX_STR_LENGTH          256

=======
>>>>>>> ab2bafd7
/*! \def WZ_DECL_MAY_ALIAS
 * "Accesses to objects with types with this attribute are not subjected to type-based alias analysis, but are instead assumed to be able to alias any other type of objects, just like the char type. See -fstrict-aliasing for more information on aliasing issues."
 */
#if WZ_CC_GNU_PREREQ(3,3) && !defined(WZ_CC_INTEL)
#  define WZ_DECL_MAY_ALIAS __attribute__((__may_alias__))
#else
#  define WZ_DECL_MAY_ALIAS
#endif

<<<<<<< HEAD
=======
/* ---- Global constants ---- */

#define	MAX_STR_LENGTH          256

>>>>>>> ab2bafd7
/* ---- Platform specific setup ---- */


#if defined(WZ_OS_WIN)
#  if defined(WZ_CC_MINGW)
#    include <unistd.h>
#    include <sys/param.h>
#    include <w32api.h>
#    define _WIN32_IE IE5
// Required for alloca
#    include <malloc.h>

#  elif defined(WZ_CC_MSVC)
#    if defined(_DEBUG)
#      define DEBUG
#      define _CRTDBG_MAP_ALLOC
#      include <stdlib.h>
#      include <crtdbg.h>
#    endif /* _DEBUG */
#  endif /* WZ_CC_* */

#  define WIN32_LEAN_AND_MEAN
#  define WIN32_EXTRA_LEAN
#  include <windows.h>

#  if defined(WZ_CC_MSVC)
//   notify people we are disabling these warning messages.
#    pragma message (" *** Warnings 4100,4127,4204 & 4244 have been squelched. ***")
#    pragma warning (disable : 4100) // Shut up: unreferenced formal parameter (FIXME)
#    pragma warning (disable : 4127) // Shut up: conditional expression is constant (eg. "while(0)")
#    pragma warning (disable : 4204) // Shut up: non-constant aggregate initializer
#    pragma warning (disable : 4244) // Shut up: conversion from 'float' to 'int', possible loss of data

#    define strcasecmp _stricmp
#    define strncasecmp _strnicmp
#    define inline __inline
#    define alloca _alloca
#    define fileno _fileno
#    define isfinite _finite
#    define PATH_MAX MAX_PATH
#  endif /* WZ_CC_MSVC */

/* Make sure that PATH_MAX is large enough to use as the size for return
 * buffers for Windows API calls
 */
#  if (PATH_MAX < MAX_PATH)
#    undef PATH_MAX
#    define PATH_MAX MAX_PATH
#  endif

#elif defined(WZ_OS_UNIX)
#  include <unistd.h>
#  include <alloca.h>
#endif /* WZ_OS_* */


#endif /* WZGLOBAL_H */<|MERGE_RESOLUTION|>--- conflicted
+++ resolved
@@ -377,11 +377,7 @@
 /*!
  * \def WZ_DECL_RESTRICT
  */
-<<<<<<< HEAD
-#if WZ_CC_GNU_PREREQ(4,1) && !defined(WZ_CC_INTEL)
-=======
 #if WZ_CC_GNU_PREREQ(4,1) && !defined(WZ_CC_INTEL) && !defined(__cplusplus)
->>>>>>> ab2bafd7
 #  define WZ_DECL_RESTRICT restrict
 #else
 #  define WZ_DECL_RESTRICT
@@ -410,13 +406,6 @@
 #endif
 
 
-<<<<<<< HEAD
-/* ---- Global constants ---- */
-
-#define	MAX_STR_LENGTH          256
-
-=======
->>>>>>> ab2bafd7
 /*! \def WZ_DECL_MAY_ALIAS
  * "Accesses to objects with types with this attribute are not subjected to type-based alias analysis, but are instead assumed to be able to alias any other type of objects, just like the char type. See -fstrict-aliasing for more information on aliasing issues."
  */
@@ -426,13 +415,10 @@
 #  define WZ_DECL_MAY_ALIAS
 #endif
 
-<<<<<<< HEAD
-=======
 /* ---- Global constants ---- */
 
 #define	MAX_STR_LENGTH          256
 
->>>>>>> ab2bafd7
 /* ---- Platform specific setup ---- */
 
 
