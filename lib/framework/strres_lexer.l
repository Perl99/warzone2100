--- conflicted
+++ resolved
@@ -145,13 +145,6 @@
 /* Older GNU Flex versions don't define yylex_destroy()
  * (and neither define a subminor version)
  */
-<<<<<<< HEAD
-#if !defined(YY_FLEX_SUBMINOR_VERSION) || (YY_FLEX_SUBMINOR_VERSION < 30)
-int strres_lex_destroy(void)
-{
-}
-#endif
-=======
 #if !defined(YY_FLEX_SUBMINOR_VERSION) || (YY_FLEX_SUBMINOR_VERSION < 9)
 int strres_lex_destroy(void)
 {
@@ -159,5 +152,4 @@
 	yy_delete_buffer(YY_CURRENT_BUFFER);
 	yy_init = 1;
 }
-#endif
->>>>>>> ab2bafd7
+#endif