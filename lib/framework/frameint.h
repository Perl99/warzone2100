--- conflicted
+++ resolved
@@ -36,41 +36,18 @@
 #endif
 
 /* Initialise the double buffered display */
-<<<<<<< HEAD
-extern BOOL screenInitialise(UDWORD		width,			// Display width
-							 UDWORD		height,			// Display height
-							 UDWORD		bitDepth,		// Display bit depth
-							 unsigned int fsaa,         // FSAA anti aliasing level
-							 BOOL		fullScreen,		// Whether to start windowed
-														// or full screen
-							 BOOL		vsync);
-
-=======
 extern BOOL screenInitialise(void);
->>>>>>> 90684f35
 
 /* Release the DD objects */
 extern void screenShutDown(void);
 
-<<<<<<< HEAD
-/* This is called once a frame so that the system can tell
- * whether a key was pressed this turn or held down from the last frame.
- */
-extern void inputNewFrame(void);
-
-=======
->>>>>>> 90684f35
 /* The Current screen size and bit depth */
 extern UDWORD		screenWidth;
 extern UDWORD		screenHeight;
 extern UDWORD		screenDepth;
 
-<<<<<<< HEAD
 #ifdef __cplusplus
 }
 #endif //__cplusplus
 
-#endif //_frameint_h
-=======
-#endif
->>>>>>> 90684f35
+#endif //_frameint_h