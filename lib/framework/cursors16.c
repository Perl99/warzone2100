/*
	This file is part of Warzone 2100.
	Copyright (C) 1999-2004  Eidos Interactive
	Copyright (C) 2005-2009  Warzone Resurrection Project

	Warzone 2100 is free software; you can redistribute it and/or modify
	it under the terms of the GNU General Public License as published by
	the Free Software Foundation; either version 2 of the License, or
	(at your option) any later version.

	Warzone 2100 is distributed in the hope that it will be useful,
	but WITHOUT ANY WARRANTY; without even the implied warranty of
	MERCHANTABILITY or FITNESS FOR A PARTICULAR PURPOSE. See the
	GNU General Public License for more details.

	You should have received a copy of the GNU General Public License
	along with Warzone 2100; if not, write to the Free Software
	Foundation, Inc., 51 Franklin St, Fifth Floor, Boston, MA 02110-1301 USA
*/
/** @file
 *  \brief Cursor definition (16x16)
 */

#include "frame.h"
#include "cursors.h"
#include "wzapp_c.h"

/* TODO: do bridge and attach need swapping? */
static const char *cursor_arrow[] = {
  /* width height num_colors chars_per_pixel */
  "    16    16        3            1",
  /* colors */
  "X c #000000",
  ". c #ffffff",
  "  c None",
  /* pixels */
  "X               ",
  ".X              ",
  "..X             ",
  "...X            ",
  "....X           ",
  ".X.             ",
  "X .X            ",
  "  X.            ",
  "   .X           ",
  "                ",
  "                ",
  "                ",
  "                ",
  "                ",
  "                ",
  "                ",
  "0,0"
};

static const char *cursor_dest[] = {
  /* width height num_colors chars_per_pixel */
  "    16    16        3            1",
  /* colors */
  "X c #000000",
  ". c #ffffff",
  "  c None",
  /* pixels */
  "                ",
  "                ",
  "                ",
  "                ",
  "     .          ",
  "     .XX        ",
  "     .. X       ",
  "     . X X      ",
  "     . . .X..   ",
  "     .  .XX..   ",
  "    ... .....   ",
  "    ... X.XX.   ",
  "     X ..X..X.  ",
  "        XXXXXX  ",
  "                ",
  "                ",
  "7,9"
};

static const char *cursor_sight[] = {
  /* width height num_colors chars_per_pixel */
  "    16    16        3            1",
  /* colors */
  "X c #000000",
  ". c #ffffff",
  "  c None",
  /* pixels */
  "                ",
  " .   .....   .  ",
  "  ..XX   XX..X  ",
  "  ....   ....X  ",
  "  X..X    ..XX  ",
  " .X.X      .X.  ",
  " .X          .X ",
  " .           .X ",
  " .           .X ",
  " .X.       . .X ",
  "  X..     ..XX  ",
  "  ....   ....X  ",
  "  ..XX    X..X  ",
  " .XXX.....XXX.  ",
  "      XXXX      ",
  "                ",
  "7,8"
};

static const char *cursor_target[] = {
  /* width height num_colors chars_per_pixel */
  "    16    16        3            1",
  /* colors */
  "X c #000000",
  ". c #ffffff",
  "  c None",
  /* pixels */
  "                ",
  "       .        ",
  "      ...       ",
  "    ..X.X..     ",
  "   .X  .   .    ",
  "   .       .X   ",
  "  .X        .   ",
  " ....X .  ....  ",
  "  .X        .   ",
  "  .X        .   ",
  "   .   .   .X   ",
  "    .  .  .X    ",
  "    X.....X     ",
  "      X.X       ",
  "       X        ",
  "                ",
  "7,7"
};

static const char *cursor_larrow[] = {
  /* width height num_colors chars_per_pixel */
  "    16    16        3            1",
  /* colors */
  "X c #000000",
  ". c #ffffff",
  "  c None",
  /* pixels */
  "                ",
  "                ",
  "                ",
  "                ",
  "        .       ",
  "      ..        ",
  "    ........X   ",
  "  ..........X   ",
  "   X........X   ",
  "     X..XXXXX   ",
  "       X.       ",
  "                ",
  "                ",
  "                ",
  "                ",
  "                ",
  "3,7"
};

static const char *cursor_rarrow[] = {
  /* width height num_colors chars_per_pixel */
  "    16    16        3            1",
  /* colors */
  "X c #000000",
  ". c #ffffff",
  "  c None",
  /* pixels */
  "                ",
  "                ",
  "                ",
  "                ",
  "                ",
  "       ..       ",
  "   ........     ",
  "   ..........   ",
  "   ..........X  ",
  "   ........X    ",
  "       ..X      ",
  "       X        ",
  "                ",
  "                ",
  "                ",
  "                ",
  "12,8"
};

static const char *cursor_darrow[] = {
  /* width height num_colors chars_per_pixel */
  "    16    16        3            1",
  /* colors */
  "X c #000000",
  ". c #ffffff",
  "  c None",
  /* pixels */
  "                ",
  "                ",
  "                ",
  "      ...       ",
  "      ...X      ",
  "      ...X      ",
  "      ...XX     ",
  "    .X...X.     ",
  "     .....X     ",
  "     .....      ",
  "      ...X      ",
  "      ...       ",
  "       .X       ",
  "       .        ",
  "                ",
  "                ",
  "7,12"
};

static const char *cursor_uarrow[] = {
  /* width height num_colors chars_per_pixel */
  "    16    16        3            1",
  /* colors */
  "X c #000000",
  ". c #ffffff",
  "  c None",
  /* pixels */
  "                ",
  "                ",
  "       .        ",
  "       .X       ",
  "      ...       ",
  "      ...X      ",
  "     .....      ",
  "     .....X     ",
  "    . ...X.     ",
  "      ...X      ",
  "      ...X      ",
  "      ...X      ",
  "      XXXX      ",
  "                ",
  "                ",
  "                ",
  "7,4"
};

static const char *cursor_default[] = {
  /* width height num_colors chars_per_pixel */
  "    16    16        3            1",
  /* colors */
  "X c #000000",
  ". c #ffffff",
  "  c None",
  /* pixels */
  "                ",
  "                ",
  "                ",
  "                ",
  "                ",
  "      X         ",
  "      ..X       ",
  "      ....X     ",
  "       .....X   ",
  "       ..XXXX   ",
  "        .X      ",
  "        .X      ",
  "         X      ",
  "                ",
  "                ",
  "                ",
  "5,6"
};

static const char *cursor_attach[] = {
  /* width height num_colors chars_per_pixel */
  "    16    16        3            1",
  /* colors */
  "X c #000000",
  ". c #ffffff",
  "  c None",
  /* pixels */
  "                ",
  "                ",
  "                ",
  "                ",
  "                ",
  "                ",
  "  .. ..X .. ..  ",
  "   ... .. ...   ",
  "  .. ..X .. ..  ",
  "                ",
  "                ",
  "                ",
  "                ",
  "                ",
  "                ",
  "                ",
  "8,7"
};

static const char *cursor_attack[] = {
  /* width height num_colors chars_per_pixel */
  "    16    16        3            1",
  /* colors */
  "X c #000000",
  ". c #ffffff",
  "  c None",
  /* pixels */
  "                ",
  "       .        ",
  "      ...       ",
  "    ..X.X..     ",
  "   .X  .   .    ",
  "   .       .X   ",
  "  .X        .   ",
  " ....X .  ....  ",
  "  .X        .   ",
  "  .X        .   ",
  "   .   .   .X   ",
  "    .  .  .X    ",
  "    X.....X     ",
  "      X.X       ",
  "       X        ",
  "                ",
  "7,7"
};

static const char *cursor_bomb[] = {
  /* width height num_colors chars_per_pixel */
  "    16    16        3            1",
  /* colors */
  "X c #000000",
  ". c #ffffff",
  "  c None",
  /* pixels */
  "                ",
  "         ..     ",
  "         X.     ",
  "       X ..     ",
  "       ..       ",
  "      XXX.X     ",
  "    .......X    ",
  "   .........X   ",
  "   ..........   ",
  "   ..........   ",
  "   ..........   ",
  "   .........X   ",
  "    .......X    ",
  "      ....X     ",
  "                ",
  "                ",
  "8,8"
};

static const char *cursor_bridge[] = {
  /* width height num_colors chars_per_pixel */
  "    16    16        3            1",
  /* colors */
  "X c #000000",
  ". c #ffffff",
  "  c None",
  /* pixels */
  "                ",
  "    ..          ",
  "  .....         ",
  " ......       . ",
  " X......    .X  ",
  "  ......  .XX   ",
  " .X......XXX    ",
  " .......XX...   ",
  " ..X...X......  ",
  " .....X.XX....  ",
  "....X.X   ..... ",
  " XX.X     .....X",
  "          ....X ",
  "          X...X ",
  "            XX  ",
  "                ",
  "8,8"
};

static const char *cursor_build[] = {
  /* width height num_colors chars_per_pixel */
  "    16    16        3            1",
  /* colors */
  "X c #000000",
  ". c #ffffff",
  "  c None",
  /* pixels */
  "                ",
  "                ",
  "                ",
  "                ",
  "       ..X.X    ",
  "     X...       ",
  "     ...X       ",
  "    ...XX       ",
  "   ...X..X      ",
  "    .X  ..X     ",
  "         ..X    ",
  "          ..    ",
  "           X    ",
  "                ",
  "                ",
  "                ",
  "7,7"
};

static const char *cursor_embark[] = {
  /* width height num_colors chars_per_pixel */
  "    16    16        3            1",
  /* colors */
  "X c #000000",
  ". c #ffffff",
  "  c None",
  /* pixels */
  "                ",
  "                ",
  "     ......     ",
  "     ......     ",
  "    ........X   ",
  "     ......X    ",
  "     X....X     ",
  "    ..X..X..    ",
  "     ..XX..     ",
  "      ....      ",
  "       ..       ",
  "                ",
  "                ",
  "                ",
  "                ",
  "                ",
  "8,11"
};

static const char *cursor_fix[] = {
  /* width height num_colors chars_per_pixel */
  "    16    16        3            1",
  /* colors */
  "X c #000000",
  ". c #ffffff",
  "  c None",
  /* pixels */
  "                ",
  "                ",
  "                ",
  "      .X        ",
  "       .        ",
  "   .   .        ",
  "   .XX..        ",
  "    .....       ",
  "       ...XX    ",
  "        .....   ",
  "         .   X  ",
  "         .      ",
  "         .XX    ",
  "                ",
  "                ",
  "                ",
  "8,8"
};

static const char *cursor_guard[] = {
  /* width height num_colors chars_per_pixel */
  "    16    16        3            1",
  /* colors */
  "X c #000000",
  ". c #ffffff",
  "  c None",
  /* pixels */
  "                ",
  "                ",
  "                ",
  "                ",
  "   ...   ...    ",
  "   ..XXXXX..    ",
  "   .........    ",
  "   .......XX    ",
  "    X.....XX    ",
  "    .......     ",
  "     X...XX     ",
  "      .X.X      ",
  "       .X       ",
  "                ",
  "                ",
  "                ",
  "8,8"
};

static const char *cursor_jam[] = {
  /* width height num_colors chars_per_pixel */
  "    16    16        3            1",
  /* colors */
  "X c #000000",
  ". c #ffffff",
  "  c None",
  /* pixels */
  "                ",
  "                ",
  "                ",
  "     ..X..      ",
  "    .X   X.     ",
  "    . . . .X    ",
  "    X X. X X    ",
  "    . X.X .X    ",
  "    .X... .     ",
  "     X...X      ",
  "     .....      ",
  "      XXXX      ",
  "                ",
  "                ",
  "                ",
  "                ",
  "7,7"
};

static const char *cursor_lockon[] = {
  /* width height num_colors chars_per_pixel */
  "    16    16        3            1",
  /* colors */
  "X c #000000",
  ". c #ffffff",
  "  c None",
  /* pixels */
  "                ",
  "                ",
  "                ",
  "     ..X..      ",
  "    .X   X.     ",
  "    . . . .X    ",
  "    X X. X X    ",
  "    . X.X .X    ",
  "    .X... .     ",
  "     X...X      ",
  "     .....      ",
  "      XXXX      ",
  "                ",
  "                ",
  "                ",
  "                ",
  "7,7"
};

static const char *cursor_menu[] = {
  /* width height num_colors chars_per_pixel */
  "    16    16        3            1",
  /* colors */
  "X c #000000",
  ". c #ffffff",
  "  c None",
  /* pixels */
  "                ",
  "                ",
  "                ",
  "                ",
  "                ",
  "     .X         ",
  "     ...X       ",
  "      ....X     ",
  "      ....X     ",
  "       .X       ",
  "       .X       ",
  "                ",
  "                ",
  "                ",
  "                ",
  "                ",
  "5,5"
};

static const char *cursor_move[] = {
  /* width height num_colors chars_per_pixel */
  "    16    16        3            1",
  /* colors */
  "X c #000000",
  ". c #ffffff",
  "  c None",
  /* pixels */
  "                ",
  "                ",
  "                ",
  "     . ..X.     ",
  "    ..X  X..    ",
  "   ....  ....   ",
  "    X..  ..XX   ",
  "   .        .   ",
  "   .        .   ",
  "    X..  ..XX   ",
  "   ....  ....   ",
  "    ..X  X..    ",
  "     . ..X.     ",
  "                ",
  "                ",
  "                ",
  "7,7"
};

static const char *cursor_notpossible[] = {
  /* width height num_colors chars_per_pixel */
  "    16    16        3            1",
  /* colors */
  "X c #000000",
  ". c #ffffff",
  "  c None",
  /* pixels */
  "                ",
  "                ",
  "                ",
  "    X      X    ",
  "   ..X    ..X   ",
  "   ...X  ...X   ",
  "    ...X...X    ",
  "     .....X     ",
  "      ...X      ",
  "     .....X     ",
  "    ...X...X    ",
  "   ...X  ...X   ",
  "   ..X    ..X   ",
  "    X      X    ",
  "                ",
  "                ",
  "7,8"
};

static const char *cursor_pickup[] = {
  /* width height num_colors chars_per_pixel */
  "    16    16        3            1",
  /* colors */
  "X c #000000",
  ". c #ffffff",
  "  c None",
  /* pixels */
  "                ",
  "      . .       ",
  "      ...       ",
  "       .        ",
  "      ...       ",
  "      ...       ",
  "       .X       ",
  "      ...X      ",
  "     .....X     ",
  "    ..XXX..     ",
  "    .     .     ",
  "    .     .     ",
  "    .X    .     ",
  "     .X  .      ",
  "                ",
  "                ",
  "7,10"
};

static const char *cursor_seekrepair[] = {
  /* width height num_colors chars_per_pixel */
  "    16    16        3            1",
  /* colors */
  "X c #000000",
  ". c #ffffff",
  "  c None",
  /* pixels */
  "                ",
  "                ",
  "                ",
  "    .           ",
  "    .X      .   ",
  " X  .X    ....  ",
  " .XX.X    ..... ",
  "  ....X   ....  ",
  "     ..XXX  .   ",
  "      ....X     ",
  "      .X  .     ",
  "      .X        ",
  "       .X       ",
  "                ",
  "                ",
  "                ",
  "8,7"
};

static const char *cursor_select[] = {
  /* width height num_colors chars_per_pixel */
  "    16    16        3            1",
  /* colors */
  "X c #000000",
  ". c #ffffff",
  "  c None",
  /* pixels */
  "                ",
  " ....      .... ",
  " .XXX      XXX. ",
  " .X          X. ",
  " .X          X. ",
  "                ",
  "                ",
  "       .        ",
  "                ",
  "                ",
  "                ",
  " .X          X. ",
  " .X          X. ",
  " .XXX      XXX. ",
  " ....      .... ",
  "                ",
  "7,7"
};

static const struct
{
	const char** image;
	CURSOR cursor_num;
} cursors[CURSOR_MAX] =
{
	{ cursor_arrow,         CURSOR_ARROW },
	{ cursor_dest,          CURSOR_DEST },
	{ cursor_sight,         CURSOR_SIGHT },
	{ cursor_target,        CURSOR_TARGET },
	{ cursor_larrow,        CURSOR_LARROW },
	{ cursor_rarrow,        CURSOR_RARROW },
	{ cursor_darrow,        CURSOR_DARROW },
	{ cursor_uarrow,        CURSOR_UARROW },
	{ cursor_default,       CURSOR_DEFAULT },
	{ cursor_default,       CURSOR_EDGEOFMAP },
	{ cursor_attach,        CURSOR_ATTACH },
	{ cursor_attack,        CURSOR_ATTACK },
	{ cursor_bomb,          CURSOR_BOMB },
	{ cursor_bridge,        CURSOR_BRIDGE },
	{ cursor_build,         CURSOR_BUILD },
	{ cursor_embark,        CURSOR_EMBARK },
	{ cursor_fix,           CURSOR_FIX },
	{ cursor_guard,         CURSOR_GUARD },
	{ cursor_jam,           CURSOR_JAM },
	{ cursor_lockon,        CURSOR_LOCKON },
	{ cursor_menu,          CURSOR_MENU },
	{ cursor_move,          CURSOR_MOVE },
	{ cursor_notpossible,   CURSOR_NOTPOSSIBLE },
	{ cursor_pickup,        CURSOR_PICKUP },
	{ cursor_seekrepair,    CURSOR_SEEKREPAIR },
	{ cursor_select,        CURSOR_SELECT },
};

void init_system_cursor16(CURSOR cur)
{
	int i, row, col;
	uint8_t data[4 * 16];
	uint8_t mask[4 * 16];
	int hot_x, hot_y;
	const char** image;
	ASSERT(cur < CURSOR_MAX, "Attempting to load non-existent cursor: %u", (unsigned int)cur);
	ASSERT(cursors[cur].cursor_num == cur, "Bad cursor mapping");
	image = cursors[cur].image;

	i = -1;
	for (row = 0; row < 16; ++row)
	{
		for (col = 0; col < 16; ++col)
		{
			if (col % 8)
			{
				data[i] <<= 1;
				mask[i] <<= 1;
			}
			else
			{
				++i;
				data[i] = mask[i] = 0;
			}
			switch (image[4 + row][col])
			{
				case 'X':
					data[i] |= 0x01;
					mask[i] |= 0x01;
					break;
				case '.':
					mask[i] |= 0x01;
					break;
				case ' ':
					break;
			}
		}
	}
	sscanf(image[4 + row], "%d,%d", &hot_x, &hot_y);
<<<<<<< HEAD
	return SDL_CreateCursor(data, mask, 16, 16, hot_x, hot_y);
=======
	wzCreateCursor(cur, data, mask, 16, 16, hot_x, hot_y);
>>>>>>> 90684f35
}<|MERGE_RESOLUTION|>--- conflicted
+++ resolved
@@ -776,9 +776,5 @@
 		}
 	}
 	sscanf(image[4 + row], "%d,%d", &hot_x, &hot_y);
-<<<<<<< HEAD
-	return SDL_CreateCursor(data, mask, 16, 16, hot_x, hot_y);
-=======
 	wzCreateCursor(cur, data, mask, 16, 16, hot_x, hot_y);
->>>>>>> 90684f35
 }