/*
	This file is part of Warzone 2100.
	Copyright (C) 1999-2004  Eidos Interactive
	Copyright (C) 2005-2009  Warzone Resurrection Project

	Warzone 2100 is free software; you can redistribute it and/or modify
	it under the terms of the GNU General Public License as published by
	the Free Software Foundation; either version 2 of the License, or
	(at your option) any later version.

	Warzone 2100 is distributed in the hope that it will be useful,
	but WITHOUT ANY WARRANTY; without even the implied warranty of
	MERCHANTABILITY or FITNESS FOR A PARTICULAR PURPOSE. See the
	GNU General Public License for more details.

	You should have received a copy of the GNU General Public License
	along with Warzone 2100; if not, write to the Free Software
	Foundation, Inc., 51 Franklin St, Fifth Floor, Boston, MA 02110-1301 USA
*/
/*
 * Screen.c
 *
 * Basic double buffered display using direct draw.
 *
 */

#include "lib/ivis_opengl/GLee.h"
#include "lib/framework/frame.h"
#include "lib/exceptionhandler/dumpinfo.h"
<<<<<<< HEAD
#include <SDL.h>
=======
>>>>>>> 90684f35
#include <physfs.h>
#include <png.h>
#include "lib/ivis_common/png_util.h"
#include "lib/ivis_common/tex.h"

#include "lib/framework/frameint.h"
#include "lib/ivis_common/piestate.h"
#include "lib/ivis_common/pieblitfunc.h"

#if defined(WZ_OS_MAC)
#include <OpenGL/glu.h>
#else
#include <GL/glu.h>
#endif
#include "screen.h"
#include "src/console.h"

/* global used to indicate preferred internal OpenGL format */
int wz_texture_compression;

static BOOL		bBackDrop = false;
static char		screendump_filename[PATH_MAX];
static BOOL		screendump_required = false;
static GLuint		backDropTexture = ~0;

// Variables needed for our FBO
GLuint fbo;					// Our handle to the FBO
GLuint FBOtexture;			// The texture we are going to use
GLuint FBOdepthbuffer;		// Our handle to the depth render buffer
static BOOL FBOinit = false;
BOOL bFboProblem = false;	// hack to work around people with bad drivers. (*cough*intel*cough*)

/* Initialise the double buffered display */
<<<<<<< HEAD
BOOL screenInitialise(
			UDWORD		width,		// Display width
			UDWORD		height,		// Display height
			UDWORD		bitDepth,	// Display bit depth
			unsigned int fsaa,      // FSAA anti aliasing level
			BOOL		fullScreen,	// Whether to start windowed
							// or full screen
			BOOL		vsync)		// If to sync to vblank or not
{
	static int video_flags = 0;
	int bpp = 0, value;

	/* Store the screen information */
	screenWidth = width;
	screenHeight = height;
	screenDepth = bitDepth;

	// Calculate the common flags for windowed and fullscreen modes.
	if (video_flags == 0) {
		// Fetch the video info.
		const SDL_VideoInfo* video_info = SDL_GetVideoInfo();

		if (!video_info) {
			return false;
		}

		// The flags to pass to SDL_SetVideoMode.
		video_flags  = SDL_OPENGL;    // Enable OpenGL in SDL.
		video_flags |= SDL_ANYFORMAT; // Don't emulate requested BPP if not available.

		if (fullScreen) {
			video_flags |= SDL_FULLSCREEN;
		}

		// Set the double buffer OpenGL attribute.
		SDL_GL_SetAttribute(SDL_GL_DOUBLEBUFFER, 1);

		// Enable vsync if requested by the user
		SDL_GL_SetAttribute(SDL_GL_SWAP_CONTROL, vsync);

		// Enable FSAA anti-aliasing if and at the level requested by the user
		if (fsaa)
		{
			SDL_GL_SetAttribute(SDL_GL_MULTISAMPLEBUFFERS, 1);
			SDL_GL_SetAttribute(SDL_GL_MULTISAMPLESAMPLES, fsaa);
		}

		bpp = SDL_VideoModeOK(width, height, bitDepth, video_flags);
		if (!bpp) {
			debug( LOG_ERROR, "Error: Video mode %dx%d@%dbpp is not supported!\n", width, height, bitDepth );
			return false;
=======
BOOL screenInitialise()
{
		char buf[256];

		// Copy this info to be used by the crash handler for the dump file
		ssprintf(buf, "OpenGL Vendor : %s", glGetString(GL_VENDOR));
		addDumpInfo(buf);
		ssprintf(buf, "OpenGL Renderer : %s", glGetString(GL_RENDERER));
		addDumpInfo(buf);
		ssprintf(buf, "OpenGL Version : %s", glGetString(GL_VERSION));
		addDumpInfo(buf);
		if (GLEE_VERSION_2_0)
		{
			ssprintf(buf, "OpenGL GLSL Version : %s", glGetString(GL_SHADING_LANGUAGE_VERSION));
			addDumpInfo(buf);
>>>>>>> 90684f35
		}
		/* Dump information about OpenGL implementation to the console */
		debug(LOG_3D, "OpenGL Vendor : %s", glGetString(GL_VENDOR));
		debug(LOG_3D, "OpenGL Renderer : %s", glGetString(GL_RENDERER));
		debug(LOG_3D, "OpenGL Version : %s", glGetString(GL_VERSION));
		debug(LOG_3D, "OpenGL Extensions : %s", glGetString(GL_EXTENSIONS)); // FIXME This is too much for MAX_LEN_LOG_LINE
		debug(LOG_3D, "Supported OpenGL extensions:");
		debug(LOG_3D, "  * OpenGL 1.2 %s supported!", GLEE_VERSION_1_2 ? "is" : "is NOT");
		debug(LOG_3D, "  * OpenGL 1.3 %s supported!", GLEE_VERSION_1_3 ? "is" : "is NOT");
		debug(LOG_3D, "  * OpenGL 1.4 %s supported!", GLEE_VERSION_1_4 ? "is" : "is NOT");
		debug(LOG_3D, "  * OpenGL 1.5 %s supported!", GLEE_VERSION_1_5 ? "is" : "is NOT");
		debug(LOG_3D, "  * OpenGL 2.0 %s supported!", GLEE_VERSION_2_0 ? "is" : "is NOT");
		debug(LOG_3D, "  * OpenGL 2.1 %s supported!", GLEE_VERSION_2_1 ? "is" : "is NOT");
		debug(LOG_3D, "  * OpenGL 3.0 %s supported!", GLEE_VERSION_3_0 ? "is" : "is NOT");
		debug(LOG_3D, "  * Texture compression %s supported.", GLEE_ARB_texture_compression ? "is" : "is NOT");
		debug(LOG_3D, "  * Two side stencil %s supported.", GLEE_EXT_stencil_two_side ? "is" : "is NOT");
		debug(LOG_3D, "  * ATI separate stencil is%s supported.", GLEE_ATI_separate_stencil ? "" : " NOT");
		debug(LOG_3D, "  * Stencil wrap %s supported.", GLEE_EXT_stencil_wrap ? "is" : "is NOT");
		debug(LOG_3D, "  * Anisotropic filtering %s supported.", GLEE_EXT_texture_filter_anisotropic ? "is" : "is NOT");
		debug(LOG_3D, "  * Rectangular texture %s supported.", GLEE_ARB_texture_rectangle ? "is" : "is NOT");
		debug(LOG_3D, "  * FrameBuffer Object (FBO) %s supported.", GLEE_EXT_framebuffer_object ? "is" : "is NOT");
		debug(LOG_3D, "  * Shader Objects %s supported.", GL_ARB_shader_objects ? "is" : "is NOT");
		debug(LOG_3D, "  * Vertex Buffer Object (VBO) %s supported.", GL_ARB_vertex_buffer_object ? "is" : "is NOT");
		if (GLEE_VERSION_2_0)
		{
<<<<<<< HEAD
			case 32:
			case 24:
				SDL_GL_SetAttribute( SDL_GL_RED_SIZE, 8 );
				SDL_GL_SetAttribute( SDL_GL_GREEN_SIZE, 8 );
				SDL_GL_SetAttribute( SDL_GL_BLUE_SIZE, 8 );
				SDL_GL_SetAttribute( SDL_GL_ALPHA_SIZE, 8 );
				SDL_GL_SetAttribute( SDL_GL_DEPTH_SIZE, 16 );
				SDL_GL_SetAttribute( SDL_GL_STENCIL_SIZE, 8 );
				break;
			case 16:
				debug( LOG_ERROR, "Warning: Using colour depth of %i instead of %i.", bpp, screenDepth );
				debug( LOG_ERROR, "         You will experience graphics glitches!" );
				SDL_GL_SetAttribute( SDL_GL_RED_SIZE, 5 );
				SDL_GL_SetAttribute( SDL_GL_GREEN_SIZE, 6 );
				SDL_GL_SetAttribute( SDL_GL_BLUE_SIZE, 5 );
				SDL_GL_SetAttribute( SDL_GL_DEPTH_SIZE, 16 );
				SDL_GL_SetAttribute( SDL_GL_STENCIL_SIZE, 8 );
				break;
			case 8:
				debug( LOG_FATAL, "Error: You don't want to play Warzone with a bit depth of %i, do you?", bpp );
				exit( 1 );
				break;
			default:
				debug( LOG_FATAL, "Error: Unsupported bit depth: %i", bpp );
				exit( 1 );
				break;
=======
			debug(LOG_3D, "  * OpenGL GLSL Version : %s", glGetString(GL_SHADING_LANGUAGE_VERSION));
>>>>>>> 90684f35
		}
	
#ifndef WZ_OS_MAC
	// Make OpenGL's VBO functions available under the core names for
	// implementations that have them only as extensions, namely Mesa.
	if (!GLEE_VERSION_1_5 && !strncmp((const char *)glGetString(GL_RENDERER), "Mesa", 4))
	{
<<<<<<< HEAD
		debug( LOG_FATAL, "OpenGL initialization did not give double buffering!" );
		debug( LOG_FATAL, "Double buffering is required for this game!");
		exit(1);
	}
	
	{
		char buf[256];

		// Copy this info to be used by the crash handler for the dump file
		ssprintf(buf, "OpenGL Vendor : %s", glGetString(GL_VENDOR));
		addDumpInfo(buf);
		ssprintf(buf, "OpenGL Renderer : %s", glGetString(GL_RENDERER));
		addDumpInfo(buf);
		ssprintf(buf, "OpenGL Version : %s", glGetString(GL_VERSION));
		addDumpInfo(buf);
		if (GLEE_VERSION_2_0)
		{
			ssprintf(buf, "OpenGL GLSL Version : %s", glGetString(GL_SHADING_LANGUAGE_VERSION));
			addDumpInfo(buf);
		}
		ssprintf(buf, "Video Mode %d x %d (%d bpp) (%s)", width, height, bpp, fullScreen ? "fullscreen" : "window");
		addDumpInfo(buf);
		/* Dump information about OpenGL implementation to the console */
		debug(LOG_3D, "OpenGL Vendor : %s", glGetString(GL_VENDOR));
		debug(LOG_3D, "OpenGL Renderer : %s", glGetString(GL_RENDERER));
		debug(LOG_3D, "OpenGL Version : %s", glGetString(GL_VERSION));
		debug(LOG_3D, "OpenGL Extensions : %s", glGetString(GL_EXTENSIONS)); // FIXME This is too much for MAX_LEN_LOG_LINE
		debug(LOG_3D, "Supported OpenGL extensions:");
		debug(LOG_3D, "  * OpenGL 1.2 %s supported!", GLEE_VERSION_1_2 ? "is" : "is NOT");
		debug(LOG_3D, "  * OpenGL 1.3 %s supported!", GLEE_VERSION_1_3 ? "is" : "is NOT");
		debug(LOG_3D, "  * OpenGL 1.4 %s supported!", GLEE_VERSION_1_4 ? "is" : "is NOT");
		debug(LOG_3D, "  * OpenGL 1.5 %s supported!", GLEE_VERSION_1_5 ? "is" : "is NOT");
		debug(LOG_3D, "  * OpenGL 2.0 %s supported!", GLEE_VERSION_2_0 ? "is" : "is NOT");
		debug(LOG_3D, "  * OpenGL 2.1 %s supported!", GLEE_VERSION_2_1 ? "is" : "is NOT");
		debug(LOG_3D, "  * OpenGL 3.0 %s supported!", GLEE_VERSION_3_0 ? "is" : "is NOT");
		debug(LOG_3D, "  * Texture compression %s supported.", GLEE_ARB_texture_compression ? "is" : "is NOT");
		debug(LOG_3D, "  * Two side stencil %s supported.", GLEE_EXT_stencil_two_side ? "is" : "is NOT");
		debug(LOG_3D, "  * ATI separate stencil is%s supported.", GLEE_ATI_separate_stencil ? "" : " NOT");
		debug(LOG_3D, "  * Stencil wrap %s supported.", GLEE_EXT_stencil_wrap ? "is" : "is NOT");
		debug(LOG_3D, "  * Anisotropic filtering %s supported.", GLEE_EXT_texture_filter_anisotropic ? "is" : "is NOT");
		debug(LOG_3D, "  * Rectangular texture %s supported.", GLEE_ARB_texture_rectangle ? "is" : "is NOT");
		debug(LOG_3D, "  * FrameBuffer Object (FBO) %s supported.", GLEE_EXT_framebuffer_object ? "is" : "is NOT");
		debug(LOG_3D, "  * Shader Objects %s supported.", GL_ARB_shader_objects ? "is" : "is NOT");
		debug(LOG_3D, "  * Vertex Buffer Object (VBO) %s supported.", GL_ARB_vertex_buffer_object ? "is" : "is NOT");
		if (GLEE_VERSION_2_0)
		{
			debug(LOG_3D, "  * OpenGL GLSL Version : %s", glGetString(GL_SHADING_LANGUAGE_VERSION));
		}
	}
	
#ifndef WZ_OS_MAC
	// Make OpenGL's VBO functions available under the core names for
	// implementations that have them only as extensions, namely Mesa.
	if (!GLEE_VERSION_1_5 && !strncmp((const char *)glGetString(GL_RENDERER), "Mesa", 4))
	{
		info("Using VBO extension functions under the core names.");
		// GLee is usually initialized automatically when needed, but
		// here it has to be done explicitly.
		GLeeInit();
		GLeeFuncPtr_glBindBuffer = GLeeFuncPtr_glBindBufferARB;
		GLeeFuncPtr_glDeleteBuffers = GLeeFuncPtr_glDeleteBuffersARB;
		GLeeFuncPtr_glGenBuffers = GLeeFuncPtr_glGenBuffersARB;
		GLeeFuncPtr_glIsBuffer = GLeeFuncPtr_glIsBufferARB;
		GLeeFuncPtr_glBufferData = GLeeFuncPtr_glBufferDataARB;
		GLeeFuncPtr_glBufferSubData = GLeeFuncPtr_glBufferSubDataARB;
		GLeeFuncPtr_glGetBufferSubData = GLeeFuncPtr_glGetBufferSubDataARB;
		GLeeFuncPtr_glMapBuffer = GLeeFuncPtr_glMapBufferARB;
		GLeeFuncPtr_glUnmapBuffer = GLeeFuncPtr_glUnmapBufferARB;
		GLeeFuncPtr_glGetBufferParameteriv = GLeeFuncPtr_glGetBufferParameterivARB;
		GLeeFuncPtr_glGetBufferPointerv = GLeeFuncPtr_glGetBufferPointervARB;
	}
#endif

	glViewport(0, 0, width, height);
	glMatrixMode(GL_PROJECTION);
	glPushMatrix();
	glLoadIdentity();
	glOrtho(0.0f, (double)width, (double)height, 0.0f, 1.0f, -1.0f);

	glMatrixMode(GL_TEXTURE);
	glScalef(1.0f/OLD_TEXTURE_SIZE_FIX, 1.0f/OLD_TEXTURE_SIZE_FIX, 1.0f); // FIXME Scaling texture coords to 256x256!

	glMatrixMode(GL_MODELVIEW);
	glLoadIdentity();
	glCullFace(GL_FRONT);
	glEnable(GL_CULL_FACE);

	glClearColor(0.0f, 0.0f, 0.0f, 1.0f);
=======
		info("Using VBO extension functions under the core names.");
		// GLee is usually initialized automatically when needed, but
		// here it has to be done explicitly.
		GLeeInit();
		GLeeFuncPtr_glBindBuffer = GLeeFuncPtr_glBindBufferARB;
		GLeeFuncPtr_glDeleteBuffers = GLeeFuncPtr_glDeleteBuffersARB;
		GLeeFuncPtr_glGenBuffers = GLeeFuncPtr_glGenBuffersARB;
		GLeeFuncPtr_glIsBuffer = GLeeFuncPtr_glIsBufferARB;
		GLeeFuncPtr_glBufferData = GLeeFuncPtr_glBufferDataARB;
		GLeeFuncPtr_glBufferSubData = GLeeFuncPtr_glBufferSubDataARB;
		GLeeFuncPtr_glGetBufferSubData = GLeeFuncPtr_glGetBufferSubDataARB;
		GLeeFuncPtr_glMapBuffer = GLeeFuncPtr_glMapBufferARB;
		GLeeFuncPtr_glUnmapBuffer = GLeeFuncPtr_glUnmapBufferARB;
		GLeeFuncPtr_glGetBufferParameteriv = GLeeFuncPtr_glGetBufferParameterivARB;
		GLeeFuncPtr_glGetBufferPointerv = GLeeFuncPtr_glGetBufferPointervARB;
	}
#endif
>>>>>>> 90684f35

	glErrors();
	return true;
}


/* Release the DD objects */
void screenShutDown(void)
{
}


void screen_SetBackDropFromFile(const char* filename)
{
	// HACK : We should use a resource handler here!
	const char *extension = strrchr(filename, '.');// determine the filetype
	iV_Image image;

	if(!extension)
	{
		debug(LOG_ERROR, "Image without extension: \"%s\"!", filename);
		return; // filename without extension... don't bother
	}

	// Make sure the current texture page is reloaded after we are finished
	// Otherwise WZ will think it is still loaded and not load it again
	pie_SetTexturePage(TEXPAGE_NONE);

	if( strcmp(extension,".png") == 0 )
	{
		if (iV_loadImage_PNG( filename, &image ) )
		{
			if (~backDropTexture == 0)
				glGenTextures(1, &backDropTexture);

			glBindTexture(GL_TEXTURE_2D, backDropTexture);
			glTexImage2D(GL_TEXTURE_2D, 0, GL_RGBA,
					image.width, image.height,
					0, iV_getPixelFormat(&image), GL_UNSIGNED_BYTE, image.bmp);
			glTexEnvf(GL_TEXTURE_ENV, GL_TEXTURE_ENV_MODE, GL_MODULATE);
			glTexParameteri(GL_TEXTURE_2D, GL_TEXTURE_MIN_FILTER, GL_LINEAR);
			glTexParameteri(GL_TEXTURE_2D, GL_TEXTURE_MAG_FILTER, GL_LINEAR);
			glTexParameteri(GL_TEXTURE_2D, GL_TEXTURE_WRAP_S, GL_CLAMP);
			glTexParameteri(GL_TEXTURE_2D, GL_TEXTURE_WRAP_T, GL_CLAMP);

			iV_unloadImage(&image);
		}
		return;
	}
	else
		debug(LOG_ERROR, "Unknown extension \"%s\" for image \"%s\"!", extension, filename);
}
//===================================================================

void screen_StopBackDrop(void)
{
	bBackDrop = false;	//checking [movie]
}

void screen_RestartBackDrop(void)
{
	bBackDrop = true;
}

BOOL screen_GetBackDrop(void)
{
	return bBackDrop;
}

//******************************************************************
//slight hack to display maps (or whatever) in background.
//bitmap MUST be (BACKDROP_HACK_WIDTH * BACKDROP_HACK_HEIGHT) for now.
void screen_Upload(const char *newBackDropBmp)
{
	static bool processed = false;

	if(newBackDropBmp != NULL)
	{
		if (processed)	// lets free a texture when we use a new one.
		{
			glDeleteTextures( 1, &backDropTexture );
		}

		glGenTextures(1, &backDropTexture);
		pie_SetTexturePage(TEXPAGE_NONE);
		glBindTexture(GL_TEXTURE_2D, backDropTexture);
		glTexImage2D(GL_TEXTURE_2D, 0, GL_RGB,
			BACKDROP_HACK_WIDTH, BACKDROP_HACK_HEIGHT,
			0, GL_RGB, GL_UNSIGNED_BYTE, newBackDropBmp);

		glTexEnvf(GL_TEXTURE_ENV, GL_TEXTURE_ENV_MODE, GL_MODULATE);
		glTexParameteri(GL_TEXTURE_2D, GL_TEXTURE_MIN_FILTER, GL_LINEAR);
		glTexParameteri(GL_TEXTURE_2D, GL_TEXTURE_MAG_FILTER, GL_LINEAR);
		glTexParameteri(GL_TEXTURE_2D, GL_TEXTURE_WRAP_S, GL_CLAMP);
		glTexParameteri(GL_TEXTURE_2D, GL_TEXTURE_WRAP_T, GL_CLAMP);
		processed = true;
	}

	glDisable(GL_DEPTH_TEST);
	glDepthMask(GL_FALSE);

	// Make sure the current texture page is reloaded after we are finished
	// Otherwise WZ will think it is still loaded and not load it again
	pie_SetTexturePage(TEXPAGE_NONE);

	glEnable(GL_TEXTURE_2D);
	glBindTexture(GL_TEXTURE_2D, backDropTexture);
	glColor3f(1, 1, 1);

	glBegin(GL_TRIANGLE_STRIP);
		glTexCoord2f(0, 0);
		glVertex2f(0, 0);
		glTexCoord2f(255, 0);
		glVertex2f(screenWidth, 0);
		glTexCoord2f(0, 255);
		glVertex2f(0, screenHeight);
		glTexCoord2f(255, 255);
		glVertex2f(screenWidth, screenHeight);
	glEnd();
}

/* Swap between windowed and full screen mode */
void screenToggleMode(void)
{
	// TODO
}

// Screenshot code goes below this
static const unsigned int channelsPerPixel = 3;

/** Writes a screenshot of the current frame to file.
 *
 *  Performs the actual work of writing the frame currently displayed on screen
 *  to the filename specified by screenDumpToDisk().
 *
 *  @NOTE This function will only dump a screenshot to file if it was requested
 *        by screenDumpToDisk().
 *
 *  \sa screenDumpToDisk()
 */
void screenDoDumpToDiskIfRequired(void)
{
	const char* fileName = screendump_filename;
	static iV_Image image = { 0, 0, 8, NULL };

	if (!screendump_required) return;
	debug( LOG_3D, "Saving screenshot %s\n", fileName );

	if (image.width != screenWidth || image.height != screenHeight)
	{
		if (image.bmp != NULL)
		{
			free(image.bmp);
		}

		image.width = screenWidth;
		image.height = screenHeight;
		image.bmp = malloc(channelsPerPixel * image.width * image.height);
		if (image.bmp == NULL)
		{
			image.width = 0; image.height = 0;
			debug(LOG_ERROR, "Couldn't allocate memory");
			return;
		}
	}
	glReadPixels(0, 0, image.width, image.height, GL_RGB, GL_UNSIGNED_BYTE, image.bmp);

	// Write the screen to a PNG
	iV_saveImage_PNG(fileName, &image);

	// display message to user about screenshot
	snprintf(ConsoleString,sizeof(ConsoleString),"Screenshot %s saved!",fileName);
	addConsoleMessage(ConsoleString, LEFT_JUSTIFY,SYSTEM_MESSAGE);

	screendump_required = false;
}

/** Registers the currently displayed frame for making a screen shot.
 *
 *  The filename will be suffixed with a number, such that no files are
 *  overwritten.
 *
 *  \param path The directory path to save the screenshot in.
 */
void screenDumpToDisk(const char* path)
{
	static unsigned int screendump_num = 0;

	while (++screendump_num != 0) {
		// We can safely use '/' as path separator here since PHYSFS uses that as its default separator
		ssprintf(screendump_filename, "%s/wz2100_shot_%03i.png", path, screendump_num);
		if (!PHYSFS_exists(screendump_filename)) {
			// Found a usable filename, so we'll stop searching.
			break;
		}
	}

	ASSERT( screendump_num != 0, "screenDumpToDisk: integer overflow; no more filenumbers available.\n" );

	// If we have an integer overflow, we don't want to go about and overwrite files
	if (screendump_num != 0)
		screendump_required = true;
}


BOOL Init_FBO(unsigned int width, unsigned int height)
{
	GLenum status;

	glErrors();
	// Bail out if FBOs aren't supported
	if (!GLEE_EXT_framebuffer_object)
		return false;

	// No need to create two FBOs
	if (FBOinit)
		return true;

	// Create the FBO
	glGenFramebuffersEXT(1, &fbo);
	glBindFramebufferEXT(GL_FRAMEBUFFER_EXT, fbo);

	// create depthbuffer
	glGenRenderbuffersEXT(1, &FBOdepthbuffer);
	glBindRenderbufferEXT(GL_RENDERBUFFER_EXT, FBOdepthbuffer);
	glRenderbufferStorageEXT(GL_RENDERBUFFER_EXT, GL_DEPTH_COMPONENT, width, height);
	glFramebufferRenderbufferEXT(GL_FRAMEBUFFER_EXT, GL_DEPTH_ATTACHMENT_EXT, GL_RENDERBUFFER_EXT, FBOdepthbuffer);

	// Now setup a texture to render to
	glGenTextures(1, &FBOtexture);
	glBindTexture(GL_TEXTURE_2D, FBOtexture);
	glTexImage2D(GL_TEXTURE_2D, 0, GL_RGB,  width, height,0, GL_RGB, GL_UNSIGNED_BYTE, NULL);
	glTexParameterf(GL_TEXTURE_2D, GL_TEXTURE_WRAP_S, GL_CLAMP_TO_EDGE);
	glTexParameterf(GL_TEXTURE_2D, GL_TEXTURE_WRAP_T, GL_CLAMP_TO_EDGE);
	glTexParameterf(GL_TEXTURE_2D, GL_TEXTURE_MAG_FILTER, GL_LINEAR);
	glTexParameterf(GL_TEXTURE_2D, GL_TEXTURE_MIN_FILTER, GL_LINEAR);

	// attach that texture to the color
	glFramebufferTexture2DEXT (GL_FRAMEBUFFER_EXT, GL_COLOR_ATTACHMENT0_EXT,
				   GL_TEXTURE_2D, FBOtexture, 0);
	glBindFramebufferEXT (GL_FRAMEBUFFER_EXT, 0); // unbind FBO

	// make sure everything went OK
	status = glCheckFramebufferStatusEXT(GL_FRAMEBUFFER_EXT);
	if(status != GL_FRAMEBUFFER_COMPLETE_EXT)
	{
		switch (status)
		{
			case GL_FRAMEBUFFER_COMPLETE_EXT:
				break;
			case GL_FRAMEBUFFER_INCOMPLETE_ATTACHMENT_EXT:
				debug(LOG_ERROR, "Error: FBO missing a required image/buffer attachment!");
				break;
			case GL_FRAMEBUFFER_INCOMPLETE_MISSING_ATTACHMENT_EXT:
				debug(LOG_ERROR, "Error: FBO has no images/buffers attached!");
				break;
			case GL_FRAMEBUFFER_INCOMPLETE_DIMENSIONS_EXT:
				debug(LOG_ERROR, "Error: FBO has mismatched image/buffer dimensions!");
				break;
			case GL_FRAMEBUFFER_INCOMPLETE_FORMATS_EXT:
				debug(LOG_ERROR, "Error: FBO colorbuffer attachments have different types!");
				break;
			case GL_FRAMEBUFFER_INCOMPLETE_DRAW_BUFFER_EXT:
				debug(LOG_ERROR, "Error: FBO trying to draw to non-attached color buffer!");
				break;
			case GL_FRAMEBUFFER_INCOMPLETE_READ_BUFFER_EXT:
				debug(LOG_ERROR, "Error: FBO trying to read from a non-attached color buffer!");
				break;
			case GL_FRAMEBUFFER_UNSUPPORTED_EXT:
				debug(LOG_ERROR, "Error: FBO format is not supported by current graphics card/driver!");
				break;
			case GL_INVALID_FRAMEBUFFER_OPERATION_EXT :
				debug(LOG_ERROR, "Error: FBO Non-framebuffer passed to glCheckFramebufferStatusEXT()!");
				break;
			default:
				debug(LOG_ERROR, "*UNKNOWN FBO ERROR* reported from glCheckFramebufferStatusEXT() for %x!", (unsigned int)status);
				break;
		}
		FBOinit = false;	//we have a error with the FBO setup
		return false;
	}
	else
	{
		FBOinit = true;		//everything is OK with FBO setup.
	}

	glBindFramebufferEXT (GL_FRAMEBUFFER_EXT, 0); // unbind it for now.

	bFboProblem |= glErrors(); // don't use FBOs if something here caused an error
	return true;
}

void Delete_FBO(void)
{
	if(FBOinit)
	{
		glErrors();
		glDeleteFramebuffersEXT(1, &fbo);
		glDeleteRenderbuffersEXT(1, &FBOdepthbuffer);
		glDeleteTextures(1,&FBOtexture);
		bFboProblem |= glErrors();
		fbo = FBOdepthbuffer = FBOtexture = FBOinit = 0;	//reset everything.
	}
}<|MERGE_RESOLUTION|>--- conflicted
+++ resolved
@@ -27,10 +27,6 @@
 #include "lib/ivis_opengl/GLee.h"
 #include "lib/framework/frame.h"
 #include "lib/exceptionhandler/dumpinfo.h"
-<<<<<<< HEAD
-#include <SDL.h>
-=======
->>>>>>> 90684f35
 #include <physfs.h>
 #include <png.h>
 #include "lib/ivis_common/png_util.h"
@@ -64,59 +60,6 @@
 BOOL bFboProblem = false;	// hack to work around people with bad drivers. (*cough*intel*cough*)
 
 /* Initialise the double buffered display */
-<<<<<<< HEAD
-BOOL screenInitialise(
-			UDWORD		width,		// Display width
-			UDWORD		height,		// Display height
-			UDWORD		bitDepth,	// Display bit depth
-			unsigned int fsaa,      // FSAA anti aliasing level
-			BOOL		fullScreen,	// Whether to start windowed
-							// or full screen
-			BOOL		vsync)		// If to sync to vblank or not
-{
-	static int video_flags = 0;
-	int bpp = 0, value;
-
-	/* Store the screen information */
-	screenWidth = width;
-	screenHeight = height;
-	screenDepth = bitDepth;
-
-	// Calculate the common flags for windowed and fullscreen modes.
-	if (video_flags == 0) {
-		// Fetch the video info.
-		const SDL_VideoInfo* video_info = SDL_GetVideoInfo();
-
-		if (!video_info) {
-			return false;
-		}
-
-		// The flags to pass to SDL_SetVideoMode.
-		video_flags  = SDL_OPENGL;    // Enable OpenGL in SDL.
-		video_flags |= SDL_ANYFORMAT; // Don't emulate requested BPP if not available.
-
-		if (fullScreen) {
-			video_flags |= SDL_FULLSCREEN;
-		}
-
-		// Set the double buffer OpenGL attribute.
-		SDL_GL_SetAttribute(SDL_GL_DOUBLEBUFFER, 1);
-
-		// Enable vsync if requested by the user
-		SDL_GL_SetAttribute(SDL_GL_SWAP_CONTROL, vsync);
-
-		// Enable FSAA anti-aliasing if and at the level requested by the user
-		if (fsaa)
-		{
-			SDL_GL_SetAttribute(SDL_GL_MULTISAMPLEBUFFERS, 1);
-			SDL_GL_SetAttribute(SDL_GL_MULTISAMPLESAMPLES, fsaa);
-		}
-
-		bpp = SDL_VideoModeOK(width, height, bitDepth, video_flags);
-		if (!bpp) {
-			debug( LOG_ERROR, "Error: Video mode %dx%d@%dbpp is not supported!\n", width, height, bitDepth );
-			return false;
-=======
 BOOL screenInitialise()
 {
 		char buf[256];
@@ -132,7 +75,6 @@
 		{
 			ssprintf(buf, "OpenGL GLSL Version : %s", glGetString(GL_SHADING_LANGUAGE_VERSION));
 			addDumpInfo(buf);
->>>>>>> 90684f35
 		}
 		/* Dump information about OpenGL implementation to the console */
 		debug(LOG_3D, "OpenGL Vendor : %s", glGetString(GL_VENDOR));
@@ -158,93 +100,8 @@
 		debug(LOG_3D, "  * Vertex Buffer Object (VBO) %s supported.", GL_ARB_vertex_buffer_object ? "is" : "is NOT");
 		if (GLEE_VERSION_2_0)
 		{
-<<<<<<< HEAD
-			case 32:
-			case 24:
-				SDL_GL_SetAttribute( SDL_GL_RED_SIZE, 8 );
-				SDL_GL_SetAttribute( SDL_GL_GREEN_SIZE, 8 );
-				SDL_GL_SetAttribute( SDL_GL_BLUE_SIZE, 8 );
-				SDL_GL_SetAttribute( SDL_GL_ALPHA_SIZE, 8 );
-				SDL_GL_SetAttribute( SDL_GL_DEPTH_SIZE, 16 );
-				SDL_GL_SetAttribute( SDL_GL_STENCIL_SIZE, 8 );
-				break;
-			case 16:
-				debug( LOG_ERROR, "Warning: Using colour depth of %i instead of %i.", bpp, screenDepth );
-				debug( LOG_ERROR, "         You will experience graphics glitches!" );
-				SDL_GL_SetAttribute( SDL_GL_RED_SIZE, 5 );
-				SDL_GL_SetAttribute( SDL_GL_GREEN_SIZE, 6 );
-				SDL_GL_SetAttribute( SDL_GL_BLUE_SIZE, 5 );
-				SDL_GL_SetAttribute( SDL_GL_DEPTH_SIZE, 16 );
-				SDL_GL_SetAttribute( SDL_GL_STENCIL_SIZE, 8 );
-				break;
-			case 8:
-				debug( LOG_FATAL, "Error: You don't want to play Warzone with a bit depth of %i, do you?", bpp );
-				exit( 1 );
-				break;
-			default:
-				debug( LOG_FATAL, "Error: Unsupported bit depth: %i", bpp );
-				exit( 1 );
-				break;
-=======
 			debug(LOG_3D, "  * OpenGL GLSL Version : %s", glGetString(GL_SHADING_LANGUAGE_VERSION));
->>>>>>> 90684f35
-		}
-	
-#ifndef WZ_OS_MAC
-	// Make OpenGL's VBO functions available under the core names for
-	// implementations that have them only as extensions, namely Mesa.
-	if (!GLEE_VERSION_1_5 && !strncmp((const char *)glGetString(GL_RENDERER), "Mesa", 4))
-	{
-<<<<<<< HEAD
-		debug( LOG_FATAL, "OpenGL initialization did not give double buffering!" );
-		debug( LOG_FATAL, "Double buffering is required for this game!");
-		exit(1);
-	}
-	
-	{
-		char buf[256];
-
-		// Copy this info to be used by the crash handler for the dump file
-		ssprintf(buf, "OpenGL Vendor : %s", glGetString(GL_VENDOR));
-		addDumpInfo(buf);
-		ssprintf(buf, "OpenGL Renderer : %s", glGetString(GL_RENDERER));
-		addDumpInfo(buf);
-		ssprintf(buf, "OpenGL Version : %s", glGetString(GL_VERSION));
-		addDumpInfo(buf);
-		if (GLEE_VERSION_2_0)
-		{
-			ssprintf(buf, "OpenGL GLSL Version : %s", glGetString(GL_SHADING_LANGUAGE_VERSION));
-			addDumpInfo(buf);
-		}
-		ssprintf(buf, "Video Mode %d x %d (%d bpp) (%s)", width, height, bpp, fullScreen ? "fullscreen" : "window");
-		addDumpInfo(buf);
-		/* Dump information about OpenGL implementation to the console */
-		debug(LOG_3D, "OpenGL Vendor : %s", glGetString(GL_VENDOR));
-		debug(LOG_3D, "OpenGL Renderer : %s", glGetString(GL_RENDERER));
-		debug(LOG_3D, "OpenGL Version : %s", glGetString(GL_VERSION));
-		debug(LOG_3D, "OpenGL Extensions : %s", glGetString(GL_EXTENSIONS)); // FIXME This is too much for MAX_LEN_LOG_LINE
-		debug(LOG_3D, "Supported OpenGL extensions:");
-		debug(LOG_3D, "  * OpenGL 1.2 %s supported!", GLEE_VERSION_1_2 ? "is" : "is NOT");
-		debug(LOG_3D, "  * OpenGL 1.3 %s supported!", GLEE_VERSION_1_3 ? "is" : "is NOT");
-		debug(LOG_3D, "  * OpenGL 1.4 %s supported!", GLEE_VERSION_1_4 ? "is" : "is NOT");
-		debug(LOG_3D, "  * OpenGL 1.5 %s supported!", GLEE_VERSION_1_5 ? "is" : "is NOT");
-		debug(LOG_3D, "  * OpenGL 2.0 %s supported!", GLEE_VERSION_2_0 ? "is" : "is NOT");
-		debug(LOG_3D, "  * OpenGL 2.1 %s supported!", GLEE_VERSION_2_1 ? "is" : "is NOT");
-		debug(LOG_3D, "  * OpenGL 3.0 %s supported!", GLEE_VERSION_3_0 ? "is" : "is NOT");
-		debug(LOG_3D, "  * Texture compression %s supported.", GLEE_ARB_texture_compression ? "is" : "is NOT");
-		debug(LOG_3D, "  * Two side stencil %s supported.", GLEE_EXT_stencil_two_side ? "is" : "is NOT");
-		debug(LOG_3D, "  * ATI separate stencil is%s supported.", GLEE_ATI_separate_stencil ? "" : " NOT");
-		debug(LOG_3D, "  * Stencil wrap %s supported.", GLEE_EXT_stencil_wrap ? "is" : "is NOT");
-		debug(LOG_3D, "  * Anisotropic filtering %s supported.", GLEE_EXT_texture_filter_anisotropic ? "is" : "is NOT");
-		debug(LOG_3D, "  * Rectangular texture %s supported.", GLEE_ARB_texture_rectangle ? "is" : "is NOT");
-		debug(LOG_3D, "  * FrameBuffer Object (FBO) %s supported.", GLEE_EXT_framebuffer_object ? "is" : "is NOT");
-		debug(LOG_3D, "  * Shader Objects %s supported.", GL_ARB_shader_objects ? "is" : "is NOT");
-		debug(LOG_3D, "  * Vertex Buffer Object (VBO) %s supported.", GL_ARB_vertex_buffer_object ? "is" : "is NOT");
-		if (GLEE_VERSION_2_0)
-		{
-			debug(LOG_3D, "  * OpenGL GLSL Version : %s", glGetString(GL_SHADING_LANGUAGE_VERSION));
-		}
-	}
+		}
 	
 #ifndef WZ_OS_MAC
 	// Make OpenGL's VBO functions available under the core names for
@@ -269,41 +126,6 @@
 	}
 #endif
 
-	glViewport(0, 0, width, height);
-	glMatrixMode(GL_PROJECTION);
-	glPushMatrix();
-	glLoadIdentity();
-	glOrtho(0.0f, (double)width, (double)height, 0.0f, 1.0f, -1.0f);
-
-	glMatrixMode(GL_TEXTURE);
-	glScalef(1.0f/OLD_TEXTURE_SIZE_FIX, 1.0f/OLD_TEXTURE_SIZE_FIX, 1.0f); // FIXME Scaling texture coords to 256x256!
-
-	glMatrixMode(GL_MODELVIEW);
-	glLoadIdentity();
-	glCullFace(GL_FRONT);
-	glEnable(GL_CULL_FACE);
-
-	glClearColor(0.0f, 0.0f, 0.0f, 1.0f);
-=======
-		info("Using VBO extension functions under the core names.");
-		// GLee is usually initialized automatically when needed, but
-		// here it has to be done explicitly.
-		GLeeInit();
-		GLeeFuncPtr_glBindBuffer = GLeeFuncPtr_glBindBufferARB;
-		GLeeFuncPtr_glDeleteBuffers = GLeeFuncPtr_glDeleteBuffersARB;
-		GLeeFuncPtr_glGenBuffers = GLeeFuncPtr_glGenBuffersARB;
-		GLeeFuncPtr_glIsBuffer = GLeeFuncPtr_glIsBufferARB;
-		GLeeFuncPtr_glBufferData = GLeeFuncPtr_glBufferDataARB;
-		GLeeFuncPtr_glBufferSubData = GLeeFuncPtr_glBufferSubDataARB;
-		GLeeFuncPtr_glGetBufferSubData = GLeeFuncPtr_glGetBufferSubDataARB;
-		GLeeFuncPtr_glMapBuffer = GLeeFuncPtr_glMapBufferARB;
-		GLeeFuncPtr_glUnmapBuffer = GLeeFuncPtr_glUnmapBufferARB;
-		GLeeFuncPtr_glGetBufferParameteriv = GLeeFuncPtr_glGetBufferParameterivARB;
-		GLeeFuncPtr_glGetBufferPointerv = GLeeFuncPtr_glGetBufferPointervARB;
-	}
-#endif
->>>>>>> 90684f35
-
 	glErrors();
 	return true;
 }
