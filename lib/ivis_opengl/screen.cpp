--- conflicted
+++ resolved
@@ -166,17 +166,12 @@
 		debug(LOG_3D, "  * (current) Max Sample level is %d.", (int) glmaxSamples);
 	}
 
-<<<<<<< HEAD
-	bool canRunAtAll = GLEW_VERSION_1_2 /*&& GLEW_ARB_vertex_buffer_object*/ && GLEW_ARB_texture_env_crossbar;  // There seems to be a fallback for missing GLEW_ARB_vertex_buffer_object, in the 3.1 branch.
-	bool canRunShaders = canRunAtAll && glslVersion >= std::make_pair(1, 20);  // glGetString(GL_SHADING_LANGUAGE_VERSION) >= "1.20"
-=======
-	bool haveARB_vertex_buffer_object = GLEW_ARB_vertex_buffer_object || GLEW_VERSION_1_5;
+	//bool haveARB_vertex_buffer_object = GLEW_ARB_vertex_buffer_object || GLEW_VERSION_1_5;
 	bool haveARB_texture_env_crossbar = GLEW_ARB_texture_env_crossbar || GLEW_NV_texture_env_combine4 || GLEW_VERSION_1_4;
-	bool canRunFallback = GLEW_VERSION_1_2 && haveARB_vertex_buffer_object && haveARB_texture_env_crossbar;
-	bool canRunShaders = GLEW_VERSION_1_2 && haveARB_vertex_buffer_object && glslVersion >= std::make_pair(1, 20);  // glGetString(GL_SHADING_LANGUAGE_VERSION) >= "1.20"
+	bool canRunFallback = GLEW_VERSION_1_2 /*&& haveARB_vertex_buffer_object*/ && haveARB_texture_env_crossbar;  // There seems to be a fallback for missing GLEW_ARB_vertex_buffer_object, in the 3.1 branch.
+	bool canRunShaders = GLEW_VERSION_1_2 /*&& haveARB_vertex_buffer_object*/ && glslVersion >= std::make_pair(1, 20);  // glGetString(GL_SHADING_LANGUAGE_VERSION) >= "1.20"
 
 	pie_SetFallbackAvailability(canRunFallback);
->>>>>>> 6a04b6ad
 
 	if (canRunShaders)
 	{
