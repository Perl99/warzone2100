--- conflicted
+++ resolved
@@ -33,393 +33,6 @@
 #include "lib/ivis_common/textdraw.h"
 #include "lib/ivis_common/bitimage.h"
 
-<<<<<<< HEAD
-#ifdef WZ_OS_MAC
-# include <QuesoGLC/glc.h>
-#else
-# include <GL/glc.h>
-#endif
-
-static char font_family[128];
-static char font_face_regular[128];
-static char font_face_bold[128];
-
-static float font_size = 12.f;
-// Contains the font color in the following order: red, green, blue, alpha
-static float font_colour[4] = {1.f, 1.f, 1.f, 1.f};
-
-static GLint _glcContext = 0;
-static GLint _glcFont_Regular = 0;
-static GLint _glcFont_Bold = 0;
-
-/***************************************************************************/
-/*
- *	Source
- */
-/***************************************************************************/
-
-void iV_font(const char *fontName, const char *fontFace, const char *fontFaceBold)
-{
-	if (_glcContext)
-	{
-		debug(LOG_ERROR, "Cannot change font in running game, yet.");
-		return;
-	}
-	if (fontName)
-	{
-		sstrcpy(font_family, fontName);
-	}
-	if (fontFace)
-	{
-		sstrcpy(font_face_regular, fontFace);
-	}
-	if (fontFaceBold)
-	{
-		sstrcpy(font_face_bold, fontFaceBold);
-	}
-}
-
-static inline void iV_printFontList(void)
-{
-	unsigned int i;
-	unsigned int font_count = glcGeti(GLC_CURRENT_FONT_COUNT);
-	debug(LOG_NEVER, "GLC_CURRENT_FONT_COUNT = %d", font_count);
-
-	if (font_count == 0)
-	{
-		debug(LOG_ERROR, "The required font (%s) isn't loaded", font_family);
-
-		// Fall back to unselected fonts since the requested font apparently
-		// isn't available.
-		glcEnable(GLC_AUTO_FONT);
-	}
-
-	for (i = 0; i < font_count; ++i)
-	{
-		GLint font = glcGetListi(GLC_CURRENT_FONT_LIST, i);
-		/* The output of the family name and the face is printed using 2 steps
-		 * because glcGetFontc and glcGetFontFace return their result in the
-		 * same buffer (according to GLC specs).
-		 */
-		char prBuffer[1024];
-		snprintf(prBuffer, sizeof(prBuffer), "Font #%d : %s ", (int)font, (const char*)glcGetFontc(font, GLC_FAMILY));
-		prBuffer[sizeof(prBuffer) - 1] = 0;
-		sstrcat(prBuffer, glcGetFontFace(font));
-		debug(LOG_NEVER, "%s", prBuffer);
-	}
-}
-
-static void iV_initializeGLC(void)
-{
-	if (_glcContext)
-	{
-		return;
-	}
-
-	_glcContext = glcGenContext();
-	if (!_glcContext)
-	{
-		debug(LOG_ERROR, "Failed to initialize");
-	}
-	else
-	{
-		debug(LOG_NEVER, "Successfully initialized. _glcContext = %d", (int)_glcContext);
-	}
-
-	glcContext(_glcContext);
-
-	glcEnable(GLC_AUTO_FONT);		// We *do* want font fall-backs
-	glcRenderStyle(GLC_TEXTURE);
-	glcStringType(GLC_UTF8_QSO); // Set GLC's string type to UTF-8 FIXME should be UCS4 to avoid conversions
-
-	_glcFont_Regular = glcGenFontID();
-	_glcFont_Bold = glcGenFontID();
-
-	if (!glcNewFontFromFamily(_glcFont_Regular, font_family))
-	{
-		debug(LOG_ERROR, "Failed to select font family %s as regular font", font_family);
-	}
-	else
-	{
-		debug(LOG_NEVER, "Successfully selected font family %s as regular font", font_family);
-	}
-
-	if (!glcFontFace(_glcFont_Regular, font_face_regular))
-	{
-		debug(LOG_WARNING, "Failed to select the \"%s\" font face of font family %s", font_face_regular, font_family);
-	}
-	else
-	{
-		debug(LOG_NEVER, "Successfully selected the \"%s\" font face of font family %s", font_face_regular, font_family);
-	}
-
-	if (!glcNewFontFromFamily(_glcFont_Bold, font_family))
-	{
-		debug(LOG_ERROR, "iV_initializeGLC: Failed to select font family %s for the bold font", font_family);
-	}
-	else
-	{
-		debug(LOG_NEVER, "Successfully selected font family %s for the bold font", font_family);
-	}
-
-	if (!glcFontFace(_glcFont_Bold, font_face_bold))
-	{
-		debug(LOG_WARNING, "Failed to select the \"%s\" font face of font family %s", font_face_bold, font_family);
-	}
-	else
-	{
-		debug(LOG_NEVER, "Successfully selected the \"%s\" font face of font family %s", font_face_bold, font_family);
-	}
-
-	debug(LOG_NEVER, "Finished initializing GLC");
-}
-
-void iV_TextInit()
-{
-	iV_initializeGLC();
-	iV_SetFont(font_regular);
-
-#ifdef DEBUG
-	iV_printFontList();
-#endif
-}
-
-void iV_TextShutdown()
-{
-	if (_glcFont_Regular)
-	{
-		glcDeleteFont(_glcFont_Regular);
-	}
-
-	if (_glcFont_Bold)
-	{
-		glcDeleteFont(_glcFont_Bold);
-	}
-
-	glcContext(0);
-
-	if (_glcContext)
-	{
-		glcDeleteContext(_glcContext);
-	}
-}
-
-void iV_SetFont(enum iV_fonts FontID)
-{
-	switch (FontID)
-	{
-		case font_regular:
-			iV_SetTextSize(12.f);
-			glcFont(_glcFont_Regular);
-			break;
-
-		case font_large:
-			iV_SetTextSize(21.f);
-			glcFont(_glcFont_Bold);
-			break;
-
-		case font_small:
-			iV_SetTextSize(9.f);
-			glcFont(_glcFont_Regular);
-			break;
-	}
-}
-
-static inline float getGLCResolution(void)
-{
-	float resolution = glcGetf(GLC_RESOLUTION);
-
-	// The default resolution as used by OpenGLC is 72 dpi
-	if (resolution == 0.f)
-	{
-		return 72.f;
-	}
-
-	return resolution;
-}
-
-static inline float getGLCPixelSize(void)
-{
-	float pixel_size = font_size * getGLCResolution() / 72.f;
-	return pixel_size;
-}
-
-static inline float getGLCPointWidth(const float* boundingbox)
-{
-	// boundingbox contains: [ xlb ylb xrb yrb xrt yrt xlt ylt ]
-	// l = left; r = right; b = bottom; t = top;
-	float rightTopX = boundingbox[4];
-	float leftTopX = boundingbox[6];
-
-	float point_width = rightTopX - leftTopX;
-
-	return point_width;
-}
-
-static inline float getGLCPointHeight(const float* boundingbox)
-{
-	// boundingbox contains: [ xlb ylb xrb yrb xrt yrt xlt ylt ]
-	// l = left; r = right; b = bottom; t = top;
-	float leftBottomY = boundingbox[1];
-	float leftTopY = boundingbox[7];
-
-	float point_height = fabsf(leftTopY - leftBottomY);
-
-	return point_height;
-}
-
-static inline float getGLCPointToPixel(float point_width)
-{
-	float pixel_width = point_width * getGLCPixelSize();
-
-	return pixel_width;
-}
-
-unsigned int iV_GetTextWidth(const char* string)
-{
-	float boundingbox[8];
-	float pixel_width, point_width;
-
-	glcMeasureString(GL_FALSE, string);
-	if (!glcGetStringMetric(GLC_BOUNDS, boundingbox))
-	{
-		debug(LOG_ERROR, "Couldn't retrieve a bounding box for the string \"%s\"", string);
-		return 0;
-	}
-
-	point_width = getGLCPointWidth(boundingbox);
-	pixel_width = getGLCPointToPixel(point_width);
-	return (unsigned int)pixel_width;
-}
-
-unsigned int iV_GetCountedTextWidth(const char* string, size_t string_length)
-{
-	float boundingbox[8];
-	float pixel_width, point_width;
-
-	glcMeasureCountedString(GL_FALSE, string_length, string);
-	if (!glcGetStringMetric(GLC_BOUNDS, boundingbox))
-	{
-		debug(LOG_ERROR, "Couldn't retrieve a bounding box for the string \"%s\" of length %u", 
-		      string, (unsigned int)string_length);
-		return 0;
-	}
-
-	point_width = getGLCPointWidth(boundingbox);
-	pixel_width = getGLCPointToPixel(point_width);
-	return (unsigned int)pixel_width;
-}
-
-unsigned int iV_GetTextHeight(const char* string)
-{
-	float boundingbox[8];
-	float pixel_height, point_height;
-
-	glcMeasureString(GL_FALSE, string);
-	if (!glcGetStringMetric(GLC_BOUNDS, boundingbox))
-	{
-		debug(LOG_ERROR, "Couldn't retrieve a bounding box for the string \"%s\"", string);
-		return 0;
-	}
-
-	point_height = getGLCPointHeight(boundingbox);
-	pixel_height = getGLCPointToPixel(point_height);
-	return (unsigned int)pixel_height;
-}
-
-unsigned int iV_GetCharWidth(uint32_t charCode)
-{
-	float boundingbox[8];
-	float pixel_width, point_width;
-
-	if (!glcGetCharMetric(charCode, GLC_BOUNDS, boundingbox))
-	{
-		debug(LOG_ERROR, "Couldn't retrieve a bounding box for the character code %u", charCode);
-		return 0;
-	}
-
-	point_width = getGLCPointWidth(boundingbox);
-	pixel_width = getGLCPointToPixel(point_width);
-	return (unsigned int)pixel_width;
-}
-
-int iV_GetTextLineSize()
-{
-	float boundingbox[8];
-	float pixel_height, point_height;
-
-	if (!glcGetMaxCharMetric(GLC_BOUNDS, boundingbox))
-	{
-		debug(LOG_ERROR, "Couldn't retrieve a bounding box for the character");
-		return 0;
-	}
-
-	point_height = getGLCPointHeight(boundingbox);
-	pixel_height = getGLCPointToPixel(point_height);
-	return (unsigned int)pixel_height;
-}
-
-static float iV_GetMaxCharBaseY(void)
-{
-	float base_line[4]; // [ xl yl xr yr ]
-
-	if (!glcGetMaxCharMetric(GLC_BASELINE, base_line))
-	{
-		debug(LOG_ERROR, "Couldn't retrieve the baseline for the character");
-		return 0;
-	}
-
-	return base_line[1];
-}
-
-int iV_GetTextAboveBase(void)
-{
-	float point_base_y = iV_GetMaxCharBaseY();
-	float point_top_y;
-	float boundingbox[8];
-	float pixel_height, point_height;
-
-	if (!glcGetMaxCharMetric(GLC_BOUNDS, boundingbox))
-	{
-		debug(LOG_ERROR, "Couldn't retrieve a bounding box for the character");
-		return 0;
-	}
-
-	point_top_y = boundingbox[7];
-	point_height = point_base_y - point_top_y;
-	pixel_height = getGLCPointToPixel(point_height);
-	return (int)pixel_height;
-}
-
-int iV_GetTextBelowBase(void)
-{
-	float point_base_y = iV_GetMaxCharBaseY();
-	float point_bottom_y;
-	float boundingbox[8];
-	float pixel_height, point_height;
-
-	if (!glcGetMaxCharMetric(GLC_BOUNDS, boundingbox))
-	{
-		debug(LOG_ERROR, "Couldn't retrieve a bounding box for the character");
-		return 0;
-	}
-
-	point_bottom_y = boundingbox[1];
-	point_height = point_bottom_y - point_base_y;
-	pixel_height = getGLCPointToPixel(point_height);
-	return (int)pixel_height;
-}
-
-void iV_SetTextColour(PIELIGHT colour)
-{
-	font_colour[0] = colour.byte.r / 255.0f;
-	font_colour[1] = colour.byte.g / 255.0f;
-	font_colour[2] = colour.byte.b / 255.0f;
-	font_colour[3] = colour.byte.a / 255.0f;
-}
-
-=======
->>>>>>> 90684f35
 /** Draws formatted text with word wrap, long word splitting, embedded newlines
  *  (uses '@' rather than '\n') and colour toggle mode ('#') which enables or
  *  disables font colouring.
@@ -578,47 +191,6 @@
 	return jy;
 }
 
-<<<<<<< HEAD
-void iV_DrawTextRotated(const char* string, float XPos, float YPos, float rotation)
-{
-	GLint matrix_mode = 0;
-
-	pie_SetTexturePage(TEXPAGE_FONT);
-
-	glGetIntegerv(GL_MATRIX_MODE, &matrix_mode);
-	glMatrixMode(GL_TEXTURE);
-	glPushMatrix();
-	glLoadIdentity();
-	glMatrixMode(GL_MODELVIEW);
-	glPushMatrix();
-
-	if (rotation != 0.f)
-	{
-		rotation = 360.f - rotation;
-	}
-
-	glTranslatef(XPos, YPos, 0.f);
-	glRotatef(180.f, 1.f, 0.f, 0.f);
-	glRotatef(rotation, 0.f, 0.f, 1.f);
-	glScalef(font_size, font_size, 0.f);
-
-	glColor4fv(font_colour);
-
-	glFrontFace(GL_CW);
-	glcRenderString(string);
-	glFrontFace(GL_CCW);
-
-	glPopMatrix();
-	glMatrixMode(GL_TEXTURE);
-	glPopMatrix();
-	glMatrixMode(matrix_mode);
-
-	// Reset the current model view matrix
-	glLoadIdentity();
-}
-
-=======
->>>>>>> 90684f35
 static void iV_DrawTextRotatedFv(float x, float y, float rotation, const char* format, va_list ap)
 {
 	va_list aq;
