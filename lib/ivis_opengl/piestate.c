--- conflicted
+++ resolved
@@ -235,20 +235,5 @@
 		debug(LOG_ERROR, "OpenGL error in function %s at %s:%u: %s\n", function, file, line, gluErrorString(err));
 		err = glGetError();
 	}
-<<<<<<< HEAD
-}
-
-bool _glerrors(const char *function, const char *file, int line)
-{
-	bool ret = false;
-	GLenum err = glGetError();
-	while (err != GL_NO_ERROR)
-	{
-		ret = true;
-		debug(LOG_ERROR, "OpenGL error in function %s at %s:%u: %s\n", function, file, line, gluErrorString(err));
-		err = glGetError();
-	}
-=======
->>>>>>> 90684f35
 	return ret;
 }