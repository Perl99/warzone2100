/*
	This file is part of Warzone 2100.
	Copyright (C) 1999-2004  Eidos Interactive
	Copyright (C) 2005-2009  Warzone Resurrection Project

	Warzone 2100 is free software; you can redistribute it and/or modify
	it under the terms of the GNU General Public License as published by
	the Free Software Foundation; either version 2 of the License, or
	(at your option) any later version.

	Warzone 2100 is distributed in the hope that it will be useful,
	but WITHOUT ANY WARRANTY; without even the implied warranty of
	MERCHANTABILITY or FITNESS FOR A PARTICULAR PURPOSE. See the
	GNU General Public License for more details.

	You should have received a copy of the GNU General Public License
	along with Warzone 2100; if not, write to the Free Software
	Foundation, Inc., 51 Franklin St, Fifth Floor, Boston, MA 02110-1301 USA
*/
// ////////////////////////////////////////////////////////////////////////
// Includes
#include "lib/framework/frame.h"

#include <time.h>
#include <physfs.h>

#include "netlog.h"
#include "netplay.h"

// ////////////////////////////////////////////////////////////////////////
// Logging for debug only
// ////////////////////////////////////////////////////////////////////////

#define NUM_GAME_PACKETS 256

static PHYSFS_file	*pFileHandle = NULL;
static uint32_t		packetcount[2][NUM_GAME_PACKETS];
static uint32_t		packetsize[2][NUM_GAME_PACKETS];

BOOL NETstartLogging(void)
{
	time_t aclock;
	struct tm *newtime;
	char buf[256];
	static char filename[256] = {'\0'};
	int i;

	for (i = 0; i < NUM_GAME_PACKETS; i++)
	{
		packetcount[0][i] = 0;
		packetsize[0][i] = 0;
		packetcount[1][i] = 0;
		packetsize[1][i] = 0;
	}

	time( &aclock );                 /* Get time in seconds */
	newtime = localtime( &aclock );  /* Convert time to struct */

	snprintf(filename, sizeof(filename), "logs/netplay-%02d%02d_%02d%02d%02d.log", newtime->tm_mon, newtime->tm_mday, newtime->tm_hour, newtime->tm_min, newtime->tm_sec );
	pFileHandle = PHYSFS_openWrite( filename ); // open the file
	if (!pFileHandle)
	{
		debug(LOG_ERROR, "Could not create net log %s: %s", filename,
		      PHYSFS_getLastError());
		return false;
	}
	snprintf(buf, sizeof(buf), "NETPLAY log: %s\n", asctime(newtime));
	PHYSFS_write( pFileHandle, buf, strlen( buf ), 1 );
	return true;
}

BOOL NETstopLogging(void)
{
	static const char dash_line[] = "-----------------------------------------------------------\n";
	char buf[256];
	int i;
	UDWORD totalBytessent = 0, totalBytesrecv = 0, totalPacketsent = 0, totalPacketrecv = 0;

	if (!pFileHandle)
	{
		return false;
	}

	/* Output stats */
	for (i = 0; i < NUM_GAME_PACKETS; i++)
	{
<<<<<<< HEAD
		snprintf(buf, sizeof(buf), "%-24s:\t received %u times, %u bytes; sent %u times, %u bytes\n", messageTypeToString(i),
			packetcount[0][i], packetsize[0][i], packetcount[1][i], packetsize[1][i]);
=======
		snprintf(buf, sizeof(buf), "%-24s:\t received %u times, %u bytes; sent %u times, %u bytes\n", packetname[i],
			packetcount[1][i], packetsize[1][i], packetcount[0][i], packetsize[0][i]);
>>>>>>> b96f6c2b
		PHYSFS_write(pFileHandle, buf, strlen(buf), 1);
		totalBytessent += packetsize[0][i];
		totalBytesrecv += packetsize[1][i];
		totalPacketsent += packetcount[0][i];
		totalPacketrecv += packetcount[1][i];
	}
	snprintf(buf, sizeof(buf), "== Total bytes sent %u, Total bytes received %u ==\n", totalBytessent, totalBytesrecv);
	PHYSFS_write(pFileHandle, buf, strlen(buf), 1);
	snprintf(buf, sizeof(buf), "== Total packets sent %u, recv %u ==\n", totalPacketsent, totalPacketrecv);
	PHYSFS_write(pFileHandle, buf, strlen(buf), 1);
	snprintf(buf, sizeof(buf), "\n-Sync statistics -\n");
	PHYSFS_write(pFileHandle, buf, strlen(buf), 1);
	PHYSFS_write(pFileHandle, dash_line, strlen(dash_line), 1);
	snprintf(buf, sizeof(buf), "joins: %hhu, kicks: %hhu, drops: %hhu, left %hhu\n", sync_counter.joins, sync_counter.kicks, sync_counter.drops, sync_counter.left );
	PHYSFS_write(pFileHandle, buf, strlen(buf), 1);
	snprintf(buf, sizeof(buf), "banned: %hhu, cantjoin: %hhu, rejected: %hhu\n", sync_counter.banned, sync_counter.cantjoin, sync_counter.rejected );
	PHYSFS_write(pFileHandle, buf, strlen(buf), 1);
	if (sync_counter.banned && IPlist)
	{
		snprintf(buf, sizeof(buf), "Banned list:\n");
		PHYSFS_write(pFileHandle, buf, strlen(buf), 1);
		for (i = 0; i < MAX_BANS; i++)
		{
			if (IPlist[i].IPAddress[0] != '\0')
			{
				snprintf(buf, sizeof(buf), "player %s, IP: %s\n", IPlist[i].pname, IPlist[i].IPAddress);
				PHYSFS_write(pFileHandle, buf, strlen(buf), 1);
			}
		}

	}
	PHYSFS_write(pFileHandle, dash_line, strlen(dash_line), 1);
	snprintf(buf, sizeof(buf), "sent/unsent DroidCheck %"PRIu64" / %"PRIu64"\n", sync_counter.sentDroidCheck, sync_counter.unsentDroidCheck);
	PHYSFS_write(pFileHandle, buf, strlen(buf), 1);
	snprintf(buf, sizeof(buf), "sent/unsent StructureCheck %"PRIu64" / %"PRIu64"\n", sync_counter.sentStructureCheck, sync_counter.unsentStructureCheck);
	PHYSFS_write(pFileHandle, buf, strlen(buf), 1);
	snprintf(buf, sizeof(buf), "sent/unsent PowerCheck %"PRIu64" / %"PRIu64"\n", sync_counter.sentPowerCheck, sync_counter.unsentPowerCheck);
	PHYSFS_write(pFileHandle, buf, strlen(buf), 1);
	snprintf(buf, sizeof(buf), "sent/unsent ScoreCheck %"PRIu64" / %"PRIu64"\n", sync_counter.sentScoreCheck, sync_counter.unsentScoreCheck);
	PHYSFS_write(pFileHandle, buf, strlen(buf), 1);
	snprintf(buf, sizeof(buf), "sent/unsent Ping %"PRIu64" / %"PRIu64"\n", sync_counter.sentPing, sync_counter.unsentPing);
	PHYSFS_write(pFileHandle, buf, strlen(buf), 1);
	PHYSFS_write(pFileHandle, dash_line, strlen(dash_line), 1);

	if (!PHYSFS_close(pFileHandle))
	{
		debug(LOG_ERROR, "Could not close net log: %s", PHYSFS_getLastError());
		return false;
	}
	pFileHandle = NULL;

	return true;
}

<<<<<<< HEAD
void NETlogPacket(uint8_t type, uint32_t size, BOOL received)
{
	STATIC_ASSERT((1<<(8*sizeof(type))) == NUM_GAME_PACKETS);  // NUM_GAME_PACKETS must be larger than maximum possible type.
=======

/** log packet
 *  \param type, uint8_t, the packet's type.
 *  \param size, uint16_t, the packet's size
 *  \param received, BOOL, true if we are receiving a packet, false if we are sending a packet.
*/
void NETlogPacket( uint8_t type, uint16_t size, BOOL received)
{
	if (type >= NUM_GAME_PACKETS)
	{
		return;
	}
>>>>>>> b96f6c2b
	packetcount[received][type]++;
	packetsize[received][type] += size;
}

BOOL NETlogEntry(const char *str,UDWORD a,UDWORD b)
{
	static const char star_line[] = "************************************************************\n";
	static UDWORD lastframe = 0;
	UDWORD frame= frameGetFrameNumber();
	time_t aclock;
	struct tm *newtime;
	char buf[256];

	if (!pFileHandle)
	{
		return false;
	}

	time( &aclock );					/* Get time in seconds */
	newtime = localtime( &aclock );		/* Convert time to struct */

	if (!newtime || !str || !pFileHandle)
	{
		debug(LOG_ERROR, "Fatal error averted in NETlog");
		return false;
	}

	// check to see if a new frame.
	if(frame != lastframe)
	{
		static const char dash_line[] = "-----------------------------------------------------------\n";

		lastframe = frame;
		PHYSFS_write(pFileHandle, dash_line, strlen(dash_line), 1);
	}

	if (a < NUM_GAME_PACKETS)
		// replace common msgs with txt descriptions
		snprintf(buf, sizeof(buf), "%s \t: %s \t:%d\t\t%s", str, messageTypeToString(a), b, asctime(newtime));
	else if (a == SYNC_FLAG)
		snprintf(buf, sizeof(buf), "%s \t: %d \t(Sync) \t%s", str, b, asctime(newtime));
	else
		snprintf(buf, sizeof(buf), "%s \t:%d \t\t\t:%d\t\t%s", str, a, b, asctime(newtime));

	if (a == NET_PLAYER_LEAVING || a == NET_PLAYER_DROPPED )
	{
		// Write a starry line above NET_LEAVING messages
		PHYSFS_write(pFileHandle, star_line, strlen(star_line), 1);
		PHYSFS_write(pFileHandle, buf, strlen( buf ), 1);
		PHYSFS_write(pFileHandle, star_line, strlen(star_line), 1);
	}
	else
	{
		PHYSFS_write(pFileHandle, buf, strlen( buf ), 1);
	}

	PHYSFS_flush(pFileHandle);
	return true;
}<|MERGE_RESOLUTION|>--- conflicted
+++ resolved
@@ -84,13 +84,8 @@
 	/* Output stats */
 	for (i = 0; i < NUM_GAME_PACKETS; i++)
 	{
-<<<<<<< HEAD
 		snprintf(buf, sizeof(buf), "%-24s:\t received %u times, %u bytes; sent %u times, %u bytes\n", messageTypeToString(i),
-			packetcount[0][i], packetsize[0][i], packetcount[1][i], packetsize[1][i]);
-=======
-		snprintf(buf, sizeof(buf), "%-24s:\t received %u times, %u bytes; sent %u times, %u bytes\n", packetname[i],
 			packetcount[1][i], packetsize[1][i], packetcount[0][i], packetsize[0][i]);
->>>>>>> b96f6c2b
 		PHYSFS_write(pFileHandle, buf, strlen(buf), 1);
 		totalBytessent += packetsize[0][i];
 		totalBytesrecv += packetsize[1][i];
@@ -145,24 +140,14 @@
 	return true;
 }
 
-<<<<<<< HEAD
-void NETlogPacket(uint8_t type, uint32_t size, BOOL received)
-{
-	STATIC_ASSERT((1<<(8*sizeof(type))) == NUM_GAME_PACKETS);  // NUM_GAME_PACKETS must be larger than maximum possible type.
-=======
-
 /** log packet
  *  \param type, uint8_t, the packet's type.
- *  \param size, uint16_t, the packet's size
+ *  \param size, uint32_t, the packet's size
  *  \param received, BOOL, true if we are receiving a packet, false if we are sending a packet.
 */
-void NETlogPacket( uint8_t type, uint16_t size, BOOL received)
-{
-	if (type >= NUM_GAME_PACKETS)
-	{
-		return;
-	}
->>>>>>> b96f6c2b
+void NETlogPacket(uint8_t type, uint32_t size, BOOL received)
+{
+	STATIC_ASSERT((1<<(8*sizeof(type))) == NUM_GAME_PACKETS);  // NUM_GAME_PACKETS must be larger than maximum possible type.
 	packetcount[received][type]++;
 	packetsize[received][type] += size;
 }
