/*
	This file is part of Warzone 2100.
	Copyright (C) 1999-2004  Eidos Interactive
	Copyright (C) 2005-2009  Warzone Resurrection Project

	Warzone 2100 is free software; you can redistribute it and/or modify
	it under the terms of the GNU General Public License as published by
	the Free Software Foundation; either version 2 of the License, or
	(at your option) any later version.

	Warzone 2100 is distributed in the hope that it will be useful,
	but WITHOUT ANY WARRANTY; without even the implied warranty of
	MERCHANTABILITY or FITNESS FOR A PARTICULAR PURPOSE. See the
	GNU General Public License for more details.

	You should have received a copy of the GNU General Public License
	along with Warzone 2100; if not, write to the Free Software
	Foundation, Inc., 51 Franklin St, Fifth Floor, Boston, MA 02110-1301 USA
*/
/*
 * Netplay.h
 *
 * Alex Lee sep97.
 */

#ifndef _netplay_h
#define _netplay_h

#include "nettypes.h"
#include <physfs.h>

#ifdef __cplusplus
extern "C"
{
#endif //__cplusplus

// Lobby Connection errors

typedef enum
{
	ERROR_NOERROR,
	ERROR_CONNECTION,
	ERROR_FULL,
	ERROR_CHEAT,
	ERROR_KICKED,
	ERROR_WRONGVERSION,
	ERROR_WRONGPASSWORD,				// NOTE WRONG_PASSWORD results in conflict
	ERROR_HOSTDROPPED,
	ERROR_WRONGDATA,
	ERROR_UNKNOWNFILEISSUE
} LOBBY_ERROR_TYPES;


#ifdef __cplusplus
extern "C"
{
#endif //__cplusplus

// Lobby Connection errors

typedef enum
{
	ERROR_NOERROR,
	ERROR_CONNECTION,
	ERROR_FULL,
	ERROR_CHEAT,
	ERROR_KICKED,
	ERROR_WRONGVERSION,
	ERROR_WRONGPASSWORD,				// NOTE WRONG_PASSWORD results in conflict
	ERROR_HOSTDROPPED,
	ERROR_WRONGDATA
} LOBBY_ERROR_TYPES;


typedef enum
{
	NET_DROID,				//0 a new droid
	NET_DROIDINFO,			//1 update a droid order.
	NET_DROIDDEST,			//2 issue a droid destruction
	NET_DROIDMOVE,			//3 move a droid, don't change anything else though..
	NET_GROUPORDER,			//4 order a group of droids.
	NET_TEMPLATE,			//5 a new template
	NET_TEMPLATEDEST,		//6 remove template
	NET_FEATUREDEST,		//7 destroy a game feature.
	NET_PING,				//8 ping players.
	NET_CHECK_DROID,		//9 check & update bot position and damage.
	NET_CHECK_STRUCT,		//10 check & update struct damage.
	NET_CHECK_POWER,		//11 power levels for a player.
	NET_PLAYER_STATS,		//12 player stats: HACK-NOTE: lib/netplay/netplay.c depends on this being 12
	NET_BUILD,				//13 build a new structure
	NET_STRUCTDEST,			//14 specify a strucutre to destroy
	NET_BUILDFINISHED,		//15 a building is complete.
	NET_RESEARCH,			//16 Research has been completed.
	NET_TEXTMSG,			//17 A simple text message between machines.
	NET_UNUSED_18,			//18 
	NET_UNUSED_19,			//19
	NET_PLAYERCOMPLETE,		//20 All Setup information about player x has been sent
	NET_UNUSED_21,			//
	NET_STRUCT,				//22 a complete structure
	NET_UNUSED_23,			//
	NET_FEATURES,			//24 information regarding features.
	NET_PLAYERRESPONDING,	//25 computer that sent this is now playing warzone!
	NET_OPTIONS,			//26 welcome a player to a game.
	NET_KICK,				//27 kick a player .
	NET_SECONDARY,			//28 set a droids secondary order
	NET_FIREUP,				//29 campaign game has started, we can go too.. Shortcut message, not to be used in dmatch.
	NET_ALLIANCE,			//30 alliance data.
	NET_GIFT,				//31 a luvly gift between players.
	NET_DEMOLISH,			//32 a demolish is complete.
	NET_COLOURREQUEST,		//33 player requests a colour change.
	NET_ARTIFACTS,			//34 artifacts randomly placed.
	NET_DMATCHWIN,			//35 winner of a deathmatch. NOTUSED
	NET_SCORESUBMIT,		//36 submission of scores to host.
	NET_DESTROYXTRA,		//37 destroy droid with destroyer intact.
	NET_VTOL,				//38 vtol rearmed
	NET_UNUSED_39,			//
	NET_WHITEBOARD,			//40 whiteboard.
	NET_SECONDARY_ALL,		//41 complete secondary order.
	NET_DROIDEMBARK,		//42 droid embarked on a Transporter
	NET_DROIDDISEMBARK,		//43 droid disembarked from a Transporter
	NET_RESEARCHSTATUS,		//44 research state.
	NET_LASSAT,				//45 lassat firing.
	NET_UNUSED_46,			//46 old map request, now unused.
	NET_AITEXTMSG,			//47 chat between AIs
	NET_TEAMS_ON,			//48 locked teams mode
	NET_BEACONMSG,			//49 place beacon
	NET_SET_TEAMS,			//50 set locked teams
	NET_TEAMREQUEST,		//51 request team membership
	NET_JOIN,				//52 join a game
	NET_ACCEPTED,			//53 accepted into game
	NET_PLAYER_INFO,		//54 basic player info
	NET_PLAYER_JOINED,		//55 notice about player joining
	NET_PLAYER_LEAVING,		//56 A player is leaving, (nicely)
	NET_PLAYER_DROPPED,		//57 notice about player dropped / disconnected
	NET_GAME_FLAGS,			//58 game flags
	NET_READY_REQUEST,		//59 player ready to start an mp game
<<<<<<< HEAD
	NET_NEVERUSE,			//60 
	NET_REJECTED,			//61 nope, you can't join
	NET_UNUSED_62,			//62 
	NET_UNUSED_63,			//63 
	NET_UNUSED_64,			//64 
	NET_POSITIONREQUEST,	//65 position in GUI player list
	NET_DATA_CHECK,			//66 Data integrity check
	NET_HOST_DROPPED,		//67 Host has dropped
	NET_FUTURE1,			//68	future use
	NET_FUTURE2,			//69		"
	NET_FUTURE3,			//70		"
	NET_FILE_REQUESTED,		//71 Player has requested a file (map/mod/?)
	NET_FILE_CANCELLED,		//72 Player cancelled a file request
	NET_FILE_PAYLOAD,		//73 sending file to the player that needs it
=======
							//60 to prevent conflict
	NET_VERSION_CHECK = 61,	//61 version check
	NET_REQUEST_VERSION,	//62 Host requests version check
	NET_REQUEST_PASSWORD,	//63 Host requests password
	NET_PASSWORD_CHECK,		//64 password check
	NET_POSITIONREQUEST,	//65 position in GUI player list
	NET_DATA_CHECK,			//66 Data integrity check
>>>>>>> 90684f35
	NUM_GAME_PACKETS		//   *MUST* be last.
} MESSAGE_TYPES;

// Constants
// @NOTE / FIXME: We need a way to detect what should happen if the msg buffer exceeds this.
<<<<<<< HEAD
#define MaxMsgSize		16384		// max size of a message in bytes.
=======
#define MaxMsgSize		8192		// max size of a message in bytes.
>>>>>>> 90684f35
#define	StringSize		64			// size of strings used.
#define MaxGames		12			// max number of concurrently playable games to allow.
#define extra_string_size	239		// extra 255 char for future use
#define modlist_string_size	255		// For a concatenated list of mods
<<<<<<< HEAD
#define password_string_size 64		// longer passwords slow down the join code
=======
>>>>>>> 90684f35

#define SESSION_JOINDISABLED	1

typedef struct {					//Available game storage... JUST FOR REFERENCE!
	int32_t dwSize;
	int32_t dwFlags;
	char host[40];	// host's ip address (can fit a full IPv4 and IPv6 address + terminating NUL)
	int32_t dwMaxPlayers;
	int32_t dwCurrentPlayers;
	int32_t dwUserFlags[4];
} SESSIONDESC;

/**
 * @note when changing this structure, NETsendGAMESTRUCT, NETrecvGAMESTRUCT and
 *       the lobby server should be changed accordingly.
 */
typedef struct
{
	/* Version of this structure and thus the binary lobby protocol.
	 * @NOTE: <em>MUST</em> be the first item of this struct.
	 */
	uint32_t	GAMESTRUCT_VERSION;

	char		name[StringSize];
	SESSIONDESC	desc;
	// END of old GAMESTRUCT format
	// NOTE: do NOT save the following items in game.c--it will break savegames.
	char		secondaryHosts[2][40];
	char		extra[extra_string_size];		// extra string (future use)
	char		versionstring[StringSize];		// 
	char		modlist[modlist_string_size];	// ???
	uint32_t	game_version_major;				// 
	uint32_t	game_version_minor;				// 
	uint32_t	privateGame;					// if true, it is a private game
	uint32_t	pureGame;						// NO mods allowed if true
	uint32_t	Mods;							// number of concatenated mods?
	// Game ID, used on the lobby server to link games with multiple address families to eachother
	uint32_t	gameId;
	uint32_t	future2;						// for future use
	uint32_t	future3;						// for future use
	uint32_t	future4;						// for future use
} GAMESTRUCT;

// ////////////////////////////////////////////////////////////////////////
// Message information. ie. the packets sent between machines.

#define NET_ALL_PLAYERS 255
#define NET_HOST_ONLY 0
<<<<<<< HEAD
// the following structure is going to be used to track if we sync or not
typedef struct {
	uint64_t	sentDroidCheck;
	uint64_t	unsentDroidCheck;
	uint64_t	sentStructureCheck;
	uint64_t	unsentStructureCheck;
	uint64_t	sentPowerCheck;
	uint64_t	unsentPowerCheck;
	uint64_t	sentScoreCheck;
	uint64_t	unsentScoreCheck;
	uint64_t	sentPing;
	uint64_t	unsentPing;
	uint64_t	sentisMPDirtyBit;
	uint64_t	unsentisMPDirtyBit;
} SYNC_COUNTER;
=======
>>>>>>> 90684f35

typedef struct {
	uint16_t	size;				// used size of body
	uint8_t		type;				// type of packet
	uint8_t		destination;		// player to send to, or NET_ALL_PLAYERS
	uint8_t		source;				// player it is sent from
	char 		body[MaxMsgSize];	// msg buffer
	BOOL		status;				// If the packet compiled or not (this is _not_ sent!)
} NETMSG;

<<<<<<< HEAD
typedef struct
{
	PHYSFS_file	*pFileHandle;		// handle
	PHYSFS_sint32 fileSize_32;		// size
	int32_t		currPos;			// current position
	BOOL	isSending;				// sending to this player
	BOOL	isCancelled;			// player cancelled
	int32_t	filetype;				// future use (1=map 2=mod 3=...)
}	WZFile;

typedef struct
{
	int32_t player;					// the client we sent data to
	int32_t done;					// how far done we are (100= finished)
	int32_t byteCount;				// current byte count
}	wzFileStatus;
=======
#define		FILEMSG			254		// a file packet
>>>>>>> 90684f35

typedef enum
{
	WZ_FILE_OK,
	ALREADY_HAVE_FILE,
	STUCK_IN_FILE_LOOP
}	wzFileEnum;
// ////////////////////////////////////////////////////////////////////////
// Player information. Filled when players join, never re-ordered. selectedPlayer global points to 
// currently controlled player. This array is indexed by GUI slots in pregame.
typedef struct
{
	char		name[StringSize];	///< Player name
	int32_t		position;		///< Map starting position
	int32_t		colour;			///< Which colour slot this player is using
	BOOL		allocated;		///< Allocated as a human player
	uint32_t	heartattacktime;	///< Time cardiac arrest started
	BOOL		heartbeat;		///< If we are still alive or not
	BOOL		kick;			///< If we should kick them
	int32_t		connection;		///< Index into connection list
	int32_t		team;			///< Which team we are on
	BOOL		ready;			///< player ready to start?
<<<<<<< HEAD
	uint32_t	unused_1;	///< for future usage
	BOOL		unused_2;	///< for future usage
	BOOL		needFile;			///< if We need a file sent to us
	WZFile		wzFile;				///< for each player, we keep track of map progress
=======
	uint32_t	versionCheckTime;	///< Time when check sent. Uses 0xffffffff for nothing sent yet
	BOOL		playerVersionFlag;	///< We kick on false
>>>>>>> 90684f35
} PLAYER;

// ////////////////////////////////////////////////////////////////////////
// all the luvly Netplay info....
typedef struct {
	GAMESTRUCT	games[MaxGames];	///< The collection of games
	PLAYER		players[MAX_PLAYERS];	///< The array of players.
	uint32_t	playercount;		///< Number of players in game.
	uint32_t	hostPlayer;		///< Index of host in player array
	uint32_t	bComms;			///< Actually do the comms?
	BOOL		isHost;			///< True if we are hosting the game
	int32_t		maxPlayers;		///< Maximum number of players in this game
<<<<<<< HEAD
	BOOL		isUPNP;					// if we want the UPnP detection routines to run
	BOOL		isHostAlive;	/// if the host is still alive
	char gamePassword[password_string_size];		//
=======
	char gamePassword[StringSize];		//
>>>>>>> 90684f35
	bool GamePassworded;				// if we have a password or not.
	bool ShowedMOTD;					// only want to show this once
	char MOTDbuffer[255];				// buffer for MOTD
	char* MOTD;
} NETPLAY;

// ////////////////////////////////////////////////////////////////////////
// variables

extern NETPLAY				NetPlay;
extern NETMSG NetMsg;
extern SYNC_COUNTER sync_counter;
// update flags
extern bool netPlayersUpdated;
extern int mapDownloadProgress;

// ////////////////////////////////////////////////////////////////////////
// functions available to you.
extern int   NETinit(BOOL bFirstCall);				// init
extern BOOL   NETsend(NETMSG *msg, UDWORD player);	// send to player
extern BOOL   NETbcast(NETMSG *msg);				// broadcast to everyone
extern BOOL   NETrecv(uint8_t *type);				// recv a message if possible

extern UBYTE   NETsendFile(char *fileName, UDWORD player);	// send file chunk.
extern UBYTE   NETrecvFile(void);			// recv file chunk

extern int NETclose(void);					// close current game
extern int NETshutdown(void);					// leave the game in play.

extern void NETaddRedirects(void);
extern void NETremRedirects(void);
<<<<<<< HEAD
extern void NETdiscoverUPnPDevices(void);
=======
>>>>>>> 90684f35

extern UDWORD	NETgetBytesSent(void);				// return bytes sent/recv.  call regularly for good results
extern UDWORD	NETgetPacketsSent(void);			// return packets sent/recv.  call regularly for good results
extern UDWORD	NETgetBytesRecvd(void);				// return bytes sent/recv.  call regularly for good results
extern UDWORD	NETgetPacketsRecvd(void);			// return packets sent/recv.  call regularly for good results
extern UDWORD	NETgetRecentBytesSent(void);		// more immediate functions.
extern UDWORD	NETgetRecentPacketsSent(void);
extern UDWORD	NETgetRecentBytesRecvd(void);

extern void NETplayerKicked(UDWORD index);			// Cleanup after player has been kicked

// from netjoin.c
extern SDWORD	NETgetGameFlags(UDWORD flag);			// return one of the four flags(dword) about the game.
extern int32_t	NETgetGameFlagsUnjoined(unsigned int gameid, unsigned int flag);	// return one of the four flags(dword) about the game.
extern BOOL	NETsetGameFlags(UDWORD flag, SDWORD value);	// set game flag(1-4) to value.
extern BOOL	NEThaltJoining(void);				// stop new players joining this game
extern BOOL	NETfindGame(void);		// find games being played(uses GAME_GUID);
extern BOOL	NETjoinGame(UDWORD gameNumber, const char* playername);			// join game given with playername
extern BOOL	NEThostGame(const char* SessionName, const char* PlayerName,// host a game
			    SDWORD one, SDWORD two, SDWORD three, SDWORD four, UDWORD plyrs);
extern BOOL	NETchangePlayerName(UDWORD player, char *newName);// change a players name.

#include "netlog.h"

extern void NETsetMasterserverName(const char* hostname);
extern const char* NETgetMasterserverName(void);
extern void NETsetMasterserverPort(unsigned int port);
extern unsigned int NETgetMasterserverPort(void);
extern void NETsetGameserverPort(unsigned int port);
extern unsigned int NETgetGameserverPort(void);

extern BOOL NETsetupTCPIP(const char *machine);
extern void NETsetGamePassword(const char *password);
extern void NETBroadcastPlayerInfo(uint32_t index);
<<<<<<< HEAD
extern bool NETisCorrectVersion(uint32_t game_version_major, uint32_t game_version_minor);
extern bool NETgameIsCorrectVersion(GAMESTRUCT* check_game);
=======
extern void NETCheckVersion(uint32_t player);
>>>>>>> 90684f35
extern void NET_InitPlayers(void);

#ifdef __cplusplus
}
#endif //__cplusplus

#endif<|MERGE_RESOLUTION|>--- conflicted
+++ resolved
@@ -28,6 +28,11 @@
 
 #include "nettypes.h"
 #include <physfs.h>
+
+#ifdef __cplusplus
+extern "C"
+{
+#endif //__cplusplus
 
 #ifdef __cplusplus
 extern "C"
@@ -48,27 +53,6 @@
 	ERROR_HOSTDROPPED,
 	ERROR_WRONGDATA,
 	ERROR_UNKNOWNFILEISSUE
-} LOBBY_ERROR_TYPES;
-
-
-#ifdef __cplusplus
-extern "C"
-{
-#endif //__cplusplus
-
-// Lobby Connection errors
-
-typedef enum
-{
-	ERROR_NOERROR,
-	ERROR_CONNECTION,
-	ERROR_FULL,
-	ERROR_CHEAT,
-	ERROR_KICKED,
-	ERROR_WRONGVERSION,
-	ERROR_WRONGPASSWORD,				// NOTE WRONG_PASSWORD results in conflict
-	ERROR_HOSTDROPPED,
-	ERROR_WRONGDATA
 } LOBBY_ERROR_TYPES;
 
 
@@ -134,7 +118,6 @@
 	NET_PLAYER_DROPPED,		//57 notice about player dropped / disconnected
 	NET_GAME_FLAGS,			//58 game flags
 	NET_READY_REQUEST,		//59 player ready to start an mp game
-<<<<<<< HEAD
 	NET_NEVERUSE,			//60 
 	NET_REJECTED,			//61 nope, you can't join
 	NET_UNUSED_62,			//62 
@@ -149,33 +132,17 @@
 	NET_FILE_REQUESTED,		//71 Player has requested a file (map/mod/?)
 	NET_FILE_CANCELLED,		//72 Player cancelled a file request
 	NET_FILE_PAYLOAD,		//73 sending file to the player that needs it
-=======
-							//60 to prevent conflict
-	NET_VERSION_CHECK = 61,	//61 version check
-	NET_REQUEST_VERSION,	//62 Host requests version check
-	NET_REQUEST_PASSWORD,	//63 Host requests password
-	NET_PASSWORD_CHECK,		//64 password check
-	NET_POSITIONREQUEST,	//65 position in GUI player list
-	NET_DATA_CHECK,			//66 Data integrity check
->>>>>>> 90684f35
 	NUM_GAME_PACKETS		//   *MUST* be last.
 } MESSAGE_TYPES;
 
 // Constants
 // @NOTE / FIXME: We need a way to detect what should happen if the msg buffer exceeds this.
-<<<<<<< HEAD
 #define MaxMsgSize		16384		// max size of a message in bytes.
-=======
-#define MaxMsgSize		8192		// max size of a message in bytes.
->>>>>>> 90684f35
 #define	StringSize		64			// size of strings used.
 #define MaxGames		12			// max number of concurrently playable games to allow.
 #define extra_string_size	239		// extra 255 char for future use
 #define modlist_string_size	255		// For a concatenated list of mods
-<<<<<<< HEAD
 #define password_string_size 64		// longer passwords slow down the join code
-=======
->>>>>>> 90684f35
 
 #define SESSION_JOINDISABLED	1
 
@@ -224,7 +191,6 @@
 
 #define NET_ALL_PLAYERS 255
 #define NET_HOST_ONLY 0
-<<<<<<< HEAD
 // the following structure is going to be used to track if we sync or not
 typedef struct {
 	uint64_t	sentDroidCheck;
@@ -240,8 +206,6 @@
 	uint64_t	sentisMPDirtyBit;
 	uint64_t	unsentisMPDirtyBit;
 } SYNC_COUNTER;
-=======
->>>>>>> 90684f35
 
 typedef struct {
 	uint16_t	size;				// used size of body
@@ -252,7 +216,6 @@
 	BOOL		status;				// If the packet compiled or not (this is _not_ sent!)
 } NETMSG;
 
-<<<<<<< HEAD
 typedef struct
 {
 	PHYSFS_file	*pFileHandle;		// handle
@@ -269,9 +232,6 @@
 	int32_t done;					// how far done we are (100= finished)
 	int32_t byteCount;				// current byte count
 }	wzFileStatus;
-=======
-#define		FILEMSG			254		// a file packet
->>>>>>> 90684f35
 
 typedef enum
 {
@@ -294,15 +254,10 @@
 	int32_t		connection;		///< Index into connection list
 	int32_t		team;			///< Which team we are on
 	BOOL		ready;			///< player ready to start?
-<<<<<<< HEAD
 	uint32_t	unused_1;	///< for future usage
 	BOOL		unused_2;	///< for future usage
 	BOOL		needFile;			///< if We need a file sent to us
 	WZFile		wzFile;				///< for each player, we keep track of map progress
-=======
-	uint32_t	versionCheckTime;	///< Time when check sent. Uses 0xffffffff for nothing sent yet
-	BOOL		playerVersionFlag;	///< We kick on false
->>>>>>> 90684f35
 } PLAYER;
 
 // ////////////////////////////////////////////////////////////////////////
@@ -315,13 +270,9 @@
 	uint32_t	bComms;			///< Actually do the comms?
 	BOOL		isHost;			///< True if we are hosting the game
 	int32_t		maxPlayers;		///< Maximum number of players in this game
-<<<<<<< HEAD
 	BOOL		isUPNP;					// if we want the UPnP detection routines to run
 	BOOL		isHostAlive;	/// if the host is still alive
 	char gamePassword[password_string_size];		//
-=======
-	char gamePassword[StringSize];		//
->>>>>>> 90684f35
 	bool GamePassworded;				// if we have a password or not.
 	bool ShowedMOTD;					// only want to show this once
 	char MOTDbuffer[255];				// buffer for MOTD
@@ -353,10 +304,7 @@
 
 extern void NETaddRedirects(void);
 extern void NETremRedirects(void);
-<<<<<<< HEAD
 extern void NETdiscoverUPnPDevices(void);
-=======
->>>>>>> 90684f35
 
 extern UDWORD	NETgetBytesSent(void);				// return bytes sent/recv.  call regularly for good results
 extern UDWORD	NETgetPacketsSent(void);			// return packets sent/recv.  call regularly for good results
@@ -391,12 +339,8 @@
 extern BOOL NETsetupTCPIP(const char *machine);
 extern void NETsetGamePassword(const char *password);
 extern void NETBroadcastPlayerInfo(uint32_t index);
-<<<<<<< HEAD
 extern bool NETisCorrectVersion(uint32_t game_version_major, uint32_t game_version_minor);
 extern bool NETgameIsCorrectVersion(GAMESTRUCT* check_game);
-=======
-extern void NETCheckVersion(uint32_t player);
->>>>>>> 90684f35
 extern void NET_InitPlayers(void);
 
 #ifdef __cplusplus
