/*
	This file is part of Warzone 2100.
	Copyright (C) 1999-2004  Eidos Interactive
	Copyright (C) 2005-2010  Warzone Resurrection Project

	Warzone 2100 is free software; you can redistribute it and/or modify
	it under the terms of the GNU General Public License as published by
	the Free Software Foundation; either version 2 of the License, or
	(at your option) any later version.

	Warzone 2100 is distributed in the hope that it will be useful,
	but WITHOUT ANY WARRANTY; without even the implied warranty of
	MERCHANTABILITY or FITNESS FOR A PARTICULAR PURPOSE. See the
	GNU General Public License for more details.

	You should have received a copy of the GNU General Public License
	along with Warzone 2100; if not, write to the Free Software
	Foundation, Inc., 51 Franklin St, Fifth Floor, Boston, MA 02110-1301 USA
*/
/**
 * @file netplay.c
 *
 * Basic netcode.
 */

#include "lib/framework/frame.h"
#include "lib/framework/string_ext.h"
#include "lib/framework/crc.h"
#include "lib/framework/file.h"
#include "lib/gamelib/gtime.h"
#include "src/component.h"		// FIXME: we need to handle this better
#include "src/modding.h"		// FIXME: we need to handle this better
#include <time.h>			// for stats
#include <SDL_timer.h>
#include <SDL_thread.h>
#include <physfs.h>
#include <string.h>

#include "netplay.h"
#include "netlog.h"
#include "netsocket.h"

#include "miniupnpc/miniwget.h"
#include "miniupnpc/miniupnpc.h"
#include "miniupnpc/upnpcommands.h"
#include "lib/exceptionhandler/dumpinfo.h"

#include "src/multistat.h"
#include "src/multijoin.h"
#include "src/multiint.h"

#ifdef WZ_OS_LINUX
#include <execinfo.h>  // Nonfatal runtime backtraces.
#endif //WZ_OS_LINUX

#if   defined(WZ_OS_UNIX)
# include <arpa/inet.h>
#endif
#ifdef WZ_OS_WIN
# include <winsock2.h>
#endif

// WARNING !!! This is initialised via configuration.c !!!
char masterserver_name[255] = {'\0'};
static unsigned int masterserver_port = 0, gameserver_port = 0;

#define NET_TIMEOUT_DELAY	2500		// we wait this amount of time for socket activity
#define NET_READ_TIMEOUT	0
/*
*	=== Using new socket code, this might not hold true any longer ===
*	NOTE /rant:  If the buffer size isn't big enough, it will invalidate the socket.
*	Which means that we need to allocate a buffer big enough to handle worst case
*	situations.
*	reference: MaxMsgSize in netplay.h  (currently set to 16K)
*
*/
#define NET_BUFFER_SIZE	(MaxMsgSize)	// Would be 16K

// ////////////////////////////////////////////////////////////////////////
// Function prototypes
static void NETplayerLeaving(UDWORD player);		// Cleanup sockets on player leaving (nicely)
static void NETplayerDropped(UDWORD player);		// Broadcast NET_PLAYER_DROPPED & cleanup
static void NETregisterServer(int state);
static void NETallowJoining(void);
static void NET_InitPlayer(int i, bool initPosition);
static void recvDebugSync(NETQUEUE queue);
static bool onBanList(const char *ip);
static void addToBanList(const char *ip, const char *name);

/*
 * Network globals, these are part of the new network API
 */
SYNC_COUNTER sync_counter;		// keeps track on how well we are in sync
// ////////////////////////////////////////////////////////////////////////
// Types

typedef struct		// data regarding the last one second or so.
{
	UDWORD		bytesRecvd;
	UDWORD		bytesSent;	// number of bytes sent in about 1 sec.
	UDWORD		packetsSent;
	UDWORD		packetsRecvd;
} NETSTATS;

typedef struct
{
	uint16_t        size;
	void*           data;
	size_t          buffer_size;
} NET_PLAYER_DATA;

// ////////////////////////////////////////////////////////////////////////
// Variables

NETPLAY	NetPlay;
PLAYER_IP	*IPlist = NULL;
static BOOL		allow_joining = false;
static	bool server_not_there = false;
static GAMESTRUCT	gamestruct;

// update flags
bool netPlayersUpdated;
int mapDownloadProgress;

/**
 * Socket used for these purposes:
 *  * Host a game, be a server.
 *  * Connect to the lobby server.
 *  * Join a server for a game.
 */
static Socket* tcp_socket = NULL;		//socket used to talk to lobbyserver/ host machine

static Socket *bsocket = NULL;                  //buffered socket (holds tcp_socket) (clients only?)
static Socket *connected_bsocket[MAX_CONNECTED_PLAYERS] = { NULL };
static SocketSet* socket_set = NULL;

// UPnP
static int upnp = false;
static bool upnp_done = false;
SDL_Thread *upnpdiscover;

static struct UPNPUrls urls;
static struct IGDdatas data;

// local ip address
static char lanaddr[16];
static char clientAddress[40] = { '\0' };
/**
 * Used for connections with clients.
 */
static Socket* tmp_socket[MAX_TMP_SOCKETS] = { NULL };

static SocketSet* tmp_socket_set = NULL;
static char*		hostname;
static NETSTATS		nStats = { 0, 0, 0, 0 };
static int32_t          NetGameFlags[4] = { 0, 0, 0, 0 };
char iptoconnect[PATH_MAX] = "\0"; // holds IP/hostname from command line

int NET_PlayerConnectionStatus = CONNECTIONSTATUS_NORMAL;

// ////////////////////////////////////////////////////////////////////////////
#define VersionStringSize 80
/************************************************************************************
 **  NOTE (!)  Change the VersionString when net code changes!!
 **			   ie ("trunk", "2.1.3", ...)
 ************************************************************************************
**/
char VersionString[VersionStringSize] = "trunk, netcode 4.6";
static int NETCODE_VERSION_MAJOR = 4;
static int NETCODE_VERSION_MINOR = 6;
static int NETCODE_HASH = 0;			// unused for now

bool NETisCorrectVersion(uint32_t game_version_major, uint32_t game_version_minor)
{
	return (NETCODE_VERSION_MAJOR == game_version_major && NETCODE_VERSION_MINOR == game_version_minor);
}
bool NETgameIsCorrectVersion(GAMESTRUCT* check_game)
{
	return (NETCODE_VERSION_MAJOR == check_game->game_version_major && NETCODE_VERSION_MINOR == check_game->game_version_minor);
}

//	Sets if the game is password protected or not
void NETGameLocked( bool flag)
{
	NetPlay.GamePassworded = flag;
	gamestruct.privateGame = flag;
	NETlogEntry("Password is", SYNC_FLAG, NetPlay.GamePassworded);
	debug(LOG_NET, "Passworded game is %s", NetPlay.GamePassworded ? "TRUE" : "FALSE" );
}

//	Sets the game password
void NETsetGamePassword(const char *password)
{
	sstrcpy(NetPlay.gamePassword, password);
	debug(LOG_NET, "Password entered is: [%s]", NetPlay.gamePassword);
}

//	Resets the game password
void NETresetGamePassword(void)
{
	sstrcpy(NetPlay.gamePassword, _("Enter password here"));
	debug(LOG_NET, "password reset to 'Enter password here'");
	NETGameLocked(false);
}

// *********** Socket with buffer that read NETMSGs ******************

static size_t NET_fillBuffer(Socket **pSocket, SocketSet* socket_set, uint8_t *bufstart, int bufsize)
{
	Socket *socket = *pSocket;
	ssize_t size;

	if (!socketReadReady(socket))
	{
		return 0;
	}

	size = readNoInt(socket, bufstart, bufsize);

	if (size != 0 && size != SOCKET_ERROR)
	{
		return size;
	}
	else
	{
		if (size == 0)
		{
			debug(LOG_NET, "Connection closed from the other side");
			NETlogEntry("Connection closed from the other side..", SYNC_FLAG, selectedPlayer);
		}
		else
		{
			debug(LOG_NET, "%s tcp_socket %p is now invalid", strSockError(getSockErr()), socket);
		}

		// an error occured, or the remote host has closed the connection.
		if (socket_set != NULL)
		{
			SocketSet_DelSocket(socket_set, socket);
		}

		ASSERT(size <= bufsize, "Socket buffer is too small!");

		if (size > bufsize)
		{
			debug(LOG_ERROR, "Fatal connection error: buffer size of (%d) was too small, current byte count was %zd", bufsize, size);
			NETlogEntry("Fatal connection error: buffer size was too small!", SYNC_FLAG, selectedPlayer);
		}
		if (tcp_socket == socket)
		{
			debug(LOG_NET, "Host connection was lost!");
			NETlogEntry("Host connection was lost!", SYNC_FLAG, selectedPlayer);
			tcp_socket = NULL;
			//Game is pretty much over --should just end everything when HOST dies.
			NetPlay.isHostAlive = false;
			setLobbyError(ERROR_HOSTDROPPED);
			NETclose();
			return 0;
		}
		socketClose(socket);
		*pSocket = NULL;
	}

	return 0;
}

static void NET_InitPlayer(int i, bool initPosition)
{
	NetPlay.players[i].allocated = false;
	NetPlay.players[i].heartattacktime = 0;
	NetPlay.players[i].heartbeat = true;		// we always start with a hearbeat
	NetPlay.players[i].kick = false;
	NetPlay.players[i].name[0] = '\0';
	if (initPosition)
	{
		NetPlay.players[i].colour = i;
		NetPlay.players[i].position = i;
		NetPlay.players[i].team = i;
	}
	NetPlay.players[i].ready = false;
	NetPlay.players[i].needFile = false;
	NetPlay.players[i].wzFile.isCancelled = false;
	NetPlay.players[i].wzFile.isSending = false;
}

void NET_InitPlayers()
{
	unsigned int i;

	for (i = 0; i < MAX_CONNECTED_PLAYERS; ++i)
	{
		NET_InitPlayer(i, true);
		NETinitQueue(NETnetQueue(i));
	}
	NETinitQueue(NETbroadcastQueue());
	NetPlay.hostPlayer = NET_HOST_ONLY;	// right now, host starts always at index zero
	NetPlay.playercount = 0;
	NetPlay.pMapFileHandle = NULL;
	debug(LOG_NET, "Players initialized");
}

static void NETSendPlayerInfoTo(uint32_t index, unsigned to)
{
	debug(LOG_NET, "sending player's (%u) info to all players", index);
	NETlogEntry(" sending player's info to all players", SYNC_FLAG, index);
	NETbeginEncode(NETnetQueue(to), NET_PLAYER_INFO);
		NETuint32_t(&index);
		NETbool(&NetPlay.players[index].allocated);
		NETbool(&NetPlay.players[index].heartbeat);
		NETbool(&NetPlay.players[index].kick);
		NETstring(NetPlay.players[index].name, sizeof(NetPlay.players[index].name));
		NETuint32_t(&NetPlay.players[index].heartattacktime);
		NETint32_t(&NetPlay.players[index].colour);
		NETint32_t(&NetPlay.players[index].position);
		NETint32_t(&NetPlay.players[index].team);
		NETbool(&NetPlay.players[index].ready);
		NETuint32_t(&NetPlay.hostPlayer);
	NETend();
}

void NETBroadcastPlayerInfo(uint32_t index)
{
	NETSendPlayerInfoTo(index, NET_ALL_PLAYERS);
}

static signed int NET_CreatePlayer(const char* name)
{
	signed int index;

	for (index = 0; index < MAX_CONNECTED_PLAYERS; index++)
	{
		if (NetPlay.players[index].allocated == false)
		{
			debug(LOG_NET, "A new player has been created. Player, %s, is set to slot %u", name, index);
			NETlogEntry("A new player has been created.", SYNC_FLAG, index);
			NET_InitPlayer(index, false);	// re-init everything
			NetPlay.players[index].allocated = true;
			sstrcpy(NetPlay.players[index].name, name);
			NetPlay.playercount++;
			sync_counter.joins++;
			return index;
		}
	}

	debug(LOG_ERROR, "Could not find place for player %s", name);
	NETlogEntry("Could not find a place for player!", SYNC_FLAG, index);
	return -1;
}

static void NET_DestroyPlayer(unsigned int index)
{
	debug(LOG_NET, "Freeing slot %u for a new player", index);
	NETlogEntry("Freeing slot for a new player.", SYNC_FLAG, index);
	if (NetPlay.players[index].allocated)
	{
		NetPlay.players[index].allocated = false;
		NetPlay.playercount--;
		gamestruct.desc.dwCurrentPlayers = NetPlay.playercount;
		if (allow_joining && NetPlay.isHost)
		{
			// Update player count in the lobby by disconnecting
			// and reconnecting
			NETregisterServer(0);
			NETregisterServer(1);
		}
	}
	NET_InitPlayer(index, false);  // reinitialize
}

/**
 * @note Connection dropped. Handle it gracefully.
 * \param index
 */
static void NETplayerClientDisconnect(uint32_t index)
{
	if(connected_bsocket[index])
	{
		debug(LOG_NET, "Player (%u) has left unexpectedly, closing socket %p", index, connected_bsocket[index]);

		NETplayerLeaving(index);

		NETlogEntry("Player has left unexpectedly.", SYNC_FLAG, index);
		// Announce to the world. This was really icky, because we may have been calling the send
		// function recursively. We really ought to have had a send queue, and now we finally do...
		NETbeginEncode(NETbroadcastQueue(), NET_PLAYER_DROPPED);
			NETuint32_t(&index);
		NETend();
	}
	else
	{
		debug(LOG_ERROR, "Player (%u) has left unexpectedly - but socket already closed?", index);
	}
}

/**
 * @note When a player leaves nicely (ie, we got a NET_PLAYER_LEAVING
 *       message), we clean up the socket that we used.
 * \param index
 */
static void NETplayerLeaving(UDWORD index)
{
	if(connected_bsocket[index])
	{
		debug(LOG_NET, "Player (%u) has left, closing socket %p", index, connected_bsocket[index]);
		NETlogEntry("Player has left nicely.", SYNC_FLAG, index);

		// Although we can get a error result from DelSocket, it don't really matter here.
		SocketSet_DelSocket(socket_set, connected_bsocket[index]);
		socketClose(connected_bsocket[index]);
		connected_bsocket[index] = NULL;
	}
	else
	{
		debug(LOG_NET, "Player (%u) has left nicely, socket already closed?", index);
	}
	sync_counter.left++;
	MultiPlayerLeave(index);		// more cleanup
	NET_DestroyPlayer(index);		// sets index player's array to false
}

/**
 * @note When a player's connection is broken we broadcast the NET_PLAYER_DROPPED
 *       message.
 * \param index
 */
static void NETplayerDropped(UDWORD index)
{
	uint32_t id = index;

	// Send message type specifically for dropped / disconnects
	NETbeginEncode(NETbroadcastQueue(), NET_PLAYER_DROPPED);
		NETuint32_t(&id);
	NETend();
	debug(LOG_INFO, "sending NET_PLAYER_DROPPED for player %d", id);
	sync_counter.drops++;
	NET_DestroyPlayer(id);		// just clears array
	MultiPlayerLeave(id);			// more cleanup

	NET_PlayerConnectionStatus = 2;	//DROPPED_CONNECTION
}

/**
 * @note Cleanup for when a player is kicked.
 * \param index
 */
void NETplayerKicked(UDWORD index)
{
	// kicking a player counts as "leaving nicely", since "nicely" in this case
	// simply means "there wasn't a connection error."
	debug(LOG_INFO, "Player %u was kicked.", index);
	sync_counter.kicks++;
	NETlogEntry("Player was kicked.", SYNC_FLAG, index);
	addToBanList(NetPlay.players[index].IPtextAddress, NetPlay.players[index].name);
	NETplayerLeaving(index);		// need to close socket for the player that left.
	NET_PlayerConnectionStatus = 1;		// LEAVING_NICELY
}

// ////////////////////////////////////////////////////////////////////////
// rename the local player
BOOL NETchangePlayerName(UDWORD index, char *newName)
{
	if(!NetPlay.bComms)
	{
		sstrcpy(NetPlay.players[0].name, newName);
		return true;
	}
	debug(LOG_NET, "Requesting a change of player name for pid=%u to %s", index, newName);
	NETlogEntry("Player wants a name change.", SYNC_FLAG, index);
	sstrcpy(NetPlay.players[index].name, newName);

	NETBroadcastPlayerInfo(index);

	return true;
}

void NETfixDuplicatePlayerNames(void)
{
	char name[StringSize];
	unsigned i, j, pass;
	for (i = 1; i != MAX_PLAYERS; ++i)
	{
		sstrcpy(name, NetPlay.players[i].name);
		if (name[0] == '\0')
		{
			continue;  // Ignore empty names.
		}
		for (pass = 0; pass != 101; ++pass)
		{
			if (pass != 0)
			{
				ssprintf(name, "%s_%X", NetPlay.players[i].name, pass + 1);
			}

			for (j = 0; j != i; ++j)
			{
				if (strcmp(name, NetPlay.players[j].name) == 0)
				{
					break;  // Duplicate name.
				}
			}

			if (i == j)
			{
				break;  // Unique name.
			}
		}
		if (pass != 0)
		{
			NETchangePlayerName(i, name);
		}
	}
}

// ////////////////////////////////////////////////////////////////////////
// return one of the four user flags in the current sessiondescription.
SDWORD NETgetGameFlags(UDWORD flag)
{
	if (flag < 1 || flag > 4)
	{
		return 0;
	}
	else
	{
		return NetGameFlags[flag-1];
	}
}

static void NETsendGameFlags(void)
{
	debug(LOG_NET, "sending game flags");
	NETbeginEncode(NETbroadcastQueue(), NET_GAME_FLAGS);
	{
		// Send the amount of game flags we're about to send
		uint8_t i, count = ARRAY_SIZE(NetGameFlags);
		NETuint8_t(&count);

		// Send over all game flags
		for (i = 0; i < count; ++i)
		{
			NETint32_t(&NetGameFlags[i]);
		}
	}
	NETend();
}

// ////////////////////////////////////////////////////////////////////////
// Set a game flag
BOOL NETsetGameFlags(UDWORD flag, SDWORD value)
{
	if(!NetPlay.bComms)
	{
		return true;
	}

	if (flag > 0 && flag < 5)
	{
		return (NetGameFlags[flag-1] = value);
	}

	NETsendGameFlags();

	return true;
}

/**
 * @note \c game is being sent to the master server (if hosting)
 *       The implementation of NETsendGAMESTRUCT <em>must</em> guarantee to
 *       pack it in network byte order (big-endian).
 *
 * @return true on success, false when a socket error has occurred
 *
 * @see GAMESTRUCT,NETrecvGAMESTRUCT
 */
static bool NETsendGAMESTRUCT(Socket* sock, const GAMESTRUCT* ourgamestruct)
{
	// A buffer that's guaranteed to have the correct size (i.e. it
	// circumvents struct padding, which could pose a problem).  Initialise
	// to zero so that we can be sure we're not sending any (undefined)
	// memory content across the network.
	char buf[sizeof(ourgamestruct->GAMESTRUCT_VERSION) + sizeof(ourgamestruct->name) + sizeof(ourgamestruct->desc.host) + (sizeof(int32_t) * 8) +
		sizeof(ourgamestruct->secondaryHosts) + sizeof(ourgamestruct->extra) + sizeof(ourgamestruct->versionstring) +
		sizeof(ourgamestruct->modlist) + (sizeof(uint32_t) * 9) ] = { 0 };
	char *buffer = buf;
	unsigned int i;
	ssize_t result;

	// Now dump the data into the buffer
	// Copy 32bit large big endian numbers
	*(uint32_t*)buffer = htonl(ourgamestruct->GAMESTRUCT_VERSION);
	buffer += sizeof(uint32_t);

	// Copy a string
	strlcpy(buffer, ourgamestruct->name, sizeof(ourgamestruct->name));
	buffer += sizeof(ourgamestruct->name);

	// Copy 32bit large big endian numbers
	*(int32_t*)buffer = htonl(ourgamestruct->desc.dwSize);
	buffer += sizeof(int32_t);
	*(int32_t*)buffer = htonl(ourgamestruct->desc.dwFlags);
	buffer += sizeof(int32_t);

	// Copy yet another string
	strlcpy(buffer, ourgamestruct->desc.host, sizeof(ourgamestruct->desc.host));
	buffer += sizeof(ourgamestruct->desc.host);

	// Copy 32bit large big endian numbers
	*(int32_t*)buffer = htonl(ourgamestruct->desc.dwMaxPlayers);
	buffer += sizeof(int32_t);
	*(int32_t*)buffer = htonl(ourgamestruct->desc.dwCurrentPlayers);
	buffer += sizeof(int32_t);
	for (i = 0; i < ARRAY_SIZE(ourgamestruct->desc.dwUserFlags); ++i)
	{
		*(int32_t*)buffer = htonl(ourgamestruct->desc.dwUserFlags[i]);
		buffer += sizeof(int32_t);
	}

	// Copy a string
	for (i = 0; i <ARRAY_SIZE(ourgamestruct->secondaryHosts); ++i)
	{
		strlcpy(buffer, ourgamestruct->secondaryHosts[i], sizeof(ourgamestruct->secondaryHosts[i]));
		buffer += sizeof(ourgamestruct->secondaryHosts[i]);
	}

	// Copy a string
	strlcpy(buffer, ourgamestruct->extra, sizeof(ourgamestruct->extra));
	buffer += sizeof(ourgamestruct->extra);

	// Copy a string
	strlcpy(buffer, ourgamestruct->versionstring, sizeof(ourgamestruct->versionstring));
	buffer += sizeof(ourgamestruct->versionstring);

	// Copy a string
	strlcpy(buffer, ourgamestruct->modlist, sizeof(ourgamestruct->modlist));
	buffer += sizeof(ourgamestruct->modlist);

	// Copy 32bit large big endian numbers
	*(uint32_t*)buffer = htonl(ourgamestruct->game_version_major);
	buffer += sizeof(uint32_t);

	// Copy 32bit large big endian numbers
	*(uint32_t*)buffer = htonl(ourgamestruct->game_version_minor);
	buffer += sizeof(uint32_t);

	// Copy 32bit large big endian numbers
	*(uint32_t*)buffer = htonl(ourgamestruct->privateGame);
	buffer += sizeof(uint32_t);

	// Copy 32bit large big endian numbers
	*(uint32_t*)buffer = htonl(ourgamestruct->pureGame);
	buffer += sizeof(uint32_t);

	// Copy 32bit large big endian numbers
	*(uint32_t*)buffer = htonl(ourgamestruct->Mods);
	buffer += sizeof(uint32_t);

	// Copy 32bit large big endian numbers
	*(uint32_t*)buffer = htonl(ourgamestruct->gameId);
	buffer += sizeof(uint32_t);

	// Copy 32bit large big endian numbers
	*(uint32_t*)buffer = htonl(ourgamestruct->future2);
	buffer += sizeof(uint32_t);

	// Copy 32bit large big endian numbers
	*(uint32_t*)buffer = htonl(ourgamestruct->future3);
	buffer += sizeof(uint32_t);

	// Copy 32bit large big endian numbers
	*(uint32_t*)buffer = htonl(ourgamestruct->future4);
	buffer += sizeof(uint32_t);


	// Send over the GAMESTRUCT
	result = writeAll(sock, buf, sizeof(buf));
	if (result == SOCKET_ERROR)
	{
		const int err = getSockErr();

		// If packet could not be sent, we should inform user of the error.
		debug(LOG_ERROR, "Failed to send GAMESTRUCT. Reason: %s", strSockError(getSockErr()));
		debug(LOG_ERROR, "Please make sure TCP ports %u & %u are open!", masterserver_port, gameserver_port);

		setSockErr(err);
		return false;
	}

	debug(LOG_NET, "sending GAMESTRUCT");

	return true;
}

/**
 * @note \c game is being retrieved from the master server (if browsing the
 *       lobby). The implementation of NETrecvGAMESTRUCT should assume the data
 *       to be packed in network byte order (big-endian).
 *
 * @see GAMESTRUCT,NETsendGAMESTRUCT
 */
static bool NETrecvGAMESTRUCT(GAMESTRUCT* ourgamestruct)
{
	// A buffer that's guaranteed to have the correct size (i.e. it
	// circumvents struct padding, which could pose a problem).
	char buf[sizeof(ourgamestruct->GAMESTRUCT_VERSION) + sizeof(ourgamestruct->name) + sizeof(ourgamestruct->desc.host) + (sizeof(int32_t) * 8) +
		sizeof(ourgamestruct->secondaryHosts) + sizeof(ourgamestruct->extra) + sizeof(ourgamestruct->versionstring) +
		sizeof(ourgamestruct->modlist) + (sizeof(uint32_t) * 9) ] = { 0 };
	char* buffer = buf;
	unsigned int i;
	ssize_t result = 0;

	// Read a GAMESTRUCT from the connection
	if (tcp_socket == NULL
	 || socket_set == NULL
	 || checkSockets(socket_set, NET_TIMEOUT_DELAY) <= 0
	 || !socketReadReady(tcp_socket)
	 || (result = readNoInt(tcp_socket, buf, sizeof(buf))) != sizeof(buf))
	{
		unsigned int time = SDL_GetTicks();
		if (result == SOCKET_ERROR)
		{
			debug(LOG_ERROR, "Server socket (%p) ecountered error: %s", tcp_socket, strSockError(getSockErr()));
			SocketSet_DelSocket(socket_set, tcp_socket);		// mark it invalid
			socketClose(tcp_socket);
			tcp_socket = NULL;
			return false;
		}
		i = result;
		while (i < sizeof(buf) && SDL_GetTicks() < time + 2500)
		{
			result = readNoInt(tcp_socket, buf+i, sizeof(buf)-i);
			if (result == SOCKET_ERROR
			 || result == 0)
			{
				debug(LOG_ERROR, "Server socket (%p) ecountered error: %s", tcp_socket, strSockError(getSockErr()));
				debug(LOG_ERROR, "GAMESTRUCT recv failed; received %u bytes out of %d", i, (int)sizeof(buf));
				SocketSet_DelSocket(socket_set, tcp_socket);		// mark it invalid
				socketClose(tcp_socket);
				tcp_socket = NULL;
				return false;
			}
			i += result;
		}
		if (i != sizeof(buf))
		{
			debug(LOG_ERROR, "GAMESTRUCT recv size mismatch; received %u bytes; expecting %d", i, (int)sizeof(buf));
			return false;
		}
	}

	// Now dump the data into the game struct
	// Copy 32bit large big endian numbers
	ourgamestruct->GAMESTRUCT_VERSION = ntohl(*(uint32_t*)buffer);
	buffer += sizeof(uint32_t);
	// Copy a string
	sstrcpy(ourgamestruct->name, buffer);
	buffer += sizeof(ourgamestruct->name);

	// Copy 32bit large big endian numbers
	ourgamestruct->desc.dwSize = ntohl(*(int32_t*)buffer);
	buffer += sizeof(int32_t);
	ourgamestruct->desc.dwFlags = ntohl(*(int32_t*)buffer);
	buffer += sizeof(int32_t);

	// Copy yet another string
	sstrcpy(ourgamestruct->desc.host, buffer);
	buffer += sizeof(ourgamestruct->desc.host);

	// Copy 32bit large big endian numbers
	ourgamestruct->desc.dwMaxPlayers = ntohl(*(int32_t*)buffer);
	buffer += sizeof(int32_t);
	ourgamestruct->desc.dwCurrentPlayers = ntohl(*(int32_t*)buffer);
	buffer += sizeof(int32_t);
	for (i = 0; i < ARRAY_SIZE(ourgamestruct->desc.dwUserFlags); ++i)
	{
		ourgamestruct->desc.dwUserFlags[i] = ntohl(*(int32_t*)buffer);
		buffer += sizeof(int32_t);
	}

	// Copy a string
	for (i = 0; i < ARRAY_SIZE(ourgamestruct->secondaryHosts); ++i)
	{
		sstrcpy(ourgamestruct->secondaryHosts[i], buffer);
		buffer += sizeof(ourgamestruct->secondaryHosts[i]);
	}

	// Copy a string
	sstrcpy(ourgamestruct->extra, buffer);
	buffer += sizeof(ourgamestruct->extra);

	// Copy a string
	sstrcpy(ourgamestruct->versionstring, buffer);
	buffer += sizeof(ourgamestruct->versionstring);

	// Copy a string
	sstrcpy(ourgamestruct->modlist, buffer);
	buffer += sizeof(ourgamestruct->modlist);

	// Copy 32bit large big endian numbers
	ourgamestruct->game_version_major = ntohl(*(uint32_t*)buffer);
	buffer += sizeof(uint32_t);
	ourgamestruct->game_version_minor = ntohl(*(uint32_t*)buffer);
	buffer += sizeof(uint32_t);
	ourgamestruct->privateGame = ntohl(*(uint32_t*)buffer);
	buffer += sizeof(uint32_t);
	ourgamestruct->pureGame = ntohl(*(uint32_t*)buffer);
	buffer += sizeof(uint32_t);
	ourgamestruct->Mods = ntohl(*(uint32_t*)buffer);
	buffer += sizeof(uint32_t);
	ourgamestruct->gameId = ntohl(*(uint32_t*)buffer);
	buffer += sizeof(uint32_t);	
	ourgamestruct->future2 = ntohl(*(uint32_t*)buffer);
	buffer += sizeof(uint32_t);	
	ourgamestruct->future3 = ntohl(*(uint32_t*)buffer);
	buffer += sizeof(uint32_t);	
	ourgamestruct->future4 = ntohl(*(uint32_t*)buffer);
	buffer += sizeof(uint32_t);	
	
	// cat the modstring (if there is one) to the version string to display it for the end-user
	if (ourgamestruct->modlist[0] != '\0')
	{
		ssprintf(ourgamestruct->versionstring, "%s, Mods:%s", ourgamestruct->versionstring, ourgamestruct->modlist);
	}
	debug(LOG_NET, "received GAMESTRUCT");

	return true;
}



static int upnp_init(void *asdf)
{
	struct UPNPDev *devlist;
	struct UPNPDev *dev;
	char *descXML;
	int descXMLsize = 0;
	char buf[255];

	memset(&urls, 0, sizeof(struct UPNPUrls));
	memset(&data, 0, sizeof(struct IGDdatas));

	if (NetPlay.isUPNP)
	{
		debug(LOG_NET, "Searching for UPnP devices for automatic port forwarding...");
		devlist = upnpDiscover(2000, NULL, NULL, 0);
		debug(LOG_NET, "UPnP device search finished.");
		if (devlist)
		{
			dev = devlist;
			while (dev)
			{
				if (strstr(dev->st, "InternetGatewayDevice"))
					break;
				dev = dev->pNext;
			}
			if (!dev)
			{
				dev = devlist; /* defaulting to first device */
			}

			debug(LOG_NET, "UPnP device found: %s %s\n", dev->descURL, dev->st);

			descXML = miniwget_getaddr(dev->descURL, &descXMLsize, lanaddr, sizeof(lanaddr));
			debug(LOG_NET, "LAN address: %s", lanaddr);
			if (descXML)
			{
				parserootdesc (descXML, descXMLsize, &data);
				free (descXML); descXML = 0;
				GetUPNPUrls (&urls, &data, dev->descURL);
			}
			ssprintf(buf, "UPnP device found: %s %s LAN address %s", dev->descURL, dev->st, lanaddr);
			addDumpInfo(buf);
			freeUPNPDevlist(devlist);

			if (!urls.controlURL || urls.controlURL[0] == '\0')
			{
				ssprintf(buf, "controlURL not available, UPnP disabled");
				addDumpInfo(buf);
				return false;
			}
			return true;
		}
		ssprintf(buf, "UPnP device not found.");
		addDumpInfo(buf);
		debug(LOG_NET, "No UPnP devices found.");
		return false;
	}
	else
	{
		ssprintf(buf, "UPnP detection routine disabled by user.");
		addDumpInfo(buf);
		debug(LOG_NET, "UPnP detection routine disabled by user.");
		return false;
	}
}

static bool upnp_add_redirect(int port)
{
	char externalIP[16];
	char port_str[16];
	int r;

	debug(LOG_NET, "upnp_add_redir(%d)\n", port);
	UPNP_GetExternalIPAddress(urls.controlURL, data.servicetype, externalIP);
	sprintf(port_str, "%d", port);
	r = UPNP_AddPortMapping(urls.controlURL, data.servicetype,
			port_str, port_str, lanaddr, "Warzone 2100", "TCP", 0);
	if (r != UPNPCOMMAND_SUCCESS)
	{
		debug(LOG_NET, "AddPortMapping(%s, %s, %s) failed\n", port_str, port_str, lanaddr);
		return false;
	}
	return true;

}

static void upnp_rem_redirect(int port)
{
	char port_str[16];
	debug(LOG_NET, "upnp_rem_redir(%d)", port);
	sprintf(port_str, "%d", port);
	UPNP_DeletePortMapping(urls.controlURL, data.servicetype, port_str, "TCP", 0);
}

void NETaddRedirects(void)
{
	debug(LOG_NET, "%s\n", __FUNCTION__);
	if (!upnp_done)
	{
		SDL_WaitThread(upnpdiscover, &upnp);
		upnp_done = true;
	}
	if (upnp) {
		upnp_add_redirect(gameserver_port);
	}
}

void NETremRedirects(void)
{
	debug(LOG_NET, "%s\n", __FUNCTION__);
	if (upnp)
	{
		upnp_rem_redirect(gameserver_port);
	}
}

void NETdiscoverUPnPDevices(void)
{
	upnpdiscover = SDL_CreateThread(&upnp_init, NULL);
}

// ////////////////////////////////////////////////////////////////////////
// setup stuff
int NETinit(BOOL bFirstCall)
{
	UDWORD i;

	debug(LOG_NET, "NETinit");
	NETlogEntry("NETinit!", SYNC_FLAG, selectedPlayer);
	NET_InitPlayers();

	SOCKETinit();

	if(bFirstCall)
	{
		debug(LOG_NET, "NETPLAY: Init called, MORNIN'");

		for(i = 0; i < MAX_PLAYERS; i++)
		{
			memset(&NetPlay.games[i], 0, sizeof(NetPlay.games[i]));
		}
		// NOTE NetPlay.isUPNP is already set in configuration.c!
		NetPlay.bComms = true;
		NetPlay.GamePassworded = false;
		NetPlay.ShowedMOTD = false;
		NetPlay.isHostAlive = false;
		NetPlay.gamePassword[0] = '\0';
		NetPlay.MOTD = strdup("");
		sstrcpy(NetPlay.gamePassword,_("Enter password here"));
		NETstartLogging();
	}

	NetPlay.ShowedMOTD = false;
	NetPlay.GamePassworded = false;
	memset(&sync_counter, 0x0, sizeof(sync_counter));	//clear counters

	return 0;
}


// ////////////////////////////////////////////////////////////////////////
// SHUTDOWN THE CONNECTION.
int NETshutdown(void)
{
	debug( LOG_NET, "NETshutdown" );
	NETlogEntry("NETshutdown", SYNC_FLAG, selectedPlayer);
	NETstopLogging();
	if (IPlist)
		free(IPlist);
	IPlist = NULL;

	SOCKETshutdown();

	if (NetPlay.bComms && NetPlay.isUPNP)
	{
		NETremRedirects();
	}
	return 0;
}

// ////////////////////////////////////////////////////////////////////////
//close the open game..
int NETclose(void)
{
	unsigned int i;

	// reset flag 
	NetPlay.ShowedMOTD = false;
	NEThaltJoining();

	debug(LOG_NET, "Terminating sockets.");

	NetPlay.isHost = false;
	server_not_there = false;
	allow_joining = false;

	if(bsocket)
	{	// need SocketSet_DelSocket() as well, socket_set or tmp_socket_set?
		debug(LOG_NET, "Closing bsocket %p socket %p (tcp_socket=%p)", bsocket, bsocket, tcp_socket);
		//socketClose(bsocket);
		bsocket=NULL;
	}

	for(i = 0; i < MAX_CONNECTED_PLAYERS; i++)
	{
		if (connected_bsocket[i])
		{
			debug(LOG_NET, "Closing connected_bsocket[%u], %p", i, connected_bsocket[i]);
			socketClose(connected_bsocket[i]);
			connected_bsocket[i]=NULL;
		}
		NET_DestroyPlayer(i);
	}

	if (tmp_socket_set)
	{
		debug(LOG_NET, "Freeing tmp_socket_set %p", tmp_socket_set);
		deleteSocketSet(tmp_socket_set);
		tmp_socket_set=NULL;
	}

	for (i = 0; i < MAX_TMP_SOCKETS; i++)
	{
		if (tmp_socket[i])
		{
			// FIXME: need SocketSet_DelSocket() as well, socket_set or tmp_socket_set?
			debug(LOG_NET, "Closing tmp_socket[%d] %p", i, tmp_socket[i]);
			socketClose(tmp_socket[i]);
			tmp_socket[i]=NULL;
		}
	}

	if (socket_set)
	{
		// checking to make sure tcp_socket is still valid
		if (tcp_socket)
		{
			SocketSet_DelSocket(socket_set, tcp_socket);
		}
		debug(LOG_NET, "Freeing socket_set %p", socket_set);
		deleteSocketSet(socket_set);
		socket_set=NULL;
	}
	if (tcp_socket)
	{
		debug(LOG_NET, "Closing tcp_socket %p", tcp_socket);
		socketClose(tcp_socket);
		tcp_socket=NULL;
	}

	return 0;
}


// ////////////////////////////////////////////////////////////////////////
// ////////////////////////////////////////////////////////////////////////
// Send and Recv functions

// ////////////////////////////////////////////////////////////////////////
// return bytes of data sent recently.
UDWORD NETgetBytesSent(void)
{
	static UDWORD	lastsec=0;
	static UDWORD	timy=0;

	if(  (UDWORD)clock() > (timy+CLOCKS_PER_SEC) )
	{
		timy = clock();
		lastsec = nStats.bytesSent;
		nStats.bytesSent = 0;
	}

	return lastsec;
}

UDWORD NETgetRecentBytesSent(void)
{
	return nStats.bytesSent;
}


UDWORD NETgetBytesRecvd(void)
{
	static UDWORD	lastsec=0;
	static UDWORD	timy=0;
	if(  (UDWORD)clock() > (timy+CLOCKS_PER_SEC) )
	{
		timy = clock();
		lastsec = nStats.bytesRecvd;
		nStats.bytesRecvd = 0;
	}
	return lastsec;
}

UDWORD NETgetRecentBytesRecvd(void)
{
	return nStats.bytesRecvd;
}


//return number of packets sent last sec.
UDWORD NETgetPacketsSent(void)
{
	static UDWORD	lastsec=0;
	static UDWORD	timy=0;

	if(  (UDWORD)clock() > (timy+CLOCKS_PER_SEC) )
	{
		timy = clock();
		lastsec = nStats.packetsSent;
		nStats.packetsSent = 0;
	}

	return lastsec;
}


UDWORD NETgetRecentPacketsSent(void)
{
	return nStats.packetsSent;
}


UDWORD NETgetPacketsRecvd(void)
{
	static UDWORD	lastsec=0;
	static UDWORD	timy=0;
	if(  (UDWORD)clock() > (timy+CLOCKS_PER_SEC) )
	{
		timy = clock();
		lastsec = nStats.packetsRecvd;
		nStats.packetsRecvd = 0;
	}
	return lastsec;
}


// ////////////////////////////////////////////////////////////////////////
// Send a message to a player, option to guarantee message
BOOL NETsend(uint8_t player, NETMESSAGE message)
{
	ssize_t result = 0;

	if(!NetPlay.bComms)
	{
		return true;
	}

<<<<<<< HEAD
	if (player >= MAX_CONNECTED_PLAYERS && player != NET_ALL_PLAYERS) return false;
=======
	if (player >= MAX_CONNECTED_PLAYERS) return false;
	msg->destination = player;
	msg->source = selectedPlayer;

	size = msg->size + sizeof(msg->size) + sizeof(msg->type) + sizeof(msg->destination) + sizeof(msg->source);

	NETlogPacket(msg->type, msg->size, false);		// log packet we are sending
	msg->size = htons(msg->size);					// convert it to network byte order
>>>>>>> b96f6c2b

	if (NetPlay.isHost)
	{
		int firstPlayer = player == NET_ALL_PLAYERS ? 0                         : player;
		int lastPlayer  = player == NET_ALL_PLAYERS ? MAX_CONNECTED_PLAYERS - 1 : player;
		for (player = firstPlayer; player <= lastPlayer; ++player)
		{
			// We are the host, send directly to player.
			if (connected_bsocket[player] != NULL)
			{
				uint8_t *rawData = NETmessageRawData(message);
				size_t rawLen    = NETmessageRawSize(message);
				result = writeAll(connected_bsocket[player], rawData, rawLen);
				NETmessageDestroyRawData(rawData);  // Done with the data.

				if (result == rawLen)
				{
					nStats.bytesSent   += rawLen;
					nStats.packetsSent += 1;
				}
				else if (result == SOCKET_ERROR)
				{
					// Write error, most likely client disconnect.
					debug(LOG_ERROR, "Failed to send message: %s", strSockError(getSockErr()));
					NETlogEntry("client disconnect?", SYNC_FLAG, player);
					NETplayerClientDisconnect(player);
				}
			}
		}
		return true;
	}
	else if (player == NetPlay.hostPlayer)
	{
		// We are a client, send directly to player, who happens to be the host.
		if (tcp_socket)
		{
			uint8_t *rawData = NETmessageRawData(message);
			size_t rawLen    = NETmessageRawSize(message);
			result = writeAll(tcp_socket, rawData, rawLen);
			NETmessageDestroyRawData(rawData);  // Done with the data.

			if (result == rawLen)
			{
				nStats.bytesSent   += rawLen;
				nStats.packetsSent += 1;
			}
			else if (result == SOCKET_ERROR)
			{
				// Write error, most likely host disconnect.
				debug(LOG_ERROR, "Failed to send message: %s", strSockError(getSockErr()));
				debug(LOG_ERROR, "Host connection was broken, socket %p.", tcp_socket);
				NETlogEntry("write error--client disconnect.", SYNC_FLAG, player);
				SocketSet_DelSocket(socket_set, tcp_socket);            // mark it invalid
				socketClose(tcp_socket);
				tcp_socket = NULL;
				NetPlay.players[NetPlay.hostPlayer].heartbeat = false;	// mark host as dead
				//Game is pretty much over --should just end everything when HOST dies.
				NetPlay.isHostAlive = false;
			}

			return result == rawLen;
		}
	}
	else
	{
		// We are a client and can't send the data directly, ask the host to send the data to the player.
		uint8_t sender = selectedPlayer;
		NETbeginEncode(NETnetQueue(NET_HOST_ONLY), NET_SEND_TO_PLAYER);
			NETuint8_t(&sender);
			NETuint8_t(&player);
			NETNETMESSAGE(&message);
		NETend();
	}

	return false;
}

///////////////////////////////////////////////////////////////////////////
// Check if a message is a system message
static BOOL NETprocessSystemMessage(NETQUEUE playerQueue, uint8_t type)
{
<<<<<<< HEAD
	switch (type)
=======
	int size;

	if(!NetPlay.bComms)
	{
		return true;
	}

	msg->destination = NET_ALL_PLAYERS;
	msg->source = selectedPlayer;

	size = msg->size + sizeof(msg->size) + sizeof(msg->type) + sizeof(msg->destination) + sizeof(msg->source);

	NETlogPacket(msg->type, msg->size, false);		// log packet we are sending
	msg->size = htons(msg->size);					// convert it to network byte order

	if (NetPlay.isHost)
>>>>>>> b96f6c2b
	{
		case NET_SEND_TO_PLAYER:
		{
			uint8_t sender;
			uint8_t receiver;
			NETMESSAGE message = NULL;
			NETbeginDecode(playerQueue, NET_SEND_TO_PLAYER);
				NETuint8_t(&sender);
				NETuint8_t(&receiver);
				NETNETMESSAGE(&message);  // Must destroy message later.
			if (!NETend())
			{
				debug(LOG_ERROR, "Incomplete NET_SEND_TO_PLAYER.");
				NETdestroyNETMESSAGE(message);
				break;
			}
			if ((receiver == selectedPlayer || receiver == NET_ALL_PLAYERS) && playerQueue.index == NetPlay.hostPlayer)
			{
				// Message was sent to us via the host.
				if (sender != selectedPlayer)  // TODO Tell host not to send us our own broadcast messages.
				{
					NETinsertMessageFromNet(NETnetQueue(sender), message);
				}
			}
			else if (NetPlay.isHost && sender == playerQueue.index)
			{
				// We are the host, and player is asking us to send the message to receiver.
				NETbeginEncode(NETnetQueue(receiver), NET_SEND_TO_PLAYER);
					NETuint8_t(&sender);
					NETuint8_t(&receiver);
					NETNETMESSAGE(&message);
				NETend();

				if (receiver == NET_ALL_PLAYERS)
				{
					NETinsertMessageFromNet(NETnetQueue(sender), message);  // Message is also for the host.
				}
			}
			else
			{
				debug(LOG_ERROR, "Player %d sent us a NET_SEND_TO_PLAYER addressed to %d from %d. We are %d.", playerQueue.index, receiver, sender, selectedPlayer);
			}

			NETdestroyNETMESSAGE(message);
			break;
		}
		case NET_SHARE_GAME_QUEUE:
		{
			uint8_t player;
			NETMESSAGE message = NULL;

			// Encoded in NETprocessSystemMessage in nettypes.cpp.
			NETbeginDecode(playerQueue, NET_SHARE_GAME_QUEUE);
				NETuint8_t(&player);
				NETNETMESSAGE(&message);
			if (!NETend() || player > MAX_PLAYERS)
			{
				debug(LOG_ERROR, "Bad NET_SHARE_GAME_QUEUE message.");
				break;
			}

			// TODO Check that playerQueue is actually responsible for this game queue.
			NETinsertMessageFromNet(NETgameQueue(player), message);

			NETdestroyNETMESSAGE(message);
			break;
		}
		case NET_PLAYER_STATS:
		{
			recvMultiStats(playerQueue);
			netPlayersUpdated = true;
			break;
		}
		case NET_PLAYER_INFO:
		{
			uint32_t index;
			int32_t colour = 0;
			int32_t position = 0;
			int32_t team = 0;
			uint32_t hostPlayer = 0;

			NETbeginDecode(playerQueue, NET_PLAYER_INFO);
				// Retrieve the player's ID
				NETuint32_t(&index);

				// Bail out if the given ID number is out of range
				if (index >= MAX_CONNECTED_PLAYERS)
				{
					debug(LOG_ERROR, "MSG_PLAYER_INFO: Player ID (%u) out of range (max %u)", index, (unsigned int)MAX_CONNECTED_PLAYERS);
					NETend();
					break;
				}
				if (index != playerQueue.index && playerQueue.index != NET_HOST_ONLY)
				{
					debug(LOG_ERROR, "MSG_PLAYER_INFO: Player %d trying to change info about player %d.", playerQueue.index, index);
					NETend();
					break;
				}

				// Retrieve the rest of the data
				NETbool(&NetPlay.players[index].allocated);
				NETbool(&NetPlay.players[index].heartbeat);
				NETbool(&NetPlay.players[index].kick);
				NETstring(NetPlay.players[index].name, sizeof(NetPlay.players[index].name));
				NETuint32_t(&NetPlay.players[index].heartattacktime);
				NETint32_t(&colour);
				NETint32_t(&position);
				NETint32_t(&team);
				NETbool(&NetPlay.players[index].ready);
				NETuint32_t(&hostPlayer);
			NETend();

			// Don't let anyone except the host change these, otherwise it will end up inconsistent at some point, and the game gets really messed up.
			if (playerQueue.index == NetPlay.hostPlayer)
			{
				NetPlay.players[index].colour = colour;
				NetPlay.players[index].position = position;
				NetPlay.players[index].team = team;
				//NetPlay.hostPlayer = hostPlayer;  // Huh?
			}

			debug(LOG_NET, "Receiving MSG_PLAYER_INFO for player %u (%s)", (unsigned int)index, NetPlay.players[index].allocated ? "human" : "AI");
			// update the color to the local array
			setPlayerColour(index, NetPlay.players[index].colour);

			// If we're the game host make sure to send the updated
			// data to all other clients as well.
			if (NetPlay.isHost)
			{
				NETBroadcastPlayerInfo(index);
				NETfixDuplicatePlayerNames();
			}
			netPlayersUpdated = true;
			break;
		}
		case NET_PLAYER_JOINED:
		{
			uint8_t index;

			NETbeginDecode(playerQueue, NET_PLAYER_JOINED);
				NETuint8_t(&index);
			NETend();

			debug(LOG_NET, "Receiving NET_PLAYER_JOINED for player %u using socket %p",
				(unsigned int)index, tcp_socket);

			MultiPlayerJoin(index);
			netPlayersUpdated = true;
			break;
		}
		// This message type is when player is leaving 'nicely', and socket is still valid.
		case NET_PLAYER_LEAVING:
		{
			uint32_t index;

			NETbeginDecode(playerQueue, NET_PLAYER_LEAVING);
				NETuint32_t(&index);
			NETend();

			if (playerQueue.index != NetPlay.hostPlayer && index != playerQueue.index)
			{
				debug(LOG_ERROR, "Player %d left, but accidentally set player %d as leaving.", playerQueue.index, index);
				index = playerQueue.index;
			}

			if(connected_bsocket[index])
			{
				debug(LOG_NET, "Receiving NET_PLAYER_LEAVING for player %u on socket %p", (unsigned int)index, connected_bsocket[index]);
			}
			else
			{	// dropped from join screen most likely
				debug(LOG_NET, "Receiving NET_PLAYER_LEAVING for player %u (no socket?)", (unsigned int)index);
			}

			if (NetPlay.isHost)
			{
				debug(LOG_NET, "Broadcast leaving message to everyone else");
				NETbeginEncode(NETbroadcastQueue(), NET_PLAYER_LEAVING);
				{
					BOOL host = NetPlay.isHost;
					uint32_t id = index;

					NETuint32_t(&id);
					NETbool(&host);
				}
				NETend();
			}

			debug(LOG_INFO, "Player %u has left the game.", index);
			NETplayerLeaving(index);		// need to close socket for the player that left.
			NET_PlayerConnectionStatus = 1;		// LEAVING_NICELY
			break;
		}
		case NET_GAME_FLAGS:
		{
			debug(LOG_NET, "Receiving game flags");

			NETbeginDecode(playerQueue, NET_GAME_FLAGS);
			{
				static unsigned int max_flags = ARRAY_SIZE(NetGameFlags);
				// Retrieve the amount of game flags that we should receive
				uint8_t i, count;
				NETuint8_t(&count);

				// Make sure that we won't get buffer overflows by checking that we
				// have enough space to store the given amount of game flags.
				if (count > max_flags)
				{
					debug(LOG_NET, "NET_GAME_FLAGS: More game flags sent (%u) than our buffer can hold (%u)", (unsigned int)count, max_flags);
					count = max_flags;
				}

				// Retrieve all game flags
				for (i = 0; i < count; ++i)
				{
					NETint32_t(&NetGameFlags[i]);
				}
			}
			NETend();

 			if (NetPlay.isHost)
 			{
				NETsendGameFlags();
			}
			break;
		}
		case NET_DEBUG_SYNC:
		{
			recvDebugSync(playerQueue);
			break;
		}

		default:
			return false;
	}

	NETpop(playerQueue);
	return true;
}

/*
*	Checks to see if a human player is still with us.
*	@note: resuscitation isn't possible with current code, so once we lose
*	the socket, then we have no way to connect with them again. Future 
*	item to enhance.
*/
static void NETcheckPlayers(void)
{
	int i;

	for (i = 0; i< MAX_PLAYERS ; i++)
	{
		if (NetPlay.players[i].allocated == 0) continue;		// not allocated means that it most like it is a AI player
		if (NetPlay.players[i].heartbeat == 0 && NetPlay.players[i].heartattacktime == 0)	// looks like they are dead
		{
			NetPlay.players[i].heartattacktime = gameTime2;		// mark when this occured
		}
		else
		{
			if (NetPlay.players[i].heartattacktime)
			{
				if (NetPlay.players[i].heartattacktime + (15 * GAME_TICKS_PER_SEC) <  gameTime2) // wait 15 secs
				{
					debug(LOG_NET, "Kicking due to client heart attack");
					NetPlay.players[i].kick = true;		// if still dead, then kick em.
				}
			}
		}
		if (NetPlay.players[i].kick)
		{
			debug(LOG_NET, "Kicking player %d", i);
			NETplayerDropped(i);
		}
	}
}

// ////////////////////////////////////////////////////////////////////////
// Receive a message over the current connection. We return true if there
// is a message for the higher level code to process, and false otherwise.
// We should not block here.
BOOL NETrecvNet(NETQUEUE *queue, uint8_t *type)
{
	uint32_t current;

	if (!NetPlay.bComms)
	{
		return false;
	}

	if (NetPlay.isHost)
	{
		NETallowJoining();
	}

	NETcheckPlayers();		// make sure players are still alive & well

	if (socket_set == NULL || checkSockets(socket_set, NET_READ_TIMEOUT) <= 0)
	{
		goto checkMessages;
	}

<<<<<<< HEAD
	for (current = 0; current < MAX_CONNECTED_PLAYERS; ++current)
	{
		Socket **pSocket = NetPlay.isHost ? &connected_bsocket[current] : &bsocket;
		uint8_t buffer[NET_BUFFER_SIZE];
		size_t dataLen;
=======
				if (socket_set == NULL
				    || checkSockets(socket_set, NET_READ_TIMEOUT) <= 0)
				{
					return false;
				}
				for (;;)
				{
					ASSERT(i < MAX_CONNECTED_PLAYERS, "Bad player number %u (current was %u)", i, current);
					if (connected_bsocket[i] == NULL || connected_bsocket[i]->socket == NULL)
					{	//client gets a packet
						NETlogPacket(pMsg->type, pMsg->size, true);		// log packet that we received
					}
					else if (NET_fillBuffer(connected_bsocket[i], socket_set))
					{
						// we received some data, add to buffer
						received = NET_recvMessage(connected_bsocket[i]);
						if (i == pMsg->source) // prevent spoofing
						{
							current = i;
							break;
						}
					}
					else if (connected_bsocket[i]->socket == NULL)
					{
						// If there is a error in NET_fillBuffer() then socket is already invalid.
						// This means that the player dropped / disconnected for whatever reason. 
						debug(LOG_INFO, "Player, (player %u) seems to have dropped/disconnected.", i);
>>>>>>> b96f6c2b

		if (!NetPlay.isHost && current != NET_HOST_ONLY)
		{
			continue;  // Don't have a socket open to this player.
		}

		if (*pSocket == NULL)
		{
			continue;
		}

		dataLen = NET_fillBuffer(pSocket, socket_set, buffer, sizeof(buffer));
		if (dataLen > 0)
		{
			// we received some data, add to buffer
			NETinsertRawData(NETnetQueue(current), buffer, dataLen);
		}
		else if (*pSocket == NULL)
		{
			// If there is a error in NET_fillBuffer() then socket is already invalid.
			// This means that the player dropped / disconnected for whatever reason. 
			debug(LOG_INFO, "Player, (player %u) seems to have dropped/disconnected.", (unsigned)current);

			if (NetPlay.isHost)
			{
				// Send message type specifically for dropped / disconnects
				NETplayerDropped(current);
				NetPlay.players[current].kick = true;           // they are going to get kicked.
			}
		}
	}

<<<<<<< HEAD
checkMessages:
	for (current = 0; current < MAX_CONNECTED_PLAYERS; ++current)
	{
		*queue = NETnetQueue(current);
		while (NETisMessageReady(*queue))
=======
		if (received == false)
		{
			return false;		// (Host | client) didn't get any data
		}
		else
>>>>>>> b96f6c2b
		{
			*type = NETmessageType(NETgetMessage(*queue));
			if (!NETprocessSystemMessage(*queue, *type))
			{
				return true;  // We couldn't process the message, let the caller deal with it..
			}
<<<<<<< HEAD
		}
	}
=======
			else if (pMsg->destination == NET_ALL_PLAYERS)
			{
				unsigned int j;
				uint16_t Sbytes;
>>>>>>> b96f6c2b

	//NETlogPacket(pMsg, true);

	return false;
}

BOOL NETrecvGame(NETQUEUE *queue, uint8_t *type)
{
	uint32_t current;
	for (current = 0; current < MAX_PLAYERS; ++current)
	{
		*queue = NETgameQueue(current);
		while (!checkPlayerGameTime(current) && NETisMessageReady(*queue))  // Check for any messages that are scheduled to be read now.
		{
			*type = NETmessageType(NETgetMessage(*queue));

			if (*type == GAME_GAME_TIME)
			{
				recvPlayerGameTime(*queue);
				NETpop(*queue);
				continue;
			}

<<<<<<< HEAD
			if (!NETprocessSystemMessage(*queue, *type))
			{
				return true;  // We couldn't process the message, let the caller deal with it..
=======
				NETlogPacket(pMsg->type, pMsg->size, true);		// log packet that we received
				Sbytes = pMsg->size;
				pMsg->size = htons(pMsg->size);			// convert back to network byte order when sending

				// we are the host, and have received a broadcast packet; distribute it
				for (j = 0; j < MAX_CONNECTED_PLAYERS; ++j)
				{
					if (   j != current
					    && connected_bsocket[j] != NULL
					    && connected_bsocket[j]->socket != NULL)
					{
						if (writeAll(connected_bsocket[j]->socket, pMsg, size) == SOCKET_ERROR)
						{
							// Write error, most likely client disconnect.
							debug(LOG_ERROR, "Failed to send message (host broadcast): %s", strSockError(getSockErr()));
							NETplayerClientDisconnect(j);
						}
						NETlogPacket(pMsg->type, Sbytes, false);				// and since we are sending it out again, log it.
					}
				}
>>>>>>> b96f6c2b
			}
			else
			{
<<<<<<< HEAD
				debug(LOG_ERROR, "There was a system message in a game queue...");
=======
				// message was not meant for us; send it further
				if (   pMsg->destination < MAX_CONNECTED_PLAYERS
				    && connected_bsocket[pMsg->destination] != NULL
				    && connected_bsocket[pMsg->destination]->socket != NULL)
				{
					debug(LOG_NET, "Reflecting message type %hhu to %hhu", pMsg->type, pMsg->destination);

					NETlogPacket(pMsg->type, pMsg->size, true);		// log packet that we received
					NETlogPacket(pMsg->type, pMsg->size, false);	// log packet that we are sending out
					pMsg->size = htons(pMsg->size);	// convert back to network byte order when sending

					if (writeAll(connected_bsocket[pMsg->destination]->socket, pMsg, size) == SOCKET_ERROR)
					{
						// Write error, most likely client disconnect.
						debug(LOG_ERROR, "Failed to send message (host specific): %s", strSockError(getSockErr()));
						NETplayerClientDisconnect(pMsg->destination);
					}
				}
				else
				{
					debug(LOG_NET, "Cannot reflect message type %hhu to %hhu", pMsg->type, pMsg->destination);
				}

				goto receive_message;
>>>>>>> b96f6c2b
			}
		}

<<<<<<< HEAD
		if (!checkPlayerGameTime(current))
		{
			break;  // Still waiting for messages from this player, and all players should process messages in the same order.
		}
	}

	return false;
=======
	} while (NETprocessSystemMessage() == true);

	*type = pMsg->type;
	return true;
>>>>>>> b96f6c2b
}

// ////////////////////////////////////////////////////////////////////////
// ////////////////////////////////////////////////////////////////////////
// Protocol functions

BOOL NETsetupTCPIP(const char *machine)
{
	debug(LOG_NET, "NETsetupTCPIP(%s)", machine ? machine : "NULL");

	if (   hostname != NULL
	    && hostname != masterserver_name)
	{
		free(hostname);
	}
	if (   machine != NULL
	    && machine[0] != '\0')
	{
		hostname = strdup(machine);
	} else {
		hostname = masterserver_name;
	}

	return true;
}

// ////////////////////////////////////////////////////////////////////////
// File Transfer programs.
/** Send file. It returns % of file sent when 100 it's complete. Call until it returns 100. 
*  @TODO: more error checking (?) different file types (?)
*          Maybe should close file handle, and seek each time?
*     
*  @NOTE: MAX_FILE_TRANSFER_PACKET is set to 2k per packet since 7*2 = 14K which is pretty
*         much our limit.  Don't screw with that without having a bigger buffer!
*         NET_BUFFER_SIZE is at 16k.  (also remember text chat, plus all the other cruff)
*/
#define MAX_FILE_TRANSFER_PACKET 2048
UBYTE NETsendFile(char *fileName, UDWORD player)
{
	int32_t         bytesRead = 0;
	uint8_t		sendto = 0;
	uint8_t         inBuff[MAX_FILE_TRANSFER_PACKET];

	// We are not the host, so we don't care. (in fact, this would be a error)
	if (!NetPlay.isHost)
	{
		debug(LOG_ERROR, "trying to send a file and we are not the host!");
		return true;
	}

	memset(inBuff, 0x0, sizeof(inBuff));

	// read some bytes.
	bytesRead = PHYSFS_read(NetPlay.players[player].wzFile.pFileHandle, inBuff,1, MAX_FILE_TRANSFER_PACKET);
	sendto = (uint8_t) player;

	NETbeginEncode(NETnetQueue(sendto), NET_FILE_PAYLOAD);
		NETint32_t(&NetPlay.players[player].wzFile.fileSize_32);		// total bytes in this file. (we don't support 64bit yet)
		NETint32_t(&bytesRead);											// bytes in this packet
		NETint32_t(&NetPlay.players[player].wzFile.currPos);			// start byte
		NETstring(fileName, 256);										//256 = max filename size
		NETbin(inBuff, bytesRead);
	NETend();

	NetPlay.players[player].wzFile.currPos += bytesRead;		// update position!
	if(NetPlay.players[player].wzFile.currPos == NetPlay.players[player].wzFile.fileSize_32)
	{
		PHYSFS_close(NetPlay.players[player].wzFile.pFileHandle);
		NetPlay.players[player].wzFile.isSending = false;	// we are done sending to this client.
		NetPlay.players[player].needFile = false;
	}

	return (NetPlay.players[player].wzFile.currPos * 100) / NetPlay.players[player].wzFile.fileSize_32;
}

/* @TODO more error checking (?) different file types (?) */
// recv file. it returns % of the file so far recvd.
UBYTE NETrecvFile(NETQUEUE queue)
{
	int32_t		fileSize = 0, currPos = 0, bytesRead = 0;
	char		fileName[256];
	uint8_t         outBuff[MAX_FILE_TRANSFER_PACKET];
	static bool isLoop = false;

	memset(fileName, 0x0, sizeof(fileName));
	memset(outBuff, 0x0, sizeof(outBuff));

	//read incoming bytes.
	NETbeginDecode(queue, NET_FILE_PAYLOAD);
	NETint32_t(&fileSize);		// total bytes in this file.
	NETint32_t(&bytesRead);		// bytes in this packet
	NETint32_t(&currPos);		// start byte
	NETstring(fileName, 256);	// read filename (only valid on 1st packet)
	debug(LOG_NET, "Creating new file %s, position is %d", fileName, currPos);

	if (currPos == 0)	// first packet!
	{
		if (PHYSFS_exists(fileName))
		{
			PHYSFS_file *fin;
			PHYSFS_sint64 fsize;
			fin = PHYSFS_openRead(fileName);
			if (!fin)
			{
				// the file exists, but we can't open it, and I have no clue how to fix this...
				debug(LOG_FATAL, "PHYSFS_openRead(\"%s\") failed with error: %s\n", fileName, PHYSFS_getLastError());

				debug(LOG_NET, "We are leaving 'nicely' after a fatal error");
				NETbeginEncode(NETnetQueue(NET_HOST_ONLY), NET_PLAYER_LEAVING);
				{
					BOOL host = NetPlay.isHost;
					uint32_t id = selectedPlayer;

					NETuint32_t(&id);
					NETbool(&host);
				}
				NETend();

				abort();
			}
			else
			{
				fsize = PHYSFS_fileLength(fin);
			}
			if ((int32_t) fsize == fileSize)
			{
				uint32_t reason = ALREADY_HAVE_FILE;
				debug(LOG_NET, "We already have the file %s! ", fileName);
				PHYSFS_close(fin);
				NETend();

				NETbeginEncode(NETnetQueue(NET_HOST_ONLY), NET_FILE_CANCELLED);
					NETuint32_t(&selectedPlayer);
					NETuint32_t(&reason);
				NETend();
				if (!isLoop)
				{
					isLoop = true;
				}
				else
				{
					uint32_t reason = STUCK_IN_FILE_LOOP;
	
					NETend();
					// we should never get here, it means, that the game can't detect the level, but we have the file.
					// so we kick this player out.
					NETbeginEncode(NETnetQueue(NET_HOST_ONLY), NET_FILE_CANCELLED);
						NETuint32_t(&selectedPlayer);
						NETuint32_t(&reason);
					NETend();
					PHYSFS_close(NetPlay.pMapFileHandle);
					NetPlay.pMapFileHandle = NULL;
					debug(LOG_FATAL, "Something is really wrong with the file's (%s) data, game can't detect it?", fileName);
					return 100;
				}
			}
			PHYSFS_close(fin);

			debug(LOG_NET, "We already have the file %s, but different size %d vs %d.  Redownloading", fileName, (int32_t) fsize, fileSize);

		}
		NetPlay.pMapFileHandle = PHYSFS_openWrite(fileName);	// create a new file.
	}

	if (!NetPlay.pMapFileHandle) // file can't be opened
	{
		debug(LOG_FATAL, "Fatal error while creating file: %s", PHYSFS_getLastError());
		debug(LOG_FATAL, "Either we do not have write permission, or the Host sent us a invalid file (%s)!", fileName);
		abort();
	}

	NETbin(outBuff, bytesRead);
	NETend();

	//write packet to the file.
	PHYSFS_write(NetPlay.pMapFileHandle, outBuff, bytesRead, 1);

	if (currPos+bytesRead == fileSize)	// last packet
	{
		PHYSFS_close(NetPlay.pMapFileHandle);
		NetPlay.pMapFileHandle = NULL;
	}

	//return the percentage count
	return ((currPos + bytesRead) * 100) / fileSize;
}

static ssize_t readLobbyResponse(Socket* sock, unsigned int timeout)
{
	uint32_t lobbyStatusCode;
	uint32_t MOTDLength;
	uint32_t buffer[2];
	ssize_t result, received = 0;

	// Get status and message length
	result = readAll(sock, &buffer, sizeof(buffer), timeout);
	if (result != sizeof(buffer))
		goto error;
	received += result;
	lobbyStatusCode = ntohl(buffer[0]);
	MOTDLength = ntohl(buffer[1]);

	// Get status message
	free(NetPlay.MOTD);
	NetPlay.MOTD = malloc(MOTDLength + 1);
	result = readAll(sock, NetPlay.MOTD, MOTDLength, timeout);
	if (result != MOTDLength)
		goto error;
	received += result;
	// NUL terminate string
	NetPlay.MOTD[MOTDLength] = '\0';

	if (lobbyStatusCode / 100 != 2) // Check whether status code is 2xx (success)
	{
		debug(LOG_ERROR, "Lobby error (%u): %s", (unsigned int)lobbyStatusCode, NetPlay.MOTD);
		return SOCKET_ERROR;
	}

	debug(LOG_NET, "Lobby success (%u): %s", (unsigned int)lobbyStatusCode, NetPlay.MOTD);
	return received;

error:
	if (result == SOCKET_ERROR)
	{
		free(NetPlay.MOTD);
		if (asprintf(&NetPlay.MOTD, "Error while communicating with the lobby server: %s", strSockError(getSockErr())) == -1)
			NetPlay.MOTD = NULL;
		debug(LOG_ERROR, "%s", NetPlay.MOTD);
	}
	else
	{
		free(NetPlay.MOTD);
		if (asprintf(&NetPlay.MOTD, "Disconnected from lobby server. Failed to register game.") == -1)
			NetPlay.MOTD = NULL;
		debug(LOG_ERROR, "%s", NetPlay.MOTD);
	}

	return SOCKET_ERROR;
}

static void NETregisterServer(int state)
{
	static Socket* rs_socket[2] = {NULL, NULL};
	static int registered = 0;
	unsigned int i;

	if (server_not_there)
	{
		return;
	}

	if (state != registered)
	{
		switch(state)
		{
			case 1:
			{
				bool succesful = false;
				uint32_t gameId = 0;
				SocketAddress *const hosts = resolveHost(masterserver_name, masterserver_port);

				if (hosts == NULL)
				{
					debug(LOG_ERROR, "Cannot resolve masterserver \"%s\": %s", masterserver_name, strSockError(getSockErr()));
					free(NetPlay.MOTD);
					if (asprintf(&NetPlay.MOTD, _("Could not resolve masterserver name (%s)!"), masterserver_name) == -1)
						NetPlay.MOTD = NULL;
					server_not_there = true;
					return;
				}

				socketArrayClose(rs_socket, ARRAY_SIZE(rs_socket));  // Make sure there aren't any leftover sockets.
				socketArrayOpen(rs_socket, ARRAY_SIZE(rs_socket), hosts, 15000);
				deleteSocketAddress(hosts);

				if (rs_socket[0] == NULL)
				{
					debug(LOG_ERROR, "Cannot connect to masterserver \"%s:%d\": %s", masterserver_name, masterserver_port, strSockError(getSockErr()));
					free(NetPlay.MOTD);
					if (asprintf(&NetPlay.MOTD, _("Could not communicate with lobby server! Is TCP port %u open for outgoing traffic?"), masterserver_port) == -1)
						NetPlay.MOTD = NULL;
					server_not_there = true;
					return;
				}

				// Get a game ID
				if (writeAll(rs_socket[0], "gaId", sizeof("gaId")) == SOCKET_ERROR
				 || readAll(rs_socket[0], &gameId, sizeof(gameId), 10000) != sizeof(gameId))
				{
					free(NetPlay.MOTD);
					if (asprintf(&NetPlay.MOTD, "Failed to retrieve a game ID: %s", strSockError(getSockErr())) == -1)
						NetPlay.MOTD = NULL;
					debug(LOG_ERROR, "%s", NetPlay.MOTD);

					// The sockets have been invalidated, so get rid of it. (using them now may cause SIGPIPE).
					socketArrayClose(rs_socket, ARRAY_SIZE(rs_socket));
					server_not_there = true;
					return;
				}

				gamestruct.gameId = ntohl(gameId);
				debug(LOG_NET, "Using game ID: %u", (unsigned int)gamestruct.gameId);

				// Register our game with the server for all available address families
				for (i = 0; i < ARRAY_SIZE(rs_socket); ++i)
				{
					if (rs_socket[i] == NULL)
						continue;

					if (writeAll(rs_socket[i], "addg", sizeof("addg")) == SOCKET_ERROR
					    // and now send what the server wants
					 || !NETsendGAMESTRUCT(rs_socket[i], &gamestruct))
					{
						debug(LOG_ERROR, "Failed to register game with server: %s", strSockError(getSockErr()));
						socketClose(rs_socket[i]);
						rs_socket[i] = NULL;
					}
				}

				// Get the return codes
				for (i = 0; i < ARRAY_SIZE(rs_socket); ++i)
				{
					if (rs_socket[i] == NULL)
						continue;

					if (readLobbyResponse(rs_socket[i], NET_TIMEOUT_DELAY) == SOCKET_ERROR)
					{
						socketClose(rs_socket[i]);
						rs_socket[i] = NULL;
						continue;
					}

					succesful = true;
				}

				if (!succesful)
				{
					server_not_there = true;
					return;
				}
			}
			break;

			case 0:
				// we don't need this anymore, so clean up
				socketArrayClose(rs_socket, ARRAY_SIZE(rs_socket));
			break;
		}
		registered=state;
	}
}


// ////////////////////////////////////////////////////////////////////////
// Host a game with a given name and player name. & 4 user game flags

static void NETallowJoining(void)
{
	unsigned int i;
	UDWORD numgames = htonl(1);	// always 1 on normal server
	char buffer[5];
	ssize_t recv_result = 0;

	if (allow_joining == false) return;
	ASSERT(NetPlay.isHost, "Cannot receive joins if not host!");

	NETregisterServer(1);

	// This is here since we need to get the status, before we can show the info.
	// FIXME: find better location to stick this?
	if (!NetPlay.ShowedMOTD)
	{
		ShowMOTD();
		NetPlay.ShowedMOTD = true;
	}

	if (tmp_socket_set == NULL)
	{
		// initialize server socket set
		// FIXME: why is this not done in NETinit()?? - Per
		tmp_socket_set = allocSocketSet();
		if (tmp_socket_set == NULL)
		{
			debug(LOG_ERROR, "Cannot create socket set: %s", strSockError(getSockErr()));
			return;
		}
	}

	// Find the first empty socket slot
	for (i = 0; i < MAX_TMP_SOCKETS; ++i)
	{
		if (tmp_socket[i] == NULL)
		{
			break;
		}
	}
	if (i == MAX_TMP_SOCKETS)
	{
		// this should *never* happen, it would mean we are going to reuse a socket already in use.
		debug(LOG_ERROR, "all temp sockets are used up!");
		return;
	}

	// See if there's an incoming connection
	if (tmp_socket[i] == NULL // Make sure that we're not out of sockets
	 && (tmp_socket[i] = socketAccept(tcp_socket)) != NULL)
	{
		NETinitQueue(NETnetTmpQueue(i));
		SocketSet_AddSocket(tmp_socket_set, tmp_socket[i]);
		if (checkSockets(tmp_socket_set, NET_TIMEOUT_DELAY) > 0
		    && socketReadReady(tmp_socket[i])
		    && (recv_result = readNoInt(tmp_socket[i], buffer, 5))
		    && recv_result != SOCKET_ERROR)
		{
			if(strcmp(buffer, "list")==0)
			{
				debug(LOG_NET, "cmd: list.  Sending game list");
				if (writeAll(tmp_socket[i], &numgames, sizeof(numgames)) == SOCKET_ERROR)
				{
					// Write error, most likely client disconnect.
					debug(LOG_ERROR, "Failed to send message: %s", strSockError(getSockErr()));
					debug(LOG_ERROR, "Couldn't get list from server. Make sure required ports are open. (TCP 9998-9999)");
				}
				else
				{
					// get the correct player count after kicks / leaves
					gamestruct.desc.dwCurrentPlayers = NetPlay.playercount;
					debug(LOG_NET, "Sending update to server to reflect new player count %d", NetPlay.playercount);
					NETsendGAMESTRUCT(tmp_socket[i], &gamestruct);
				}

				debug(LOG_NET, "freeing temp socket %p (%d)", tmp_socket[i], __LINE__);
				SocketSet_DelSocket(tmp_socket_set, tmp_socket[i]);
				socketClose(tmp_socket[i]);
				tmp_socket[i] = NULL;
			}
			else if (strcmp(buffer, "join") == 0)
			{
				debug(LOG_NET, "cmd: join.  Sending GAMESTRUCT");
				if (!NETsendGAMESTRUCT(tmp_socket[i], &gamestruct))
				{
					debug(LOG_ERROR, "Failed to respond (with GAMESTRUCT) to 'join' command, socket (%p) error: %s", tmp_socket[i], strSockError(getSockErr()));
					SocketSet_DelSocket(tmp_socket_set, tmp_socket[i]);
					socketClose(tmp_socket[i]);
					tmp_socket[i] = NULL;
				}
			}
			else
			{
				debug(LOG_NET, "freeing temp socket %p (%d)", tmp_socket[i], __LINE__);
				SocketSet_DelSocket(tmp_socket_set, tmp_socket[i]);
				socketClose(tmp_socket[i]);
				tmp_socket[i] = NULL;
			}
		}
		else
		{
			debug(LOG_NET, "freeing temp socket %p (%d)", tmp_socket[i], __LINE__);
			SocketSet_DelSocket(tmp_socket_set, tmp_socket[i]);
			socketClose(tmp_socket[i]);
			tmp_socket[i] = NULL;
		}
	}

	if (checkSockets(tmp_socket_set, NET_READ_TIMEOUT) > 0)
	{
		for(i = 0; i < MAX_TMP_SOCKETS; ++i)
		{
			if (   tmp_socket[i] != NULL
			    && socketReadReady(tmp_socket[i]))
			{
				uint8_t buffer[NET_BUFFER_SIZE];
				ssize_t size = readNoInt(tmp_socket[i], buffer, sizeof(buffer));

				if (size == 0 || size == SOCKET_ERROR)
				{
					// disconnect or programmer error
					if (size == 0)
					{
						debug(LOG_NET, "Client socket disconnected.");
					}
					else
					{
						debug(LOG_NET, "Client socket encountered error: %s", strSockError(getSockErr()));
					}
					NETlogEntry("Client socket disconnected (allowJoining)", SYNC_FLAG, i);
					debug(LOG_NET, "freeing temp socket %p (%d)", tmp_socket[i], __LINE__);
					SocketSet_DelSocket(tmp_socket_set, tmp_socket[i]);
					socketClose(tmp_socket[i]);
					tmp_socket[i] = NULL;
					continue;
				}

				NETinsertRawData(NETnetTmpQueue(i), buffer, size);

				if (NETisMessageReady(NETnetTmpQueue(i)) && NETmessageType(NETgetMessage(NETnetTmpQueue(i))) == NET_JOIN)
				{
					uint8_t j;
					uint8_t index;
					uint8_t rejected = 0;
					int tmp;

					char name[64];
					int32_t MajorVersion = 0;
					int32_t MinorVersion = 0;
					char ModList[modlist_string_size] = { '\0' };
					char GamePassword[password_string_size] = { '\0' };
					int32_t Hash_Data = 0;				// Not currently used

					if (onBanList(clientAddress))
					{
						char buf[256] = {'\0'};

						ssprintf(buf, "** A player that you have kicked tried to rejoin the game, and was rejected. IP:%s", clientAddress );
						debug(LOG_INFO, buf);
						NETlogEntry(buf, SYNC_FLAG, i);
						SocketSet_DelSocket(tmp_socket_set, tmp_socket[i]);
						socketClose(tmp_socket[i]);
						tmp_socket[i] = NULL;
						sync_counter.rejected++;
						return;
					}

					NETbeginDecode(NETnetTmpQueue(i), NET_JOIN);
						NETstring(name, sizeof(name));
						NETint32_t(&MajorVersion);	// NETCODE_VERSION_MAJOR
						NETint32_t(&MinorVersion);	// NETCODE_VERSION_MINOR
						NETstring(ModList, sizeof(ModList));
						NETstring(GamePassword, sizeof(GamePassword));
						NETint32_t(&Hash_Data);		// NETCODE_HASH, not currently used
					NETend();
					NETpop(NETnetTmpQueue(i));

					tmp = NET_CreatePlayer(name);

					if (tmp == -1)
					{
						// FIXME: No room. Dropping the player without warning since protocol doesn't seem to support rejection at this point
						debug(LOG_ERROR, "freeing temp socket %p, couldn't create player!", tmp_socket[i]);
						SocketSet_DelSocket(tmp_socket_set, tmp_socket[i]);
						socketClose(tmp_socket[i]);
						tmp_socket[i] = NULL;
						sync_counter.cantjoin++;
						return;
					}

					index = tmp;

					debug(LOG_NET, "freeing temp socket %p (%d), creating permanent socket.", tmp_socket[i], __LINE__);
					SocketSet_DelSocket(tmp_socket_set, tmp_socket[i]);
					connected_bsocket[index] = tmp_socket[i];
					tmp_socket[i] = NULL;
					SocketSet_AddSocket(socket_set, connected_bsocket[index]);
					NETmoveQueue(NETnetTmpQueue(i), NETnetQueue(index));

					if (!NETisCorrectVersion(MajorVersion, MinorVersion))
					{
						// Wrong version. Reject.
						rejected = (uint8_t)ERROR_WRONGVERSION;
					}
					else if (NetPlay.GamePassworded && strcmp(NetPlay.gamePassword, GamePassword) != 0)
					{
						// Wrong password. Reject.
						rejected = (uint8_t)ERROR_WRONGPASSWORD;
					}
					else if (NetPlay.playercount > gamestruct.desc.dwMaxPlayers)
					{
						// Game full. Reject.
						rejected = (uint8_t)ERROR_FULL;
					}
					else if (strcmp(getModList(), ModList) != 0)
					{
						// Incompatible mods. Reject.
						rejected = (uint8_t)ERROR_WRONGDATA;
					}

					if (rejected)
					{
						debug(LOG_INFO, "We were rejected, reason (%u)", (unsigned int) rejected);
						//NETlogEntry(buf, SYNC_FLAG, index);  // buf undeclared in newnet branch.
						NETbeginEncode(NETnetQueue(index), NET_REJECTED);
							NETuint8_t(&rejected);
						NETend();

						allow_joining = false; // no need to inform master server
						NET_DestroyPlayer(index);
						allow_joining = true;

						SocketSet_DelSocket(socket_set, connected_bsocket[index]);
						socketClose(connected_bsocket[index]);
						connected_bsocket[index] = NULL;
						return;
					}

					sstrcpy(NetPlay.players[index].IPtextAddress, clientAddress);
					{
						char buf[250] = {'\0'};
						snprintf(buf, sizeof(buf), "Player %d has joined, IP is:%s", index, clientAddress);
						NETlogEntry(buf, SYNC_FLAG, index);
					}

					// Broadcast to everyone that a new player has joined
					NETBroadcastPlayerInfo(index);  // Should this be in newnet?

					NETbeginEncode(NETnetQueue(index), NET_ACCEPTED);
					NETuint8_t(&index);
					NETend();

					debug(LOG_NET, "Player, %s, with index of %u has joined using socket %p", name, (unsigned int)index, connected_bsocket[index]);

					// Increment player count
					gamestruct.desc.dwCurrentPlayers++;

					MultiPlayerJoin(index);

					// Send info about players to newcomer.
					for (j = 0; j < MAX_CONNECTED_PLAYERS; ++j)
					{
						if (index != j)  // We will broadcast the index == j case.
						{
							if (NetPlay.players[j].allocated)
							{
								NETbeginEncode(NETnetQueue(index), NET_PLAYER_JOINED);
									NETuint8_t(&j);
								NETend();
							}
							NETSendPlayerInfoTo(j, index);
						}
					}

					// Send info about newcomer to all players.
					NETbeginEncode(NETbroadcastQueue(), NET_PLAYER_JOINED);
						NETuint8_t(&index);
					NETend();
					NETBroadcastPlayerInfo(index);

					for (j = 0; j < MAX_CONNECTED_PLAYERS; ++j)
					{
						NETBroadcastPlayerInfo(j);
					}
					NETfixDuplicatePlayerNames();

					// Make sure the master server gets updated by disconnecting from it
					// NETallowJoining will reconnect
					NETregisterServer(0);
					// reset flags for new players
					NetPlay.players[index].wzFile.isCancelled = false;
					NetPlay.players[index].wzFile.isSending = false;
					NetPlay.players[index].needFile = false;
				}
			}
		}
	}
}

BOOL NEThostGame(const char* SessionName, const char* PlayerName,
		 SDWORD one, SDWORD two, SDWORD three, SDWORD four,
		 UDWORD plyrs)	// # of players.
{
	unsigned int i;

	debug(LOG_NET, "NEThostGame(%s, %s, %d, %d, %d, %d, %u)", SessionName, PlayerName,
	      one, two, three, four, plyrs);

	mapDownloadProgress = 100;
	netPlayersUpdated = true;

	if (NetPlay.bComms && NetPlay.isUPNP)
	{
		NETaddRedirects();
	}
	NET_InitPlayers();
	NetPlay.maxPlayers = MAX_PLAYERS;
	if(!NetPlay.bComms)
	{
		selectedPlayer			= 0;
		NetPlay.isHost			= true;
		NetPlay.players[0].allocated	= true;
		NetPlay.players[0].connection	= -1;
		NetPlay.playercount		= 1;
		debug(LOG_NET, "Hosting but no comms");
		return true;
	}

	// tcp_socket is the connection to the lobby server (or machine)
	if (!tcp_socket)
		tcp_socket = socketListen(gameserver_port);
	if(tcp_socket == NULL)
	{
		debug(LOG_ERROR, "Cannot connect to master self: %s", strSockError(getSockErr()));
		return false;
	}
	debug(LOG_NET, "New tcp_socket = %p", tcp_socket);
	// Host needs to create a socket set for MAX_PLAYERS
	if(!socket_set) socket_set = allocSocketSet();
	if (socket_set == NULL)
	{
		debug(LOG_ERROR, "Cannot create socket set: %s", strSockError(getSockErr()));
		return false;
	}
	// allocate socket storage for all possible players
	for (i = 0; i < MAX_CONNECTED_PLAYERS; ++i)
	{
		connected_bsocket[i] = NULL;
		NETinitQueue(NETnetQueue(i));
	}

	NetPlay.isHost = true;
	NETlogEntry("Hosting game, resetting ban list.", SYNC_FLAG, 0);
	if (IPlist)
	{ 
		free(IPlist);
		IPlist = NULL;
	}
	sstrcpy(gamestruct.name, SessionName);
	memset(&gamestruct.desc, 0, sizeof(gamestruct.desc));
	gamestruct.desc.dwSize = sizeof(gamestruct.desc);
	//gamestruct.desc.guidApplication = GAME_GUID;
	memset(gamestruct.desc.host, 0, sizeof(gamestruct.desc.host));
	gamestruct.desc.dwCurrentPlayers = 1;
	gamestruct.desc.dwMaxPlayers = plyrs;
	gamestruct.desc.dwFlags = 0;
	gamestruct.desc.dwUserFlags[0] = one;
	gamestruct.desc.dwUserFlags[1] = two;
	gamestruct.desc.dwUserFlags[2] = three;
	gamestruct.desc.dwUserFlags[3] = four;
	memset(gamestruct.secondaryHosts, 0, sizeof(gamestruct.secondaryHosts));
	sstrcpy(gamestruct.extra, "Extra");						// extra string (future use)
	sstrcpy(gamestruct.versionstring, VersionString);		// version (string)
	sstrcpy(gamestruct.modlist, getModList());				// List of mods
	gamestruct.GAMESTRUCT_VERSION = 3;						// version of this structure
	gamestruct.game_version_major = NETCODE_VERSION_MAJOR;	// Netcode Major version
	gamestruct.game_version_minor = NETCODE_VERSION_MINOR;	// NetCode Minor version
//	gamestruct.privateGame = 0;								// if true, it is a private game
	gamestruct.pureGame = 0;									// NO mods allowed if true
	gamestruct.Mods = 0;										// number of concatenated mods?
	gamestruct.gameId  = 0;
	gamestruct.future2 = 0xBAD02;								// for future use
	gamestruct.future3 = 0xBAD03;								// for future use
	gamestruct.future4 = 0xBAD04;								// for future use

	selectedPlayer= NET_CreatePlayer(PlayerName);
	NetPlay.isHost	= true;
	NetPlay.isHostAlive = true;
	NetPlay.hostPlayer	= NET_HOST_ONLY;
	ASSERT(selectedPlayer == NET_HOST_ONLY, "For now, host must start at player index zero, was %d", (int)selectedPlayer);

	MultiPlayerJoin(selectedPlayer);

	allow_joining = true;

	NETregisterServer(0);

	debug(LOG_NET, "Hosting a server. We are player %d.", selectedPlayer);

	return true;
}

// ////////////////////////////////////////////////////////////////////////
// Stop the dplay interface from accepting more players.
BOOL NEThaltJoining(void)
{
	debug(LOG_NET, "temporarily locking game to prevent more players");

	allow_joining = false;
	// disconnect from the master server
	NETregisterServer(0);
	return true;
}

// ////////////////////////////////////////////////////////////////////////
// find games on open connection
BOOL NETfindGame(void)
{
	SocketAddress* hosts;
	unsigned int gamecount = 0;
	uint32_t gamesavailable;
	unsigned int port = (hostname == masterserver_name) ? masterserver_port : gameserver_port;
	int result = 0;
	debug(LOG_NET, "Looking for games...");
	
	if (getLobbyError() == ERROR_CHEAT || getLobbyError() == ERROR_KICKED)
	{
		return false;
	}
	setLobbyError(ERROR_NOERROR);

	NetPlay.games[0].desc.dwSize = 0;
	NetPlay.games[0].desc.dwCurrentPlayers = 0;
	NetPlay.games[0].desc.dwMaxPlayers = 0;

	if(!NetPlay.bComms)
	{
		selectedPlayer	= NET_HOST_ONLY;		// Host is always 0
		NetPlay.isHost		= true;
		NetPlay.hostPlayer	= NET_HOST_ONLY;
		return true;
	}
	// We first check to see if we were given a IP/hostname from the command line
	if (strlen(iptoconnect) )
	{
		hosts = resolveHost(iptoconnect, port);
		if (hosts == NULL)
		{
			debug(LOG_ERROR, "Error connecting to client via hostname provided (%s)",iptoconnect);
			debug(LOG_ERROR, "Cannot resolve hostname :%s",strSockError(getSockErr()));
			setLobbyError(ERROR_CONNECTION);
			return false;
		}
		else
		{
			// We got a valid ip now
			hostname = strdup(iptoconnect);		//copy it
			memset(iptoconnect,0x0,sizeof(iptoconnect));	//reset it (so we don't loop back to this routine)
		}
	}
	else if ((hosts = resolveHost(hostname, port)) == NULL)
	{
		debug(LOG_ERROR, "Cannot resolve hostname \"%s\": %s", hostname, strSockError(getSockErr()));
		setLobbyError(ERROR_CONNECTION);
		return false;
	}

	if (tcp_socket != NULL)
	{
		debug(LOG_NET, "Deleting tcp_socket %p", tcp_socket);
		if (socket_set)
		{
			SocketSet_DelSocket(socket_set, tcp_socket);
		}
		socketClose(tcp_socket);
		tcp_socket = NULL;
	}

	tcp_socket = socketOpenAny(hosts, 15000);
	
	deleteSocketAddress(hosts);
	hosts = NULL;

	if (tcp_socket == NULL)
	{
		debug(LOG_ERROR, "Cannot connect to \"%s:%d\": %s", hostname, port, strSockError(getSockErr()));
		setLobbyError(ERROR_CONNECTION);
		return false;
	}
	debug(LOG_NET, "New tcp_socket = %p", tcp_socket);
	// client machines only need 1 socket set
	socket_set = allocSocketSet();
	if (socket_set == NULL)
	{
		debug(LOG_ERROR, "Cannot create socket set: %s", strSockError(getSockErr()));
		setLobbyError(ERROR_CONNECTION);
		return false;
	}
	debug(LOG_NET, "Created socket_set %p", socket_set);

	SocketSet_AddSocket(socket_set, tcp_socket);

	debug(LOG_NET, "Sending list cmd");

	if (writeAll(tcp_socket, "list", sizeof("list")) != SOCKET_ERROR
	 && checkSockets(socket_set, NET_TIMEOUT_DELAY) > 0
	 && socketReadReady(tcp_socket)
	 && (result = readNoInt(tcp_socket, &gamesavailable, sizeof(gamesavailable))))
	{
		gamesavailable = ntohl(gamesavailable);
	}
	else
	{
		if (result == SOCKET_ERROR)
		{
			debug(LOG_NET, "Server socket ecountered error: %s", strSockError(getSockErr()));
		}
		else
		{
			debug(LOG_NET, "Server didn't respond (timeout)");
		}
		SocketSet_DelSocket(socket_set, tcp_socket);		// mark it invalid
		socketClose(tcp_socket);
		tcp_socket = NULL;

		// when we fail to receive a game count, bail out
		setLobbyError(ERROR_CONNECTION);
		return false;
	}

	debug(LOG_NET, "receiving info on %u game(s)", (unsigned int)gamesavailable);

	do
	{
		// Attempt to receive a game description structure
		if (!NETrecvGAMESTRUCT(&NetPlay.games[gamecount]))
		{
			debug(LOG_NET, "only %u game(s) received", (unsigned int)gamecount);
			// If we fail, success depends on the amount of games that we've read already
			return gamecount;
		}

		if (NetPlay.games[gamecount].desc.host[0] == '\0')
		{
			strncpy(NetPlay.games[gamecount].desc.host, getSocketTextAddress(tcp_socket), sizeof(NetPlay.games[gamecount].desc.host));
		}

		++gamecount;
	} while (gamecount < gamesavailable);

	return true;
}

// ////////////////////////////////////////////////////////////////////////
// ////////////////////////////////////////////////////////////////////////
// Functions used to setup and join games.
BOOL NETjoinGame(UDWORD gameNumber, const char* playername)
{
	SocketAddress *hosts = NULL;
	unsigned int i;

	debug(LOG_NET, "resetting sockets.");
	NETclose();	// just to be sure :)

	debug(LOG_NET, "Trying to join gameNumber (%u)...", gameNumber);

	mapDownloadProgress = 100;
	netPlayersUpdated = true;

	if (hostname == masterserver_name)
	{
		hostname = NULL;
	}

	// Loop through all of the hosts, using the first one we can connect to.
	for (i = 0; i < ARRAY_SIZE(NetPlay.games[gameNumber].secondaryHosts) + 1; ++i)
	{
		free(hostname);
		if (i > 0)
		{
			hostname = strdup(NetPlay.games[gameNumber].secondaryHosts[i - 1]);
		}
		else
		{
			hostname = strdup(NetPlay.games[gameNumber].desc.host);
		}

		hosts = resolveHost(hostname, gameserver_port);
		if (hosts == NULL)
		{
			debug(LOG_ERROR, "Cannot resolve hostname \"%s\": %s", hostname, strSockError(getSockErr()));
			continue;
		}

		if (tcp_socket != NULL)
		{
			socketClose(tcp_socket);
		}

		tcp_socket = socketOpenAny(hosts, 15000);
		deleteSocketAddress(hosts);
		if (tcp_socket != NULL)
		{
			break;
		}
	}

	if (tcp_socket == NULL)
	{
		return false;
	}

	// client machines only need 1 socket set
	socket_set = allocSocketSet();
	if (socket_set == NULL)
	{
		debug(LOG_ERROR, "Cannot create socket set: %s", strSockError(getSockErr()));
 		return false;
 	}
	debug(LOG_NET, "Created socket_set %p", socket_set);

	// tcp_socket is used to talk to host machine
	SocketSet_AddSocket(socket_set, tcp_socket);

	if (writeAll(tcp_socket, "join", sizeof("join")) == SOCKET_ERROR)
	{
		debug(LOG_ERROR, "Failed to send 'join' command: %s", strSockError(getSockErr()));
		SocketSet_DelSocket(socket_set, tcp_socket);
		socketClose(tcp_socket);
		tcp_socket = NULL;
		deleteSocketSet(socket_set);
		socket_set = NULL;
		return false;
	}

	if (NETrecvGAMESTRUCT(&NetPlay.games[gameNumber])
	 && NetPlay.games[gameNumber].desc.host[0] == '\0')
	{
		strncpy(NetPlay.games[gameNumber].desc.host, getSocketTextAddress(tcp_socket), sizeof(NetPlay.games[gameNumber].desc.host));
	}
	if (NetPlay.games[gameNumber].desc.dwCurrentPlayers >= NetPlay.games[gameNumber].desc.dwMaxPlayers)
	{
		// Shouldn't join; game is full
		SocketSet_DelSocket(socket_set, tcp_socket);
		socketClose(tcp_socket);
		tcp_socket = NULL;
		deleteSocketSet(socket_set);
		socket_set = NULL;
		setLobbyError(ERROR_FULL);
		return false;
	}
	// Allocate memory for a new socket
	NETinitQueue(NETnetQueue(NET_HOST_ONLY));
	// NOTE: tcp_socket = bsocket now!
	bsocket = tcp_socket;

	// Send a join message to the host
	NETbeginEncode(NETnetQueue(NET_HOST_ONLY), NET_JOIN);
		// Casting constness away, because NETstring is const-incorrect
		// when sending/encoding a packet.
		NETstring((char*)playername, 64);
		NETint32_t(&NETCODE_VERSION_MAJOR);
		NETint32_t(&NETCODE_VERSION_MINOR);
		NETstring(getModList(), modlist_string_size);
		NETstring(NetPlay.gamePassword, sizeof(NetPlay.gamePassword));
		NETint32_t(&NETCODE_HASH); //unused
	NETend();

	i = SDL_GetTicks();
	// Loop until we've been accepted into the game
	for (;;)
	{
		NETQUEUE queue;
		uint8_t type;

		// FIXME: shouldn't there be some sort of rejection message?
		if (SDL_GetTicks() > i + 5000)
		{
			// timeout
			return false;
		}

		if (!NETrecvNet(&queue, &type))
		{
			continue;
		}

		if (type == NET_ACCEPTED)
		{
			// :)
			uint8_t index;

			NETbeginDecode(queue, NET_ACCEPTED);
				// Retrieve the player ID the game host arranged for us
				NETuint8_t(&index);
			NETend();
			NETpop(queue);

			selectedPlayer = index;
			debug(LOG_NET, "NET_ACCEPTED received. Accepted into the game - I'm player %u using bsocket %p, tcp_socket=%p", (unsigned int)index, bsocket, tcp_socket);
			NetPlay.isHost = false;
			NetPlay.isHostAlive = true;

			if (index >= MAX_CONNECTED_PLAYERS)
			{
				debug(LOG_ERROR, "Bad player number (%u) received from host!", index);
				return false;
			}

			NetPlay.players[index].allocated = true;
			sstrcpy(NetPlay.players[index].name, playername);
			NetPlay.players[index].heartbeat = true;

			return true;
		}
		else if (type == NET_REJECTED)
		{
			uint8_t rejection = 0;

			NETbeginDecode(queue, NET_REJECTED);
				NETuint8_t(&rejection);
			NETend();
			NETpop(queue);

			debug(LOG_NET, "NET_REJECTED received. Error code: %u", (unsigned int) rejection);

			setLobbyError((LOBBY_ERROR_TYPES)rejection);
			NETclose();
		}

		NETpop(queue);
	}
}

/*!
 * Set the masterserver name
 * \param hostname The hostname of the masterserver to connect to
 */
void NETsetMasterserverName(const char* hostname)
{
	sstrcpy(masterserver_name, hostname);
}

/**
 * @return The hostname of the masterserver we will connect to.
 */
const char* NETgetMasterserverName()
{
	return masterserver_name;
}

/*!
 * Set the masterserver port
 * \param port The port of the masterserver to connect to
 */
void NETsetMasterserverPort(unsigned int port)
{
	masterserver_port = port;
}

/**
 * @return The port of the masterserver we will connect to.
 */
unsigned int NETgetMasterserverPort()
{
	return masterserver_port;
}

/*!
 * Set the port we shall host games on
 * \param port The port to listen to
 */
void NETsetGameserverPort(unsigned int port)
{
	gameserver_port = port;
}

/**
 * @return The port we will host games on.
 */
unsigned int NETgetGameserverPort()
{
	return gameserver_port;
}

#define MAX_LEN_LOG_LINE 512  // From debug.c - no use printing something longer.
#define MAX_SYNC_MESSAGES 10000
#define MAX_SYNC_HISTORY 10

static unsigned syncDebugNext = 0;
static uint32_t syncDebugNum[MAX_SYNC_HISTORY];
static uint32_t syncDebugGameTime[MAX_SYNC_HISTORY];
static char *syncDebugFunctions[MAX_SYNC_HISTORY][MAX_SYNC_MESSAGES];
static char *syncDebugStrings[MAX_SYNC_HISTORY][MAX_SYNC_MESSAGES];
static uint32_t syncDebugCrcs[MAX_SYNC_HISTORY];

void _syncDebug(const char *function, const char *str, ...)
{
	va_list ap;
	char outputBuffer[MAX_LEN_LOG_LINE];

	va_start(ap, str);
	vssprintf(outputBuffer, str, ap);
	va_end(ap);

	if (syncDebugNum[syncDebugNext] < MAX_SYNC_MESSAGES)
	{
		syncDebugFunctions[syncDebugNext][syncDebugNum[syncDebugNext]] = strdup(function);
		syncDebugStrings[syncDebugNext][syncDebugNum[syncDebugNext]] = strdup(outputBuffer);
		syncDebugCrcs[syncDebugNext] = crcSum(syncDebugCrcs[syncDebugNext], function,     strlen(function)     + 1);
		syncDebugCrcs[syncDebugNext] = crcSum(syncDebugCrcs[syncDebugNext], outputBuffer, strlen(outputBuffer) + 1);
		++syncDebugNum[syncDebugNext];
	}
}

void syncDebugBacktrace(void)
{
#ifdef WZ_OS_LINUX
	void *btv[20];
	unsigned num = backtrace(btv, sizeof(btv)/sizeof(*btv));
	char **btc = backtrace_symbols(btv, num);
	unsigned i;
	for (i = 1; i + 2 < num; ++i)  // =1: Don't print "src/warzone2100(syncDebugBacktrace+0x16) [0x6312d1]". +2: Don't print last two lines of backtrace such as "/lib/libc.so.6(__libc_start_main+0xe6) [0x7f91e040ea26]", since the address varies (even with the same binary).
	{
		_syncDebug("BT", "%s", btc[i]);
	}
	free(btc);
#else
	_syncDebug("BT", "Sorry, syncDebugBacktrace() not implemented on your system.");
#endif
}

const char *syncDebugFloat(float f)
{
	static char ret[16][20];
	static int counter = 0;
	uint32_t i;
	memcpy(&i, &f, sizeof(i));
	STATIC_ASSERT(sizeof(i) == sizeof(f));
	counter = (counter + 1)&15;
	sprintf(ret[counter], "%c%02X_%06X", (i & 0x80000000) == 0 ? '+' : '-', (i & 0x7F000000)>>24, i & 0x00FFFFFF);
	return ret[counter];
}

uint32_t nextDebugSync(void)
{
	uint32_t ret = ~syncDebugCrcs[syncDebugNext];  // Invert bits, since everyone else seems to do that with CRCs...
	unsigned i;

	// Save gameTime, so we know which CRC to compare with, later.
	syncDebugGameTime[syncDebugNext] = gameTime;

	// Go to next position, and free it ready for use.
	syncDebugNext = (syncDebugNext + 1)%MAX_SYNC_HISTORY;
	for (i = 0; i != syncDebugNum[syncDebugNext]; ++i)
	{
		free(syncDebugFunctions[syncDebugNext][i]);
		free(syncDebugStrings[syncDebugNext][i]);
	}
	syncDebugNum[syncDebugNext] = 0;
	syncDebugGameTime[syncDebugNext] = 0;
	syncDebugCrcs[syncDebugNext] = 0x00000000;

	return ret;
}

static void dumpDebugSync(uint8_t *buf, size_t bufLen, uint32_t time, unsigned player)
{
	char fname[100];
	PHYSFS_file *fp;

	ssprintf(fname, "logs/desync%u_p%u.txt", time, player);
	fp = openSaveFile(fname);
	PHYSFS_write(fp, buf, bufLen, 1);
	PHYSFS_close(fp);

	debug(LOG_ERROR, "Dumped player %u's sync error at gameTime %u to file: %s%s", player, time, PHYSFS_getRealDir(fname), fname);
}

static void sendDebugSync(uint8_t *buf, uint32_t bufLen, uint32_t time)
{
	// Save our own, before sending, so that if we have 2 clients running on the same computer, to guarantee that it is done saving before the other client saves on top.
	dumpDebugSync(buf, bufLen, time, selectedPlayer);

	NETbeginEncode(NETbroadcastQueue(), NET_DEBUG_SYNC);
		NETuint32_t(&time);
		NETuint32_t(&bufLen);
		NETbin(buf, bufLen);
	NETend();
}

static uint8_t debugSyncTmpBuf[1000000];
static void recvDebugSync(NETQUEUE queue)
{
	uint32_t time = 0;
	uint32_t bufLen = 0;

	NETbeginDecode(queue, NET_DEBUG_SYNC);
		NETuint32_t(&time);
		NETuint32_t(&bufLen);
		bufLen = MIN(bufLen, ARRAY_SIZE(debugSyncTmpBuf));
		NETbin(debugSyncTmpBuf, bufLen);
	NETend();

	dumpDebugSync(debugSyncTmpBuf, bufLen, time, queue.index);
}

bool checkDebugSync(uint32_t checkGameTime, uint32_t checkCrc)
{
	unsigned index;
	unsigned i;
	static uint32_t numDumps = 0;
	size_t bufSize = 0;

	if (checkGameTime == syncDebugGameTime[syncDebugNext])  // Can't happen - and syncDebugGameTime[] == 0, until just before sending the CRC, anyway.
	{
		debug(LOG_ERROR, "Huh? We aren't done yet...");
		return true;
	}

	for (index = 0; index != MAX_SYNC_HISTORY; ++index)
	{
		if (syncDebugGameTime[index] == checkGameTime)
		{
			if (~syncDebugCrcs[index] == checkCrc)  // Invert bits, since everyone else seems to do that with CRCs...
			{
				return true;                    // Check passed. (So far... There might still be more players to compare CRCs with.)
			}

			break;                                  // Check failed!
		}
	}

	if (index == MAX_SYNC_HISTORY)
	{
		return true;                                    // Couldn't check. May have dumped already.
	}

	// Dump our version, and also erase it, so we only dump it at most once.
	debug(LOG_ERROR, "Inconsistent sync debug at gameTime %u. My version has %u lines, CRC = 0x%08X.", syncDebugGameTime[index], syncDebugNum[index], ~syncDebugCrcs[index] & 0xFFFFFFFF);
	bufSize += snprintf((char *)debugSyncTmpBuf + bufSize, ARRAY_SIZE(debugSyncTmpBuf) - bufSize, "===== BEGIN gameTime=%u, %u lines, CRC 0x%08X =====\n", syncDebugGameTime[index], syncDebugNum[index], ~syncDebugCrcs[index] & 0xFFFFFFFF);
	for (i = 0; i < syncDebugNum[index]; ++i)
	{
		bufSize += snprintf((char *)debugSyncTmpBuf + bufSize, ARRAY_SIZE(debugSyncTmpBuf) - bufSize, "[%s] %s\n", syncDebugFunctions[index][i], syncDebugStrings[index][i]);
		free(syncDebugFunctions[index][i]);
		free(syncDebugStrings[index][i]);
	}
	bufSize += snprintf((char *)debugSyncTmpBuf + bufSize, ARRAY_SIZE(debugSyncTmpBuf) - bufSize, "===== END gameTime=%u, %u lines, CRC 0x%08X =====\n", syncDebugGameTime[index], syncDebugNum[index], ~syncDebugCrcs[index] & 0xFFFFFFFF);
	if (numDumps < 5)
	{
		++numDumps;
		sendDebugSync(debugSyncTmpBuf, bufSize, syncDebugGameTime[index]);
	}
	syncDebugNum[index] = 0;
	syncDebugGameTime[index] = 0;
	syncDebugCrcs[index] = 0x00000000;

	return false;  // Ouch.
}

const char *messageTypeToString(unsigned messageType_)
{
	MESSAGE_TYPES messageType = (MESSAGE_TYPES)messageType_;  // Cast to enum, so switch gives a warning if new message types are added without updating the switch.

	switch (messageType)
	{
		// Search:  \s*([\w_]+).*
		// Replace: case \1:                             return "\1";
		// Search:  (case ...............................) *(return "[\w_]+";)
		// Replace: \t\t\1\2

		case NET_MIN_TYPE:                  return "NET_MIN_TYPE";
		case NET_PING:                      return "NET_PING";
		case NET_PLAYER_STATS:              return "NET_PLAYER_STATS";
		case NET_TEXTMSG:                   return "NET_TEXTMSG";
		case NET_PLAYERRESPONDING:          return "NET_PLAYERRESPONDING";
		case NET_OPTIONS:                   return "NET_OPTIONS";
		case NET_KICK:                      return "NET_KICK";
		case NET_FIREUP:                    return "NET_FIREUP";
		case NET_COLOURREQUEST:             return "NET_COLOURREQUEST";
		case NET_AITEXTMSG:                 return "NET_AITEXTMSG";
		case NET_BEACONMSG:                 return "NET_BEACONMSG";
		case NET_TEAMREQUEST:               return "NET_TEAMREQUEST";
		case NET_JOIN:                      return "NET_JOIN";
		case NET_ACCEPTED:                  return "NET_ACCEPTED";
		case NET_PLAYER_INFO:               return "NET_PLAYER_INFO";
		case NET_PLAYER_JOINED:             return "NET_PLAYER_JOINED";
		case NET_PLAYER_LEAVING:            return "NET_PLAYER_LEAVING";
		case NET_PLAYER_DROPPED:            return "NET_PLAYER_DROPPED";
		case NET_GAME_FLAGS:                return "NET_GAME_FLAGS";
		case NET_READY_REQUEST:             return "NET_READY_REQUEST";
		case NET_REJECTED:                  return "NET_REJECTED";
		case NET_POSITIONREQUEST:           return "NET_POSITIONREQUEST";
		case NET_DATA_CHECK:                return "NET_DATA_CHECK";
		case NET_HOST_DROPPED:              return "NET_HOST_DROPPED";
		case NET_SEND_TO_PLAYER:            return "NET_SEND_TO_PLAYER";
		case NET_SHARE_GAME_QUEUE:          return "NET_SHARE_GAME_QUEUE";
		case NET_FILE_REQUESTED:            return "NET_FILE_REQUESTED";
		case NET_FILE_CANCELLED:            return "NET_FILE_CANCELLED";
		case NET_FILE_PAYLOAD:              return "NET_FILE_PAYLOAD";
		case NET_DEBUG_SYNC:                return "NET_DEBUG_SYNC";
		case NET_MAX_TYPE:                  return "NET_MAX_TYPE";

		case GAME_MIN_TYPE:                 return "GAME_MIN_TYPE";
		case GAME_DROID:                    return "GAME_DROID";
		case GAME_DROIDINFO:                return "GAME_DROIDINFO";
		case GAME_TEMPLATE:                 return "GAME_TEMPLATE";
		case GAME_TEMPLATEDEST:             return "GAME_TEMPLATEDEST";
		case GAME_FEATUREDEST:              return "GAME_FEATUREDEST";
		case GAME_BUILD:                    return "GAME_BUILD";
		case GAME_RESEARCH:                 return "GAME_RESEARCH";
		case GAME_FEATURES:                 return "GAME_FEATURES";
		case GAME_SECONDARY:                return "GAME_SECONDARY";
		case GAME_ALLIANCE:                 return "GAME_ALLIANCE";
		case GAME_GIFT:                     return "GAME_GIFT";
		case GAME_ARTIFACTS:                return "GAME_ARTIFACTS";
		case GAME_RESEARCHSTATUS:           return "GAME_RESEARCHSTATUS";
		case GAME_STRUCTUREINFO:            return "GAME_STRUCTUREINFO";
		case GAME_LASSAT:                   return "GAME_LASSAT";
		case GAME_GAME_TIME:                return "GAME_GAME_TIME";
		case GAME_DROIDDEST:                return "GAME_DROIDDEST";
		case GAME_CHECK_DROID:              return "GAME_CHECK_DROID";
		case GAME_CHECK_STRUCT:             return "GAME_CHECK_STRUCT";
		case GAME_CHECK_POWER:              return "GAME_CHECK_POWER";
		case GAME_STRUCTDEST:               return "GAME_STRUCTDEST";
		case GAME_BUILDFINISHED:            return "GAME_BUILDFINISHED";
		case GAME_DEMOLISH:                 return "GAME_DEMOLISH";
		case GAME_DROIDEMBARK:              return "GAME_DROIDEMBARK";
		case GAME_DROIDDISEMBARK:           return "GAME_DROIDDISEMBARK";
		case GAME_MAX_TYPE:                 return "GAME_MAX_TYPE";
	}
	return "(INVALID MESSAGE TYPE)";
}

/**
 * Check if ip is on the banned list.
 * \param ip IP address converted to text
 */
static bool onBanList(const char *ip)
{
	int i;

	if (!IPlist) return false;		//if no bans are added, then don't check.
	for(i = 0; i < MAX_BANS ; i++)
	{
		if (strcmp(ip, IPlist[i].IPAddress) == 0)
		{
			return true;
		}
	}
	return false;
}

/**
 * Create the banned list.
 * \param ip IP address in text format
 * \param name Name of the player we are banning
 */
static void addToBanList(const char *ip, const char *name)
{
	static int numBans = 0;

	if (!IPlist)
	{
		IPlist = malloc(sizeof(PLAYER_IP) * MAX_BANS + 1);
		if (!IPlist)
		{
			debug(LOG_FATAL, "Out of memory!");
			abort();
		}
		numBans = 0;
	}
	memset(IPlist, 0x0, sizeof(PLAYER_IP) * MAX_BANS);
	sstrcpy(IPlist[numBans].IPAddress, ip);
	sstrcpy(IPlist[numBans].pname, name);
	numBans++;
	sync_counter.banned++;
	if (numBans > MAX_BANS)
	{
		debug(LOG_INFO, "We have exceeded %d bans, resetting to 0", MAX_BANS);
		numBans = 0;
	}
}<|MERGE_RESOLUTION|>--- conflicted
+++ resolved
@@ -1174,18 +1174,7 @@
 		return true;
 	}
 
-<<<<<<< HEAD
 	if (player >= MAX_CONNECTED_PLAYERS && player != NET_ALL_PLAYERS) return false;
-=======
-	if (player >= MAX_CONNECTED_PLAYERS) return false;
-	msg->destination = player;
-	msg->source = selectedPlayer;
-
-	size = msg->size + sizeof(msg->size) + sizeof(msg->type) + sizeof(msg->destination) + sizeof(msg->source);
-
-	NETlogPacket(msg->type, msg->size, false);		// log packet we are sending
-	msg->size = htons(msg->size);					// convert it to network byte order
->>>>>>> b96f6c2b
 
 	if (NetPlay.isHost)
 	{
@@ -1267,26 +1256,7 @@
 // Check if a message is a system message
 static BOOL NETprocessSystemMessage(NETQUEUE playerQueue, uint8_t type)
 {
-<<<<<<< HEAD
 	switch (type)
-=======
-	int size;
-
-	if(!NetPlay.bComms)
-	{
-		return true;
-	}
-
-	msg->destination = NET_ALL_PLAYERS;
-	msg->source = selectedPlayer;
-
-	size = msg->size + sizeof(msg->size) + sizeof(msg->type) + sizeof(msg->destination) + sizeof(msg->source);
-
-	NETlogPacket(msg->type, msg->size, false);		// log packet we are sending
-	msg->size = htons(msg->size);					// convert it to network byte order
-
-	if (NetPlay.isHost)
->>>>>>> b96f6c2b
 	{
 		case NET_SEND_TO_PLAYER:
 		{
@@ -1588,41 +1558,11 @@
 		goto checkMessages;
 	}
 
-<<<<<<< HEAD
 	for (current = 0; current < MAX_CONNECTED_PLAYERS; ++current)
 	{
 		Socket **pSocket = NetPlay.isHost ? &connected_bsocket[current] : &bsocket;
 		uint8_t buffer[NET_BUFFER_SIZE];
 		size_t dataLen;
-=======
-				if (socket_set == NULL
-				    || checkSockets(socket_set, NET_READ_TIMEOUT) <= 0)
-				{
-					return false;
-				}
-				for (;;)
-				{
-					ASSERT(i < MAX_CONNECTED_PLAYERS, "Bad player number %u (current was %u)", i, current);
-					if (connected_bsocket[i] == NULL || connected_bsocket[i]->socket == NULL)
-					{	//client gets a packet
-						NETlogPacket(pMsg->type, pMsg->size, true);		// log packet that we received
-					}
-					else if (NET_fillBuffer(connected_bsocket[i], socket_set))
-					{
-						// we received some data, add to buffer
-						received = NET_recvMessage(connected_bsocket[i]);
-						if (i == pMsg->source) // prevent spoofing
-						{
-							current = i;
-							break;
-						}
-					}
-					else if (connected_bsocket[i]->socket == NULL)
-					{
-						// If there is a error in NET_fillBuffer() then socket is already invalid.
-						// This means that the player dropped / disconnected for whatever reason. 
-						debug(LOG_INFO, "Player, (player %u) seems to have dropped/disconnected.", i);
->>>>>>> b96f6c2b
 
 		if (!NetPlay.isHost && current != NET_HOST_ONLY)
 		{
@@ -1655,34 +1595,19 @@
 		}
 	}
 
-<<<<<<< HEAD
 checkMessages:
 	for (current = 0; current < MAX_CONNECTED_PLAYERS; ++current)
 	{
 		*queue = NETnetQueue(current);
 		while (NETisMessageReady(*queue))
-=======
-		if (received == false)
-		{
-			return false;		// (Host | client) didn't get any data
-		}
-		else
->>>>>>> b96f6c2b
 		{
 			*type = NETmessageType(NETgetMessage(*queue));
 			if (!NETprocessSystemMessage(*queue, *type))
 			{
 				return true;  // We couldn't process the message, let the caller deal with it..
 			}
-<<<<<<< HEAD
-		}
-	}
-=======
-			else if (pMsg->destination == NET_ALL_PLAYERS)
-			{
-				unsigned int j;
-				uint16_t Sbytes;
->>>>>>> b96f6c2b
+		}
+	}
 
 	//NETlogPacket(pMsg, true);
 
@@ -1706,67 +1631,16 @@
 				continue;
 			}
 
-<<<<<<< HEAD
 			if (!NETprocessSystemMessage(*queue, *type))
 			{
 				return true;  // We couldn't process the message, let the caller deal with it..
-=======
-				NETlogPacket(pMsg->type, pMsg->size, true);		// log packet that we received
-				Sbytes = pMsg->size;
-				pMsg->size = htons(pMsg->size);			// convert back to network byte order when sending
-
-				// we are the host, and have received a broadcast packet; distribute it
-				for (j = 0; j < MAX_CONNECTED_PLAYERS; ++j)
-				{
-					if (   j != current
-					    && connected_bsocket[j] != NULL
-					    && connected_bsocket[j]->socket != NULL)
-					{
-						if (writeAll(connected_bsocket[j]->socket, pMsg, size) == SOCKET_ERROR)
-						{
-							// Write error, most likely client disconnect.
-							debug(LOG_ERROR, "Failed to send message (host broadcast): %s", strSockError(getSockErr()));
-							NETplayerClientDisconnect(j);
-						}
-						NETlogPacket(pMsg->type, Sbytes, false);				// and since we are sending it out again, log it.
-					}
-				}
->>>>>>> b96f6c2b
 			}
 			else
 			{
-<<<<<<< HEAD
 				debug(LOG_ERROR, "There was a system message in a game queue...");
-=======
-				// message was not meant for us; send it further
-				if (   pMsg->destination < MAX_CONNECTED_PLAYERS
-				    && connected_bsocket[pMsg->destination] != NULL
-				    && connected_bsocket[pMsg->destination]->socket != NULL)
-				{
-					debug(LOG_NET, "Reflecting message type %hhu to %hhu", pMsg->type, pMsg->destination);
-
-					NETlogPacket(pMsg->type, pMsg->size, true);		// log packet that we received
-					NETlogPacket(pMsg->type, pMsg->size, false);	// log packet that we are sending out
-					pMsg->size = htons(pMsg->size);	// convert back to network byte order when sending
-
-					if (writeAll(connected_bsocket[pMsg->destination]->socket, pMsg, size) == SOCKET_ERROR)
-					{
-						// Write error, most likely client disconnect.
-						debug(LOG_ERROR, "Failed to send message (host specific): %s", strSockError(getSockErr()));
-						NETplayerClientDisconnect(pMsg->destination);
-					}
-				}
-				else
-				{
-					debug(LOG_NET, "Cannot reflect message type %hhu to %hhu", pMsg->type, pMsg->destination);
-				}
-
-				goto receive_message;
->>>>>>> b96f6c2b
-			}
-		}
-
-<<<<<<< HEAD
+			}
+		}
+
 		if (!checkPlayerGameTime(current))
 		{
 			break;  // Still waiting for messages from this player, and all players should process messages in the same order.
@@ -1774,12 +1648,6 @@
 	}
 
 	return false;
-=======
-	} while (NETprocessSystemMessage() == true);
-
-	*type = pMsg->type;
-	return true;
->>>>>>> b96f6c2b
 }
 
 // ////////////////////////////////////////////////////////////////////////
