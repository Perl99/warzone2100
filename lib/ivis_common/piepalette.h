--- conflicted
+++ resolved
@@ -137,11 +137,6 @@
 	return c;
 }
 
-<<<<<<< HEAD
-#ifdef __cplusplus
-}
-#endif //__cplusplus
-=======
 static inline void pal_PIELIGHTtoRGBA4f(float *rgba4f, PIELIGHT rgba)
 {
 	rgba4f[0] = rgba.byte.r / 255.0;
@@ -149,6 +144,9 @@
 	rgba4f[2] = rgba.byte.b / 255.0;
 	rgba4f[3] = rgba.byte.a / 255.0;
 }
->>>>>>> 92199e2a
+
+#ifdef __cplusplus
+}
+#endif //__cplusplus
 
 #endif