--- conflicted
+++ resolved
@@ -53,16 +53,8 @@
 #define MAX_Z				(32000) // raised to 32000 from 6000 when stretched
 #define MIN_STRETCHED_Z			256
 #define LONG_WAY			(1<<15)
-<<<<<<< HEAD
-#define LONG_TEST			(1<<14)
-=======
->>>>>>> ab2bafd7
 #define INTERFACE_DEPTH		(MAX_Z - 1)
 #define BUTTON_DEPTH		2000 // will be stretched to 16000
-
-// Amount of visible terrain tiles in x/y direction
-#define VISIBLE_XTILES 64
-#define VISIBLE_YTILES 64
 
 #define OLD_TEXTURE_SIZE_FIX 256.0f
 
