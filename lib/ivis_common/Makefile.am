--- conflicted
+++ resolved
@@ -8,10 +8,6 @@
 	imd.h \
 	ivi.h \
 	ivisdef.h \
-<<<<<<< HEAD
-	ivispatch.h \
-=======
->>>>>>> d2739968
 	jpeg_encoder.h \
 	pieblitfunc.h \
 	pieclip.h \
