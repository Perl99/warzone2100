--- conflicted
+++ resolved
@@ -32,16 +32,6 @@
 
 /***************************************************************************/
 
-<<<<<<< HEAD
-#if defined(__MACOSX__)
-#include <OpenGL/glu.h>	/* Header File For The GLU Library */
-#else
-#include <GL/glu.h>	/* Header File For The GLU Library */
-#endif
-
-
-=======
->>>>>>> 92199e2a
 #include "lib/framework/frame.h"
 #include "piedef.h"
 
