/*
	This file is part of Warzone 2100.
	Copyright (C) 1999-2004  Eidos Interactive
	Copyright (C) 2005-2009  Warzone Resurrection Project

	Warzone 2100 is free software; you can redistribute it and/or modify
	it under the terms of the GNU General Public License as published by
	the Free Software Foundation; either version 2 of the License, or
	(at your option) any later version.

	Warzone 2100 is distributed in the hope that it will be useful,
	but WITHOUT ANY WARRANTY; without even the implied warranty of
	MERCHANTABILITY or FITNESS FOR A PARTICULAR PURPOSE. See the
	GNU General Public License for more details.

	You should have received a copy of the GNU General Public License
	along with Warzone 2100; if not, write to the Free Software
	Foundation, Inc., 51 Franklin St, Fifth Floor, Boston, MA 02110-1301 USA
*/
/***************************************************************************/
/*
 * pieState.h
 *
 * render State controlr all pumpkin image library functions.
 *
 */
/***************************************************************************/

#ifndef _piestate_h
#define _piestate_h


/***************************************************************************/

<<<<<<< HEAD
#include <SDL/SDL_opengl.h>
=======
#if defined(__MACOSX__)
#include <OpenGL/glu.h>	/* Header File For The GLU Library */
#else
#include <GL/glu.h>	/* Header File For The GLU Library */
#endif

>>>>>>> 90684f35

#include "lib/framework/frame.h"
#include "piedef.h"

#ifdef __cplusplus
extern "C"
{
#endif //__cplusplus

/***************************************************************************/
/*
 *	Global Definitions
 */
/***************************************************************************/

typedef	enum	REND_MODE
				{
					REND_GOURAUD_TEX,
					REND_ALPHA_TEX,
					REND_ADDITIVE_TEX,
					REND_FLAT,
					REND_ALPHA_FLAT,
					REND_ALPHA_ITERATED
				}
				REND_MODE;

typedef	enum	DEPTH_MODE
				{
					DEPTH_CMP_LEQ_WRT_ON,
					DEPTH_CMP_ALWAYS_WRT_ON,
					DEPTH_CMP_LEQ_WRT_OFF,
					DEPTH_CMP_ALWAYS_WRT_OFF
				}
				DEPTH_MODE;

typedef	enum	TRANSLUCENCY_MODE
				{
					TRANS_DECAL,
					TRANS_DECAL_FOG,
					TRANS_FILTER,
					TRANS_ALPHA,
					TRANS_ADDITIVE
				}
				TRANSLUCENCY_MODE;

typedef	enum	COLOUR_MODE
				{
					COLOUR_FLAT_CONSTANT,
					COLOUR_FLAT_ITERATED,
					COLOUR_TEX_ITERATED,
					COLOUR_TEX_CONSTANT
				}
				COLOUR_MODE;

typedef struct	RENDER_STATE
				{
					BOOL				fogEnabled;
					BOOL				fog;
					PIELIGHT			fogColour;
					SDWORD				texPage;
					REND_MODE			rendMode;
					BOOL				keyingOn;
					TRANSLUCENCY_MODE	transMode;
				}
				RENDER_STATE;

typedef enum
{
	TEXPAGE_NONE = -1,
	TEXPAGE_FONT = -2
} TEXPAGE_TYPE;

/***************************************************************************/
/*
 *	Global Variables
 */
/***************************************************************************/

extern unsigned int pieStateCount;
extern RENDER_STATE rendStates;

/***************************************************************************/
/*
 *	Global ProtoTypes
 */
/***************************************************************************/
extern void pie_SetDefaultStates(void);//Sets all states
extern void pie_SetDepthBufferStatus(DEPTH_MODE depthMode);
extern void pie_SetDepthOffset(float offset);
//fog available
extern void pie_EnableFog(BOOL val);
extern BOOL pie_GetFogEnabled(void);
//fog currently on
extern void pie_SetFogStatus(BOOL val);
extern BOOL pie_GetFogStatus(void);
extern void pie_SetFogColour(PIELIGHT colour);
extern PIELIGHT pie_GetFogColour(void) WZ_DECL_PURE;
extern void pie_UpdateFogDistance(float begin, float end);
//render states
extern void pie_SetTexturePage(SDWORD num);
extern void pie_SetAlphaTest(BOOL keyingOn);
extern void pie_SetRendMode(REND_MODE rendMode);

extern void pie_InitColourMouse(IMAGEFILE* img, const uint16_t cursorIDs[CURSOR_MAX]);
extern void pie_SetMouse(CURSOR cursor, bool coloured);
extern void pie_ShowMouse(bool visible);

extern void pie_SetTranslucencyMode(TRANSLUCENCY_MODE transMode);

<<<<<<< HEAD
#define glErrors() \
=======
#define glErrors(info) \
>>>>>>> 90684f35
	_glerrors(__FUNCTION__, __FILE__, __LINE__)

extern bool _glerrors(const char *, const char *, int);

<<<<<<< HEAD
=======
#ifdef __cplusplus
}
#endif //__cplusplus
>>>>>>> 90684f35

#endif // _pieState_h<|MERGE_RESOLUTION|>--- conflicted
+++ resolved
@@ -32,16 +32,12 @@
 
 /***************************************************************************/
 
-<<<<<<< HEAD
-#include <SDL/SDL_opengl.h>
-=======
 #if defined(__MACOSX__)
 #include <OpenGL/glu.h>	/* Header File For The GLU Library */
 #else
 #include <GL/glu.h>	/* Header File For The GLU Library */
 #endif
 
->>>>>>> 90684f35
 
 #include "lib/framework/frame.h"
 #include "piedef.h"
@@ -151,20 +147,13 @@
 
 extern void pie_SetTranslucencyMode(TRANSLUCENCY_MODE transMode);
 
-<<<<<<< HEAD
 #define glErrors() \
-=======
-#define glErrors(info) \
->>>>>>> 90684f35
 	_glerrors(__FUNCTION__, __FILE__, __LINE__)
 
 extern bool _glerrors(const char *, const char *, int);
 
-<<<<<<< HEAD
-=======
 #ifdef __cplusplus
 }
 #endif //__cplusplus
->>>>>>> 90684f35
 
 #endif // _pieState_h