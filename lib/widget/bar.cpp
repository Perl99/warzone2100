/*
	This file is part of Warzone 2100.
	Copyright (C) 1999-2004  Eidos Interactive
	Copyright (C) 2005-2013  Warzone 2100 Project

	Warzone 2100 is free software; you can redistribute it and/or modify
	it under the terms of the GNU General Public License as published by
	the Free Software Foundation; either version 2 of the License, or
	(at your option) any later version.

	Warzone 2100 is distributed in the hope that it will be useful,
	but WITHOUT ANY WARRANTY; without even the implied warranty of
	MERCHANTABILITY or FITNESS FOR A PARTICULAR PURPOSE. See the
	GNU General Public License for more details.

	You should have received a copy of the GNU General Public License
	along with Warzone 2100; if not, write to the Free Software
	Foundation, Inc., 51 Franklin St, Fifth Floor, Boston, MA 02110-1301 USA
*/
/** @file
 *  Functions for the bar graph widget
 */

#include "widget.h"
#include "widgint.h"
#include "tip.h"
#include "form.h"
#include "bar.h"
// FIXME Direct iVis implementation include!
#include "lib/ivis_opengl/pieblitfunc.h"
#include "lib/ivis_opengl/piepalette.h"

W_BARINIT::W_BARINIT()
	: orientation(WBAR_LEFT)
	, size(0)
	, minorSize(0)
	, iRange(100)
	, denominator(1)
	, precision(0)
	//sCol
	//sMinorCol
	, pTip(NULL)
{
	sCol.rgba = 0;
	sMinorCol.rgba = 0;
}

W_BARGRAPH::W_BARGRAPH(W_BARINIT const *init)
	: WIDGET(init, WIDG_BARGRAPH)
	, barPos(init->orientation)
	, majorSize(init->size)
	, minorSize(init->minorSize)
	, iRange(init->iRange)
	, iValue(0)
	, iOriginal(0)
	, denominator(MAX(init->denominator, 1))
	, precision(init->precision)
	, majorCol(init->sCol)
	, minorCol(init->sMinorCol)
	, textCol(WZCOL_BLACK)
	, pTip(init->pTip)
{
	/* Set the display function */
	if (display == NULL)
	{
		if (init->style & WBAR_TROUGH)
		{
			display = barGraphDisplayTrough;
		}
		else if (init->style & WBAR_DOUBLE)
		{
			display = barGraphDisplayDouble;
		}
		else
		{
			display = barGraphDisplay;
		}
	}

	/* Set the minor colour if necessary */
	// Actually, this sets the major colour to the minor colour. The minor colour used to be left completely uninitialised... Wonder what it was for..?
	if (style & WBAR_DOUBLE)
	{
		majorCol = minorCol;
	}
}

/* Create a barGraph widget data structure */
W_BARGRAPH *barGraphCreate(const W_BARINIT *psInit)
{
	if (psInit->style & ~(WBAR_PLAIN | WBAR_TROUGH | WBAR_DOUBLE | WIDG_HIDDEN))
	{
		ASSERT(false, "Unknown bar graph style");
		return NULL;
	}

	if (psInit->orientation < WBAR_LEFT
	    || psInit->orientation > WBAR_BOTTOM)
	{
		ASSERT(false, "barGraphCreate: Unknown orientation");
		return NULL;
	}

	if (psInit->size > WBAR_SCALE)
	{
		ASSERT(false, "barGraphCreate: Bar size out of range");
		return NULL;
	}
	if ((psInit->style & WBAR_DOUBLE)
	    && (psInit->minorSize > WBAR_SCALE))
	{
		ASSERT(false, "barGraphCreate: Minor bar size out of range");
		return NULL;
	}

	/* Allocate the required memory */
	W_BARGRAPH *psWidget = new W_BARGRAPH(psInit);
	if (psWidget == NULL)
	{
		debug(LOG_FATAL, "barGraphCreate: Out of memory");
		abort();
		return NULL;
	}

	return psWidget;
}


/* Free the memory used by a barGraph */
void barGraphFree(W_BARGRAPH *psWidget)
{
	ASSERT(psWidget != NULL, "Invalid widget pointer");

	delete psWidget;
}


/* Set the current size of a bar graph */
void widgSetBarSize(W_SCREEN *psScreen, UDWORD id, UDWORD iValue)
{
	W_BARGRAPH		*psBGraph;
	UDWORD			size;

	ASSERT(psScreen != NULL, "Invalid screen pointer");

	psBGraph = (W_BARGRAPH *)widgGetFromID(psScreen, id);
	if (psBGraph == NULL || psBGraph->type != WIDG_BARGRAPH)
	{
		ASSERT(false, "widgSetBarSize: Couldn't find widget from id");
		return;
	}

	psBGraph->iOriginal = iValue;
	if (iValue < psBGraph->iRange)
	{
		psBGraph->iValue = (UWORD) iValue;
	}
	else
	{
		psBGraph->iValue = psBGraph->iRange;
	}

	size = WBAR_SCALE * psBGraph->iValue / MAX(psBGraph->iRange, 1);

	psBGraph->majorSize = (UWORD)size;
}


/* Set the current size of a minor bar on a double graph */
void widgSetMinorBarSize(W_SCREEN *psScreen, UDWORD id, UDWORD iValue)
{
	W_BARGRAPH		*psBGraph;
	UDWORD			size;

	ASSERT(psScreen != NULL, "Invalid screen pointer");

	psBGraph = (W_BARGRAPH *)widgGetFromID(psScreen, id);
	if (psBGraph == NULL || psBGraph->type != WIDG_BARGRAPH)
	{
		ASSERT(false, "Couldn't find widget from id");
		return;
	}

	size = WBAR_SCALE * iValue / MAX(psBGraph->iRange, 1);
	if (size > WBAR_SCALE)
	{
		size = WBAR_SCALE;
	}

	psBGraph->minorSize = (UWORD)size;
}


/* Respond to a mouse moving over a barGraph */
void W_BARGRAPH::highlight(W_CONTEXT *psContext)
{
	if (pTip)
	{
<<<<<<< HEAD
		tipStart((WIDGET *)psWidget, psWidget->pTip, psContext->psScreen->TipFontID,
		        psContext->psForm->aColours,
		        psWidget->x + psContext->xOffset, psWidget->y + psContext->yOffset,
		        psWidget->width, psWidget->height);
=======
		tipStart(this, pTip, psContext->psScreen->TipFontID,
		         psContext->psForm->aColours,
		         x + psContext->xOffset, y + psContext->yOffset,
		         width, height);
>>>>>>> 9a0f4290
	}
}


/* Respond to the mouse moving off a barGraph */
void W_BARGRAPH::highlightLost(W_CONTEXT *psContext)
{
	tipStop(this);
}


static void barGraphDisplayText(W_BARGRAPH *barGraph, int x0, int x1, int y1, PIELIGHT *pColours)
{
	if (!barGraph->text.isEmpty())
	{
		QByteArray utf = barGraph->text.toUtf8();
		iV_SetFont(font_small);
		int textWidth = iV_GetTextWidth(utf.constData());
		Vector2i pos((x0 + x1 - textWidth) / 2, y1);
		iV_SetTextColour(WZCOL_BLACK);  // Add a shadow, to make it visible against any background.
		for (int dx = -1; dx <= 1; ++dx)
			for (int dy = -1; dy <= 1; ++dy)
			{
				iV_DrawText(utf.constData(), pos.x + dx * 1.25f, pos.y + dy * 1.25f);
			}
		iV_SetTextColour(barGraph->textCol);
		iV_DrawText(utf.constData(), pos.x, pos.y - 0.25f);
		iV_DrawText(utf.constData(), pos.x, pos.y + 0.25f);  // Draw twice, to make it more visible.
	}
}

/* The simple bar graph display function */
void barGraphDisplay(WIDGET *psWidget, UDWORD xOffset, UDWORD yOffset, PIELIGHT *pColours)
{
	SDWORD		x0 = 0, y0 = 0, x1 = 0, y1 = 0;
	W_BARGRAPH	*psBGraph;

	psBGraph = (W_BARGRAPH *)psWidget;

	/* figure out which way the bar graph fills */
	switch (psBGraph->barPos)
	{
	case WBAR_LEFT:
		x0 = xOffset + psWidget->x;
		y0 = yOffset + psWidget->y;
		x1 = x0 + psWidget->width * psBGraph->majorSize / WBAR_SCALE;
		y1 = y0 + psWidget->height;
		break;
	case WBAR_RIGHT:
		y0 = yOffset + psWidget->y;
		x1 = xOffset + psWidget->x + psWidget->width;
		x0 = x1 - psWidget->width * psBGraph->majorSize / WBAR_SCALE;
		y1 = y0 + psWidget->height;
		break;
	case WBAR_TOP:
		x0 = xOffset + psWidget->x;
		y0 = yOffset + psWidget->y;
		x1 = x0 + psWidget->width;
		y1 = y0 + psWidget->height * psBGraph->majorSize / WBAR_SCALE;
		break;
	case WBAR_BOTTOM:
		x0 = xOffset + psWidget->x;
		x1 = x0 + psWidget->width;
		y1 = yOffset + psWidget->y + psWidget->height;
		y0 = y1 - psWidget->height * psBGraph->majorSize / WBAR_SCALE;
		break;
	}

	/* Now draw the graph */
	iV_ShadowBox(x0, y0, x1, y1, 0, pColours[WCOL_LIGHT], pColours[WCOL_DARK], psBGraph->majorCol);

	barGraphDisplayText(psBGraph, x0, x1, y1, pColours);
}


/* The double bar graph display function */
void barGraphDisplayDouble(WIDGET *psWidget, UDWORD xOffset, UDWORD yOffset, PIELIGHT *pColours)
{
	SDWORD		x0 = 0, y0 = 0, x1 = 0, y1 = 0, x2 = 0, y2 = 0, x3 = 0, y3 = 0;
	W_BARGRAPH	*psBGraph = (W_BARGRAPH *)psWidget;

	/* figure out which way the bar graph fills */
	switch (psBGraph->barPos)
	{
	case WBAR_LEFT:
		/* Calculate the major bar */
		x0 = xOffset + psWidget->x;
		y0 = yOffset + psWidget->y;
		x1 = x0 + psWidget->width * psBGraph->majorSize / WBAR_SCALE;
		y1 = y0 + 2 * psWidget->height / 3;

		/* Calculate the minor bar */
		x2 = x0;
		y2 = y0 + psWidget->height / 3;
		x3 = x2 + psWidget->width * psBGraph->minorSize / WBAR_SCALE;
		y3 = y0 + psWidget->height;
		break;
	case WBAR_RIGHT:
		/* Calculate the major bar */
		y0 = yOffset + psWidget->y;
		x1 = xOffset + psWidget->x + psWidget->width;
		x0 = x1 - psWidget->width * psBGraph->majorSize / WBAR_SCALE;
		y1 = y0 + 2 * psWidget->height / 3;

		/* Calculate the minor bar */
		x3 = x1;
		y2 = y0 + psWidget->height / 3;
		x2 = x3 - psWidget->width * psBGraph->minorSize / WBAR_SCALE;
		y3 = y0 + psWidget->height;
		break;
	case WBAR_TOP:
		/* Calculate the major bar */
		x0 = xOffset + psWidget->x;
		y0 = yOffset + psWidget->y;
		x1 = x0 + 2 * psWidget->width / 3;
		y1 = y0 + psWidget->height * psBGraph->majorSize / WBAR_SCALE;

		/* Calculate the minor bar */
		x2 = x0 + psWidget->width / 3;
		y2 = y0;
		x3 = x0 + psWidget->width;
		y3 = y2 + psWidget->height * psBGraph->minorSize / WBAR_SCALE;
		break;
	case WBAR_BOTTOM:
		/* Calculate the major bar */
		x0 = xOffset + psWidget->x;
		x1 = x0 + 2 * psWidget->width / 3;
		y1 = yOffset + psWidget->y + psWidget->height;
		y0 = y1 - psWidget->height * psBGraph->majorSize / WBAR_SCALE;

		/* Calculate the minor bar */
		x2 = x0 + psWidget->width / 3;
		x3 = x0 + psWidget->width;
		y3 = y1;
		y2 = y3 - psWidget->height * psBGraph->minorSize / WBAR_SCALE;
		break;
	}

	/* Draw the minor bar graph */
	if (psBGraph->minorSize > 0)
	{
		iV_ShadowBox(x2, y2, x3, y3, 0, pColours[WCOL_LIGHT], pColours[WCOL_DARK], psBGraph->minorCol);
	}

	/* Draw the major bar graph */
	iV_ShadowBox(x0, y0, x1, y1, 0, pColours[WCOL_LIGHT], pColours[WCOL_DARK], psBGraph->majorCol);

	barGraphDisplayText(psBGraph, x0, x1, y1, pColours);
}


/* The trough bar graph display function */
void barGraphDisplayTrough(WIDGET *psWidget, UDWORD xOffset, UDWORD yOffset, PIELIGHT *pColours)
{
	SDWORD		x0 = 0, y0 = 0, x1 = 0, y1 = 0;		// Position of the bar
	SDWORD		tx0 = 0, ty0 = 0, tx1 = 0, ty1 = 0;	// Position of the trough
	bool		showBar = true, showTrough = true;
	W_BARGRAPH	*psBGraph = (W_BARGRAPH *)psWidget;

	/* figure out which way the bar graph fills */
	switch (psBGraph->barPos)
	{
	case WBAR_LEFT:
		x0 = xOffset + psWidget->x;
		y0 = yOffset + psWidget->y;
		x1 = x0 + psWidget->width * psBGraph->majorSize / WBAR_SCALE;
		y1 = y0 + psWidget->height;
		if (x0 == x1)
		{
			showBar = false;
		}
		tx0 = x1 + 1;
		ty0 = y0;
		tx1 = x0 + psWidget->width;
		ty1 = y1;
		if (tx0 >= tx1)
		{
			showTrough = false;
		}
		break;
	case WBAR_RIGHT:
		y0 = yOffset + psWidget->y;
		x1 = xOffset + psWidget->x + psWidget->width;
		x0 = x1 - psWidget->width * psBGraph->majorSize / WBAR_SCALE;
		y1 = y0 + psWidget->height;
		if (x0 == x1)
		{
			showBar = false;
		}
		tx0 = xOffset + psWidget->x;
		ty0 = y0;
		tx1 = x0 - 1;
		ty1 = y1;
		if (tx0 >= tx1)
		{
			showTrough = false;
		}
		break;
	case WBAR_TOP:
		x0 = xOffset + psWidget->x;
		y0 = yOffset + psWidget->y;
		x1 = x0 + psWidget->width;
		y1 = y0 + psWidget->height * psBGraph->majorSize / WBAR_SCALE;
		if (y0 == y1)
		{
			showBar = false;
		}
		tx0 = x0;
		ty0 = y1 + 1;
		tx1 = x1;
		ty1 = y0 + psWidget->height;
		if (ty0 >= ty1)
		{
			showTrough = false;
		}
		break;
	case WBAR_BOTTOM:
		x0 = xOffset + psWidget->x;
		x1 = x0 + psWidget->width;
		y1 = yOffset + psWidget->y + psWidget->height;
		y0 = y1 - psWidget->height * psBGraph->majorSize / WBAR_SCALE;
		if (y0 == y1)
		{
			showBar = false;
		}
		tx0 = x0;
		ty0 = yOffset + psWidget->y;
		tx1 = x1;
		ty1 = y0 - 1;
		if (ty0 >= ty1)
		{
			showTrough = false;
		}
		break;
	}

	/* Now draw the graph */
	if (showBar)
	{
		pie_BoxFill(x0, y0, x1, y1, psBGraph->majorCol);
	}
	if (showTrough)
	{
		iV_ShadowBox(tx0, ty0, tx1, ty1, 0, pColours[WCOL_DARK], pColours[WCOL_LIGHT], pColours[WCOL_BKGRND]);
	}

	barGraphDisplayText(psBGraph, x0, tx1, ty1, pColours);
}<|MERGE_RESOLUTION|>--- conflicted
+++ resolved
@@ -196,23 +196,16 @@
 {
 	if (pTip)
 	{
-<<<<<<< HEAD
-		tipStart((WIDGET *)psWidget, psWidget->pTip, psContext->psScreen->TipFontID,
-		        psContext->psForm->aColours,
-		        psWidget->x + psContext->xOffset, psWidget->y + psContext->yOffset,
-		        psWidget->width, psWidget->height);
-=======
 		tipStart(this, pTip, psContext->psScreen->TipFontID,
 		         psContext->psForm->aColours,
 		         x + psContext->xOffset, y + psContext->yOffset,
 		         width, height);
->>>>>>> 9a0f4290
 	}
 }
 
 
 /* Respond to the mouse moving off a barGraph */
-void W_BARGRAPH::highlightLost(W_CONTEXT *psContext)
+void W_BARGRAPH::highlightLost(W_CONTEXT *)
 {
 	tipStop(this);
 }
