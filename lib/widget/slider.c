/*
	This file is part of Warzone 2100.
	Copyright (C) 1999-2004  Eidos Interactive
	Copyright (C) 2005-2007  Warzone Resurrection Project

	Warzone 2100 is free software; you can redistribute it and/or modify
	it under the terms of the GNU General Public License as published by
	the Free Software Foundation; either version 2 of the License, or
	(at your option) any later version.

	Warzone 2100 is distributed in the hope that it will be useful,
	but WITHOUT ANY WARRANTY; without even the implied warranty of
	MERCHANTABILITY or FITNESS FOR A PARTICULAR PURPOSE. See the
	GNU General Public License for more details.

	You should have received a copy of the GNU General Public License
	along with Warzone 2100; if not, write to the Free Software
	Foundation, Inc., 51 Franklin St, Fifth Floor, Boston, MA 02110-1301 USA
*/
/** @file
 *  Slide bar widget definitions.
 */

#include "widget.h"
#include "widgint.h"
#include "slider.h"
// FIXME Direct iVis implementation include!
#include "lib/ivis_common/rendmode.h"

static BOOL DragEnabled = true;

void sliderEnableDrag(BOOL Enable)
{
	DragEnabled = Enable;
}

/* Create a slider widget data structure */
W_SLIDER* sliderCreate(const W_SLDINIT* psInit)
{
	W_SLIDER* psWidget;

	if (psInit->style & ~(WBAR_PLAIN | WIDG_HIDDEN))
	{
<<<<<<< HEAD
		ASSERT(FALSE, "sliderCreate: Unknown style");
=======
		ASSERT(false, "sliderCreate: Unknown style");
>>>>>>> ab2bafd7
		return NULL;
	}

	if (psInit->orientation < WSLD_LEFT
	 || psInit->orientation > WSLD_BOTTOM)
	{
<<<<<<< HEAD
		ASSERT(FALSE, "sliderCreate: Unknown orientation");
=======
		ASSERT(false, "sliderCreate: Unknown orientation");
>>>>>>> ab2bafd7
		return NULL;
	}

	if (((psInit->orientation == WSLD_LEFT
	   || psInit->orientation == WSLD_RIGHT)
	  && psInit->numStops > (psInit->width - psInit->barSize))
	 || ((psInit->orientation == WSLD_TOP
	   || psInit->orientation == WSLD_BOTTOM)
	  && psInit->numStops > (psInit->height - psInit->barSize)))
	{
<<<<<<< HEAD
		ASSERT(FALSE, "sliderCreate: Too many stops for slider length");
=======
		ASSERT(false, "sliderCreate: Too many stops for slider length");
>>>>>>> ab2bafd7
		return NULL;
	}

	if (psInit->pos > psInit->numStops)
	{
<<<<<<< HEAD
		ASSERT(FALSE, "sliderCreate: slider position greater than stops (%d/%d)", psInit->pos,  psInit->numStops);
=======
		ASSERT(false, "sliderCreate: slider position greater than stops (%d/%d)", psInit->pos,  psInit->numStops);
>>>>>>> ab2bafd7
		return NULL;
	}

	if (((psInit->orientation == WSLD_LEFT
	   || psInit->orientation == WSLD_RIGHT)
	  && psInit->barSize > psInit->width)
	 || ((psInit->orientation == WSLD_TOP
	   || psInit->orientation == WSLD_BOTTOM)
	  && psInit->barSize > psInit->height))
	{
<<<<<<< HEAD
		ASSERT(FALSE, "sliderCreate: slider bar is larger than slider width");
=======
		ASSERT(false, "sliderCreate: slider bar is larger than slider width");
>>>>>>> ab2bafd7
		return NULL;
	}

	/* Allocate the required memory */
	psWidget = (W_SLIDER *)malloc(sizeof(W_SLIDER));
	if (psWidget == NULL)
	{
		debug(LOG_ERROR, "sliderCreate: Out of memory");
		abort();
		return NULL;
	}
	/* Allocate the memory for the tip and copy it if necessary */
	psWidget->pTip = psInit->pTip;

	/* Initialise the structure */
	psWidget->type = WIDG_SLIDER;
	psWidget->id = psInit->id;
	psWidget->formID = psInit->formID;
	psWidget->style = psInit->style;
	psWidget->x = psInit->x;
	psWidget->y = psInit->y;
	psWidget->width = psInit->width;
	psWidget->height = psInit->height;

	if (psInit->pDisplay)
	{
		psWidget->display = psInit->pDisplay;
	}
	else
	{
		psWidget->display = sliderDisplay;
	}
	psWidget->callback = psInit->pCallback;
	psWidget->pUserData = psInit->pUserData;
	psWidget->UserData = psInit->UserData;
	psWidget->orientation = psInit->orientation;
	psWidget->numStops = psInit->numStops;
	psWidget->barSize = psInit->barSize;

	sliderInitialise(psWidget);

	psWidget->pos = psInit->pos;

	return psWidget;
}


/* Free the memory used by a slider */
void sliderFree(W_SLIDER *psWidget)
{
	ASSERT( psWidget != NULL,
		"sliderFree: Invalid widget pointer" );

	free(psWidget);
}


/* Initialise a slider widget before running it */
void sliderInitialise(W_SLIDER *psWidget)
{
	ASSERT( psWidget != NULL,
		"sliderInitialise: Invalid slider pointer" );

	psWidget->state = 0;
	psWidget->pos = 0;
}


/* Get the current position of a slider bar */
UDWORD widgGetSliderPos(W_SCREEN *psScreen, UDWORD id)
{
	WIDGET	*psWidget;

	psWidget = widgGetFromID(psScreen, id);
	ASSERT( psWidget != NULL,
		"widgGetSliderPos: couldn't find widget from id" );
	if (psWidget)
	{
		return ((W_SLIDER *)psWidget)->pos;
	}

	return 0;
}

/* Set the current position of a slider bar */
void widgSetSliderPos(W_SCREEN *psScreen, UDWORD id, UWORD pos)
{
	WIDGET	*psWidget;

	psWidget = widgGetFromID(psScreen, id);
	ASSERT( psWidget != NULL,
		"widgGetSliderPos: couldn't find widget from id" );
	if (psWidget)
	{
		if (pos > ((W_SLIDER *)psWidget)->numStops)
		{
			((W_SLIDER *)psWidget)->pos = ((W_SLIDER *)psWidget)->numStops;
		}
		else
		{
			((W_SLIDER *)psWidget)->pos = pos;
		}
	}
}

/* Return the current position of the slider bar on the widget */
static void sliderGetBarBox(W_SLIDER *psSlider, SWORD *pX, SWORD *pY,
							UWORD *pWidth, UWORD *pHeight)
{
	switch (psSlider->orientation)
	{
	case WSLD_LEFT:
		*pX = (SWORD)((psSlider->width - psSlider->barSize)
					 * psSlider->pos / psSlider->numStops);
		*pY = 0;
		*pWidth = psSlider->barSize;
		*pHeight = psSlider->height;
		break;
	case WSLD_RIGHT:
		*pX = (SWORD)(psSlider->width - psSlider->barSize
				- (psSlider->width - psSlider->barSize)
				* psSlider->pos / psSlider->numStops);
		*pY = 0;
		*pWidth = psSlider->barSize;
		*pHeight = psSlider->height;
		break;
	case WSLD_TOP:
		*pX = 0;
		*pY = (SWORD)((psSlider->height - psSlider->barSize)
				* psSlider->pos / psSlider->numStops);
		*pWidth = psSlider->width;
		*pHeight = psSlider->barSize;
		break;
	case WSLD_BOTTOM:
		*pX = 0;
		*pY = (SWORD)(psSlider->height - psSlider->barSize
					- (psSlider->height - psSlider->barSize)
					* psSlider->pos / psSlider->numStops);
		*pWidth = psSlider->width;
		*pHeight = psSlider->barSize;
		break;
	}
}


/* Run a slider widget */
void sliderRun(W_SLIDER *psWidget, W_CONTEXT *psContext)
{
	SDWORD  mx,my;
	UDWORD	stopSize;

	if ((psWidget->state & SLD_DRAG) && !mouseDown(MOUSE_LMB))
	{
		psWidget->state &= ~SLD_DRAG;
		widgSetReturn(psContext->psScreen, (WIDGET *)psWidget);
	}
	else if (psWidget->state & SLD_DRAG)
	{
		/* Figure out where the drag box should be */
		mx = psContext->mx - psWidget->x;
		my = psContext->my - psWidget->y;
		switch (psWidget->orientation)
		{
		case WSLD_LEFT:
			if (mx <= psWidget->barSize/2)
			{
				psWidget->pos = 0;
			}
			else if (mx >= psWidget->width - psWidget->barSize/2)
			{
				psWidget->pos = psWidget->numStops;
			}
			else
			{
				/* Mouse is in the middle of the slider, calculate which stop */
				stopSize = (psWidget->width - psWidget->barSize) / psWidget->numStops;
				psWidget->pos = (UWORD)((mx + stopSize/2 - psWidget->barSize/2)
											* psWidget->numStops
											/ (psWidget->width - psWidget->barSize));
			}
			break;
		case WSLD_RIGHT:
			if (mx <= psWidget->barSize/2)
			{
				psWidget->pos = psWidget->numStops;
			}
			else if (mx >= psWidget->width - psWidget->barSize/2)
			{
				psWidget->pos = 0;
			}
			else
			{
				/* Mouse is in the middle of the slider, calculate which stop */
				stopSize = (psWidget->width - psWidget->barSize) / psWidget->numStops;
				psWidget->pos = (UWORD)(psWidget->numStops
											- (mx + stopSize/2 - psWidget->barSize/2)
												* psWidget->numStops
												/ (psWidget->width - psWidget->barSize));
			}
			break;
		case WSLD_TOP:
			if (my <= psWidget->barSize/2)
			{
				psWidget->pos = 0;
			}
			else if (my >= psWidget->height - psWidget->barSize/2)
			{
				psWidget->pos = psWidget->numStops;
			}
			else
			{
				/* Mouse is in the middle of the slider, calculate which stop */
				stopSize = (psWidget->height - psWidget->barSize) / psWidget->numStops;
				psWidget->pos = (UWORD)((my + stopSize/2 - psWidget->barSize/2)
											* psWidget->numStops
											/ (psWidget->height - psWidget->barSize));
			}
			break;
		case WSLD_BOTTOM:
			if (my <= psWidget->barSize/2)
			{
				psWidget->pos = psWidget->numStops;
			}
			else if (my >= psWidget->height - psWidget->barSize/2)
			{
				psWidget->pos = 0;
			}
			else
			{
				/* Mouse is in the middle of the slider, calculate which stop */
				stopSize = (psWidget->height - psWidget->barSize) / psWidget->numStops;
				psWidget->pos = (UWORD)(psWidget->numStops
											- (my + stopSize/2 - psWidget->barSize/2)
												* psWidget->numStops
												/ (psWidget->height - psWidget->barSize));
			}
			break;
		}
	}
}


/* Respond to a mouse click */
void sliderClicked(W_SLIDER *psWidget, W_CONTEXT *psContext)
{
#if 0
	SWORD	x,y;
	UWORD	width,height;
	SDWORD	mx,my;

	/* Get the slider position */
	sliderGetBarBox(psWidget, &x,&y, &width,&height);

	/* Did the mouse click on the slider ? */
	mx = psContext->mx - psWidget->x;
	my = psContext->my - psWidget->y;
#endif
	if(DragEnabled) {
		if (psContext->mx >= psWidget->x &&
			psContext->mx <= psWidget->x + psWidget->width &&
			psContext->my >= psWidget->y &&
			psContext->my <= psWidget->y + psWidget->height)
		{
			psWidget->state |= SLD_DRAG;
		}
	}
}


/* Respond to a mouse up */
void sliderReleased(W_SLIDER *psWidget)
{
	(void)psWidget;
}


/* Respond to a mouse moving over a slider */
void sliderHiLite(W_SLIDER *psWidget)
{
	psWidget->state |= SLD_HILITE;
}


/* Respond to the mouse moving off a slider */
void sliderHiLiteLost(W_SLIDER *psWidget)
{
	psWidget->state &= ~SLD_HILITE;
}

/* The slider display function */
void sliderDisplay(WIDGET *psWidget, UDWORD xOffset, UDWORD yOffset, PIELIGHT *pColours)
{
	W_SLIDER	*psSlider;
	SWORD		x0,y0, x1,y1;
	UWORD		width,height;

	psSlider = (W_SLIDER *)psWidget;

	switch (psSlider->orientation)
	{
	case WSLD_LEFT:
	case WSLD_RIGHT:
		/* Draw the line */
		x0 = (SWORD)(psSlider->x + xOffset + psSlider->barSize/(SWORD)2);
		y0 = (SWORD)(psSlider->y + yOffset + psSlider->height/(SWORD)2);
		x1 = (SWORD)(x0 + psSlider->width - psSlider->barSize);
		iV_Line(x0,y0, x1,y0, pColours[WCOL_DARK]);
		iV_Line(x0,y0+1, x1,y0+1, pColours[WCOL_LIGHT]);

		/* Now Draw the bar */
		sliderGetBarBox(psSlider, &x0,&y0, &width,&height);
		x0 = (SWORD)(x0 + psSlider->x + xOffset);
		y0 = (SWORD)(y0 + psSlider->y + yOffset);
		x1 = (SWORD)(x0 + width);
		y1 = (SWORD)(y0 + height);
		pie_BoxFill(x0, y0, x1, y1, pColours[WCOL_BKGRND]);
		iV_Line(x0,y0, x1,y0, pColours[WCOL_LIGHT]);
		iV_Line(x0,y0, x0,y1, pColours[WCOL_LIGHT]);
		iV_Line(x1,y0, x1,y1, pColours[WCOL_DARK]);
		iV_Line(x0,y1, x1,y1, pColours[WCOL_DARK]);
		break;
	case WSLD_TOP:
	case WSLD_BOTTOM:
		/* Draw the line */
		x0 = (SWORD)(psSlider->x + xOffset + psSlider->width/(SWORD)2);
		y0 = (SWORD)(psSlider->y + yOffset + psSlider->barSize/(SWORD)2);
		y1 = (SWORD)(y0 + psSlider->height - psSlider->barSize);
		iV_Line(x0,y0, x0,y1, pColours[WCOL_DARK]);
		iV_Line(x0+1,y0, x0+1,y1, pColours[WCOL_LIGHT]);

		/* Now Draw the bar */
		sliderGetBarBox(psSlider, &x0,&y0, &width,&height);
		x0 = (SWORD)(x0 + psSlider->x + xOffset);
		y0 = (SWORD)(y0 + psSlider->y + yOffset);
		x1 = (SWORD)(x0 + width);
		y1 = (SWORD)(y0 + height);
		pie_BoxFill(x0, y0, x1, y1, pColours[WCOL_BKGRND]);
		iV_Line(x0,y0, x1,y0, pColours[WCOL_LIGHT]);
		iV_Line(x0,y0, x0,y1, pColours[WCOL_LIGHT]);
		iV_Line(x1,y0, x1,y1, pColours[WCOL_DARK]);
		iV_Line(x0,y1, x1,y1, pColours[WCOL_DARK]);
		break;
	}

	if (psSlider->state & SLD_HILITE)
	{
		x0 = (SWORD)(psWidget->x + xOffset - 2);
		y0 = (SWORD)(psWidget->y + yOffset - 2);
		x1 = (SWORD)(x0 + psWidget->width + 4);
		y1 = (SWORD)(y0 + psWidget->height + 4);
		iV_Line(x0,y0, x1,y0, pColours[WCOL_HILITE]);
		iV_Line(x1,y0, x1,y1, pColours[WCOL_HILITE]);
		iV_Line(x0,y1, x1,y1, pColours[WCOL_HILITE]);
		iV_Line(x0,y0, x0,y1, pColours[WCOL_HILITE]);
	}
}<|MERGE_RESOLUTION|>--- conflicted
+++ resolved
@@ -41,22 +41,14 @@
 
 	if (psInit->style & ~(WBAR_PLAIN | WIDG_HIDDEN))
 	{
-<<<<<<< HEAD
-		ASSERT(FALSE, "sliderCreate: Unknown style");
-=======
 		ASSERT(false, "sliderCreate: Unknown style");
->>>>>>> ab2bafd7
 		return NULL;
 	}
 
 	if (psInit->orientation < WSLD_LEFT
 	 || psInit->orientation > WSLD_BOTTOM)
 	{
-<<<<<<< HEAD
-		ASSERT(FALSE, "sliderCreate: Unknown orientation");
-=======
 		ASSERT(false, "sliderCreate: Unknown orientation");
->>>>>>> ab2bafd7
 		return NULL;
 	}
 
@@ -67,21 +59,13 @@
 	   || psInit->orientation == WSLD_BOTTOM)
 	  && psInit->numStops > (psInit->height - psInit->barSize)))
 	{
-<<<<<<< HEAD
-		ASSERT(FALSE, "sliderCreate: Too many stops for slider length");
-=======
 		ASSERT(false, "sliderCreate: Too many stops for slider length");
->>>>>>> ab2bafd7
 		return NULL;
 	}
 
 	if (psInit->pos > psInit->numStops)
 	{
-<<<<<<< HEAD
-		ASSERT(FALSE, "sliderCreate: slider position greater than stops (%d/%d)", psInit->pos,  psInit->numStops);
-=======
 		ASSERT(false, "sliderCreate: slider position greater than stops (%d/%d)", psInit->pos,  psInit->numStops);
->>>>>>> ab2bafd7
 		return NULL;
 	}
 
@@ -92,11 +76,7 @@
 	   || psInit->orientation == WSLD_BOTTOM)
 	  && psInit->barSize > psInit->height))
 	{
-<<<<<<< HEAD
-		ASSERT(FALSE, "sliderCreate: slider bar is larger than slider width");
-=======
 		ASSERT(false, "sliderCreate: slider bar is larger than slider width");
->>>>>>> ab2bafd7
 		return NULL;
 	}
 
