--- conflicted
+++ resolved
@@ -223,50 +223,30 @@
 
 	if (psInit->numMajor == 0)
 	{
-<<<<<<< HEAD
-		ASSERT(FALSE, "formCreateTabbed: Must have at least one major tab on a tabbed form");
-=======
 		ASSERT(false, "formCreateTabbed: Must have at least one major tab on a tabbed form");
->>>>>>> ab2bafd7
 		return NULL;
 	}
 	if (psInit->majorPos != 0
 	 && psInit->majorPos == psInit->minorPos)
 	{
-<<<<<<< HEAD
-		ASSERT(FALSE, "formCreateTabbed: Cannot have major and minor tabs on same side");
-=======
 		ASSERT(false, "formCreateTabbed: Cannot have major and minor tabs on same side");
->>>>>>> ab2bafd7
 		return NULL;
 	}
 	if (psInit->numMajor >= WFORM_MAXMAJOR)
 	{
-<<<<<<< HEAD
-		ASSERT(FALSE, "formCreateTabbed: Too many Major tabs" );
-=======
 		ASSERT(false, "formCreateTabbed: Too many Major tabs" );
->>>>>>> ab2bafd7
 		return NULL;
 	}
 	for(major=0; major<psInit->numMajor; major++)
 	{
 		if (psInit->aNumMinors[major] >= WFORM_MAXMINOR)
 		{
-<<<<<<< HEAD
-			ASSERT(FALSE, "formCreateTabbed: Too many Minor tabs for Major %u", major);
-=======
 			ASSERT(false, "formCreateTabbed: Too many Minor tabs for Major %u", major);
->>>>>>> ab2bafd7
 			return NULL;
 		}
 		if (psInit->aNumMinors[major] == 0)
 		{
-<<<<<<< HEAD
-			ASSERT(FALSE, "formCreateTabbed: Must have at least one Minor tab for each major");
-=======
 			ASSERT(false, "formCreateTabbed: Must have at least one Minor tab for each major");
->>>>>>> ab2bafd7
 			return NULL;
 		}
 	}
@@ -390,42 +370,26 @@
 	                    | WFORM_NOCLICKMOVE | WFORM_NOPRIMARY | WFORM_SECONDARY
 	                    | WIDG_HIDDEN))
 	{
-<<<<<<< HEAD
-		ASSERT(FALSE, "formCreate: Unknown style bit");
-=======
 		ASSERT(false, "formCreate: Unknown style bit");
->>>>>>> ab2bafd7
 		return NULL;
 	}
 	if ((psInit->style & WFORM_TABBED)
 	 && (psInit->style & (WFORM_INVISIBLE | WFORM_CLICKABLE)))
 	{
-<<<<<<< HEAD
-		ASSERT(FALSE, "formCreate: Tabbed form cannot be invisible or clickable");
-=======
 		ASSERT(false, "formCreate: Tabbed form cannot be invisible or clickable");
->>>>>>> ab2bafd7
 		return NULL;
 	}
 	if ((psInit->style & WFORM_INVISIBLE)
 	 && (psInit->style & WFORM_CLICKABLE))
 	{
-<<<<<<< HEAD
-		ASSERT(FALSE, "formCreate: Cannot have an invisible clickable form");
-=======
 		ASSERT(false, "formCreate: Cannot have an invisible clickable form");
->>>>>>> ab2bafd7
 		return NULL;
 	}
 	if (!(psInit->style & WFORM_CLICKABLE)
 	 && ((psInit->style & WFORM_NOPRIMARY)
 	  || (psInit->style & WFORM_SECONDARY)))
 	{
-<<<<<<< HEAD
-		ASSERT(FALSE, "formCreate: Cannot set keys if the form isn't clickable");
-=======
 		ASSERT(false, "formCreate: Cannot set keys if the form isn't clickable");
->>>>>>> ab2bafd7
 		return NULL;
 	}
 
