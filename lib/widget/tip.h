--- conflicted
+++ resolved
@@ -23,11 +23,8 @@
 
 #ifndef __INCLUDED_LIB_WIDGET_TIP_H__
 #define __INCLUDED_LIB_WIDGET_TIP_H__
-<<<<<<< HEAD
-=======
 
 #include "lib/ivis_common/textdraw.h"
->>>>>>> ab2bafd7
 
 /* Initialise the tool tip module */
 extern void tipInitialise(void);
