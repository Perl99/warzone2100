--- conflicted
+++ resolved
@@ -60,11 +60,7 @@
 
 	if (psInit->style & ~(WEDB_PLAIN | WIDG_HIDDEN | WEDB_DISABLED))
 	{
-<<<<<<< HEAD
-		ASSERT( FALSE, "Unknown edit box style" );
-=======
 		ASSERT( false, "Unknown edit box style" );
->>>>>>> ab2bafd7
 		return NULL;
 	}
 
