/*
	This file is part of Warzone 2100.
	Copyright (C) 1999-2004  Eidos Interactive
	Copyright (C) 2005-2009  Warzone Resurrection Project

	Warzone 2100 is free software; you can redistribute it and/or modify
	it under the terms of the GNU General Public License as published by
	the Free Software Foundation; either version 2 of the License, or
	(at your option) any later version.

	Warzone 2100 is distributed in the hope that it will be useful,
	but WITHOUT ANY WARRANTY; without even the implied warranty of
	MERCHANTABILITY or FITNESS FOR A PARTICULAR PURPOSE. See the
	GNU General Public License for more details.

	You should have received a copy of the GNU General Public License
	along with Warzone 2100; if not, write to the Free Software
	Foundation, Inc., 51 Franklin St, Fifth Floor, Boston, MA 02110-1301 USA
*/
/** @file
 *  Functions for the edit box widget.
 */

#include <string.h>

#include "lib/framework/frame.h"
<<<<<<< HEAD
#include "lib/framework/utf.h"
=======
#include "lib/framework/wzapp_c.h"
>>>>>>> 90684f35
#include "widget.h"
#include "widgint.h"
#include "editbox.h"
#include "form.h"
// FIXME Direct iVis implementation include!
#include "lib/ivis_common/rendmode.h"
#include "lib/ivis_common/textdraw.h"


/* Pixel gap between edge of edit box and text */
#define WEDB_XGAP	4
#define WEDB_YGAP	2

/* Size of the overwrite cursor */
#define WEDB_CURSORSIZE		8

/* Whether the cursor blinks or not */
#define CURSOR_BLINK		1

/* The time the cursor blinks for */
#define WEDB_BLINKRATE		800

/* Number of characters to jump the edit box text when moving the cursor */
#define WEDB_CHARJUMP		6

/* Calculate how much of the start of a string can fit into the edit box */
static void fitStringStart(utf_32_char *pBuffer, UDWORD boxWidth, UWORD *pCount, UWORD *pCharWidth);

/* Create an edit box widget data structure */
W_EDITBOX* editBoxCreate(const W_EDBINIT* psInit)
{
	W_EDITBOX* psWidget;
	const char *text;

	if (psInit->style & ~(WEDB_PLAIN | WIDG_HIDDEN | WEDB_DISABLED))
	{
		ASSERT( false, "Unknown edit box style" );
		return NULL;
	}

	/* Allocate the required memory */
	psWidget = (W_EDITBOX *)malloc(sizeof(W_EDITBOX));
	if (psWidget == NULL)
	{
		debug(LOG_FATAL, "editBoxCreate: Out of memory");
		abort();
		return NULL;
	}

	/* Initialise the structure */
	psWidget->type = WIDG_EDITBOX;
	psWidget->id = psInit->id;
	psWidget->formID = psInit->formID;
	psWidget->style = psInit->style;
	psWidget->x = psInit->x;
	psWidget->y = psInit->y;
	psWidget->width = psInit->width;
	psWidget->height = psInit->height;
	psWidget->FontID = psInit->FontID;
	if (psInit->pDisplay)
	{
		psWidget->display = psInit->pDisplay;
	}
	else
	{
		psWidget->display = editBoxDisplay;
	}
	psWidget->callback = psInit->pCallback;
	psWidget->pUserData = psInit->pUserData;
	psWidget->UserData = psInit->UserData;
	psWidget->pBoxDisplay = psInit->pBoxDisplay;
	psWidget->pFontDisplay = psInit->pFontDisplay;

	psWidget->AudioCallback = WidgGetAudioCallback();
	psWidget->HilightAudioID = WidgGetHilightAudioID();
	psWidget->ClickedAudioID = WidgGetClickedAudioID();

	text = psInit->pText;
	if (!text)
	{
		text = "";
	}
	psWidget->aText = UTF8toUTF32(text, &psWidget->aTextAllocated);

	editBoxInitialise(psWidget);

<<<<<<< HEAD
	psWidget->blinkOffset = SDL_GetTicks();

	init_scrap();

=======
>>>>>>> 90684f35
	return psWidget;
}


/* Free the memory used by an edit box */
void editBoxFree(W_EDITBOX *psWidget)
{
	free(psWidget->aText);
	free(psWidget);
}


/* Initialise an edit box widget */
void editBoxInitialise(W_EDITBOX *psWidget)
{
	ASSERT( psWidget != NULL,
		"editBoxInitialise: Invalid edit box pointer" );

	psWidget->state = WEDBS_FIXED;
	psWidget->printStart = 0;
	iV_SetFont(psWidget->FontID);
	fitStringStart(psWidget->aText, psWidget->width,
		&psWidget->printChars, &psWidget->printWidth);
}


/* Insert a character into a text buffer */
static void insertChar(utf_32_char **pBuffer, size_t *pBufferAllocated, UDWORD *pPos, utf_32_char ch)
{
	utf_32_char	*pSrc, *pDest;
	UDWORD	len, count;

	if (ch == '\0') return;

	ASSERT( *pPos <= utf32len(*pBuffer),
		"insertChar: Invalid insertion point" );

	len = utf32len(*pBuffer);

	if (len == *pBufferAllocated/sizeof(utf_32_char) - 1)
	{
		/* Buffer is full */
		utf_32_char *newBuffer = realloc(*pBuffer, *pBufferAllocated*2);
		if (!newBuffer)
			return;
		*pBuffer = newBuffer;
		*pBufferAllocated *= 2;
	}

	/* Move the end of the string up by one (including terminating \0) */
	count = len - *pPos + 1;
	pSrc = *pBuffer + *pPos;
	pDest = pSrc + 1;
	memmove(pDest, pSrc, count*sizeof(utf_32_char));

	/* Insert the character */
	*pSrc = ch;

	/* Update the insertion point */
	*pPos += 1;
}


/* Put a character into a text buffer overwriting any text under the cursor */
static void overwriteChar(utf_32_char **pBuffer, size_t *pBufferAllocated, UDWORD *pPos, utf_32_char ch)
{
	UDWORD	len;

	if (ch == '\0') return;

	ASSERT( *pPos <= utf32len(*pBuffer),
		"insertChar: Invalid insertion point" );

	len = utf32len(*pBuffer);

	if (*pPos == len)
	{
		// At end of string.
		insertChar(pBuffer, pBufferAllocated, pPos, ch);
		return;
	}

	/* Store the character */
	(*pBuffer)[*pPos] = ch;

	/* Update the insertion point */
	*pPos += 1;
}

<<<<<<< HEAD
/* Put a character into a text buffer overwriting any text under the cursor */
static void putSelection(utf_32_char **pBuffer, size_t *pBufferAllocated, UDWORD *pPos)
{
	static char* scrap = NULL;
	int scraplen;

	get_scrap(T('T','E','X','T'), &scraplen, &scrap);
	if (scraplen > 0 && scraplen < WIDG_MAXSTR-2)
	{
		free(*pBuffer);
		*pBuffer = UTF8toUTF32(scrap, pBufferAllocated);
		*pPos = *pBufferAllocated/sizeof(utf_32_char) - 1;
=======
/* Delete a character to the left of the position */
static void delCharLeft(char *pBuffer, UDWORD *pPos)
{
	char	*pSrc, *pDest;
	UDWORD	len, count;

	ASSERT(*pPos <= strlen(pBuffer), "Invalid insertion point");

	/* Can't delete if we are at the start of the string */
	if (*pPos == 0)
	{
		return;
	}

	len = strlen(pBuffer);

	/* Move the end of the string down by one */
	count = len - *pPos + 1;
	pSrc = pBuffer + *pPos;
	pDest = pSrc - 1;
	while (count--)
	{
		*pDest++ = *pSrc ++;
>>>>>>> 90684f35
	}
}


/* Delete a character to the right of the position */
static void delCharRight(utf_32_char *pBuffer, UDWORD *pPos)
{
	utf_32_char	*pSrc, *pDest;
	UDWORD	len, count;

	ASSERT(*pPos <= utf32len(pBuffer), "Invalid insertion point" );

	len = utf32len(pBuffer);

	/* Can't delete if we are at the end of the string */
	if (*pPos == len)
	{
		return;
	}

	/* Move the end of the string down by one */
	count = len - *pPos;
	pDest = pBuffer + *pPos;
	pSrc = pDest + 1;
	memmove(pDest, pSrc, count*sizeof(utf_32_char));  // Moves nul too.
}


/* Delete a character to the left of the position */
static void delCharLeft(utf_32_char *pBuffer, UDWORD *pPos)
{
	/* Can't delete if we are at the start of the string */
	if (*pPos == 0)
	{
		return;
	}

	--*pPos;
	delCharRight(pBuffer, pPos);
}


/* Calculate how much of the start of a string can fit into the edit box */
static void fitStringStart(utf_32_char *pBuffer, UDWORD boxWidth, UWORD *pCount, UWORD *pCharWidth)
{
	UDWORD		len;
	UWORD		printWidth, printChars, width;
	utf_32_char		*pCurr;

	len = utf32len(pBuffer);
	printWidth = 0;
	printChars = 0;
	pCurr = pBuffer;

	/* Find the number of characters that will fit in boxWidth */
	while (printChars < len)
	{
		width = (UWORD)(printWidth + iV_GetCharWidth(*pCurr));
		if (width > boxWidth - WEDB_XGAP*2)
		{
			/* We've got as many characters as will fit in the box */
			break;
		}
		printWidth = width;
		printChars += 1;
		pCurr += 1;
	}

	/* Return the number of characters and their width */
	*pCount = printChars;
	*pCharWidth = printWidth;
}


/* Calculate how much of the end of a string can fit into the edit box */
static void fitStringEnd(utf_32_char *pBuffer, UDWORD boxWidth, UWORD *pStart, UWORD *pCount, UWORD *pCharWidth)
{
	UDWORD		len;
	UWORD		printWidth, printChars, width;
	utf_32_char		*pCurr;

	len = utf32len(pBuffer);

	pCurr = pBuffer + len - 1;
	printChars = 0;
	printWidth = 0;

	/* Find the number of characters that will fit in boxWidth */
	while (printChars < len)
	{
		width = (UWORD)(printWidth + iV_GetCharWidth(*pCurr));
		if (width > boxWidth - (WEDB_XGAP*2 + WEDB_CURSORSIZE))
		{
			/* Got as many characters as will fit into the box */
			break;
		}
		printWidth = width;
		printChars += 1;
		pCurr -= 1;
	}

	/* Return the number of characters and their width */
	*pStart = (UWORD)(len - printChars);
	*pCount = printChars;
	*pCharWidth = printWidth;
}


/* Run an edit box widget */
void editBoxRun(W_EDITBOX *psWidget, W_CONTEXT *psContext)
{

	UDWORD	key, len = 0, editState;
	UDWORD	pos;
	utf_32_char	*pBuffer, unicode;
	size_t	pBufferAllocated;
	BOOL	done;
	UWORD	printStart, printWidth, printChars;
	SDWORD	mx,my;

	/* Note the edit state */
	editState = psWidget->state & WEDBS_MASK;

	/* Only have anything to do if the widget is being edited */
	if ((editState & WEDBS_MASK) == WEDBS_FIXED)
	{
		return;
	}

	/* If there is a mouse click outside of the edit box - stop editing */
	mx = psContext->mx;
	my = psContext->my;
	if (mousePressed(MOUSE_LMB) &&
		(mx < psWidget->x ||
		 (mx > psWidget->x + psWidget->width) ||
		 my < psWidget->y ||
		 (my > psWidget->y + psWidget->height)))
	{
		screenClearFocus(psContext->psScreen);
		return;
	}

	/* note the widget state */
	pos = psWidget->insPos;
	pBuffer = psWidget->aText;
	pBufferAllocated = psWidget->aTextAllocated;
	printStart = psWidget->printStart;
	printWidth = psWidget->printWidth;
	printChars = psWidget->printChars;
	iV_SetFont(psWidget->FontID);

	/* Loop through the characters in the input buffer */
	done = false;
	for (key = inputGetKey(&unicode); key != 0 && !done; key = inputGetKey(&unicode))
	{
		// Don't blink while typing.
		psWidget->blinkOffset = SDL_GetTicks();

		/* Deal with all the control keys, assume anything else is a printable character */
		switch (key)
		{
		case INPBUF_LEFT :
			/* Move the cursor left */
			if (pos > 0)
			{
				pos -= 1;
			}

			/* If the cursor has gone off the left of the edit box,
			 * need to update the printable text.
			 */
			if (pos < printStart)
			{
				if (printStart <= WEDB_CHARJUMP)
				{
					/* Got to the start of the string */
					printStart = 0;
					fitStringStart(pBuffer, psWidget->width, &printChars, &printWidth);
				}
				else
				{
					printStart -= WEDB_CHARJUMP;
					fitStringStart(pBuffer + printStart, psWidget->width,
						&printChars, &printWidth);
				}
			}
			debug(LOG_INPUT, "EditBox cursor left");
			break;
		case INPBUF_RIGHT :
			/* Move the cursor right */
			len = utf32len(pBuffer);
			if (pos < len)
			{
				pos += 1;
			}

			/* If the cursor has gone off the right of the edit box,
			 * need to update the printable text.
			 */
			if (pos > (UDWORD)(printStart + printChars))
			{
				printStart += WEDB_CHARJUMP;
				if (printStart >= len)
				{
					printStart = (UWORD)(len - 1);
				}
				fitStringStart(pBuffer + printStart, psWidget->width,
					&printChars, &printWidth);
			}
			debug(LOG_INPUT, "EditBox cursor right");
			break;
		case INPBUF_UP :
			debug(LOG_INPUT, "EditBox cursor up");
			break;
		case INPBUF_DOWN :
			debug(LOG_INPUT, "EditBox cursor down");
			break;
		case INPBUF_HOME :
			/* Move the cursor to the start of the buffer */
			pos = 0;
			printStart = 0;
			fitStringStart(pBuffer, psWidget->width, &printChars, &printWidth);
			debug(LOG_INPUT, "EditBox cursor home");
			break;
		case INPBUF_END :
			/* Move the cursor to the end of the buffer */
			pos = utf32len(pBuffer);
			if (pos != (UWORD)(printStart + printChars))
			{
				fitStringEnd(pBuffer, psWidget->width, &printStart, &printChars, &printWidth);
			}
			debug(LOG_INPUT, "EditBox cursor end");
			break;
		case INPBUF_INS :
			if (editState == WEDBS_INSERT)
			{
				editState = WEDBS_OVER;
			}
			else
			{
				editState = WEDBS_INSERT;
			}
			debug(LOG_INPUT, "EditBox cursor insert");
			break;
		case INPBUF_DEL :
			delCharRight(pBuffer, &pos);

			/* Update the printable text */
			fitStringStart(pBuffer + printStart, psWidget->width,
				&printChars, &printWidth);
			debug(LOG_INPUT, "EditBox cursor delete");
			break;
		case INPBUF_PGUP :
			debug(LOG_INPUT, "EditBox cursor page up");
			break;
		case INPBUF_PGDN :
			debug(LOG_INPUT, "EditBox cursor page down");
			break;
		case INPBUF_BKSPACE :
			/* Delete the character to the left of the cursor */
			delCharLeft(pBuffer, &pos);

			/* Update the printable text */
			if (pos <= printStart)
			{
				if (printStart <= WEDB_CHARJUMP)
				{
					/* Got to the start of the string */
					printStart = 0;
					fitStringStart(pBuffer, psWidget->width, &printChars, &printWidth);
				}
				else
				{
					printStart -= WEDB_CHARJUMP;
					fitStringStart(pBuffer + printStart, psWidget->width,
						&printChars, &printWidth);
				}
			}
			else
			{
				fitStringStart(pBuffer + printStart, psWidget->width,
					&printChars, &printWidth);
			}
			debug(LOG_INPUT, "EditBox cursor backspace");
			break;
		case INPBUF_TAB :
<<<<<<< HEAD
			putSelection(&pBuffer, &pBufferAllocated, &pos);
=======
			sstrcat(psWidget->aText, wzGetClipboard());	// get clipboard contents
			pos = strlen(pBuffer - 1);			// put cursor at end
>>>>>>> 90684f35

			/* Update the printable text */
			fitStringEnd(pBuffer, psWidget->width, &printStart, &printChars, &printWidth);
			debug(LOG_INPUT, "EditBox cursor tab");
			break;
		case INPBUF_CR :
		case SDLK_KP_ENTER:		// either normal return key || keypad enter
			/* Finish editing */
			editBoxFocusLost(psContext->psScreen, psWidget);
			screenClearFocus(psContext->psScreen);
			debug(LOG_INPUT, "EditBox cursor return");
			return;
			break;
		case INPBUF_ESC :
			debug(LOG_INPUT, "EditBox cursor escape");
			break;

		default:
			/* Dealt with everything else this must be a printable character */
			if (editState == WEDBS_INSERT)
			{
				insertChar(&pBuffer, &pBufferAllocated, &pos, unicode);
			}
			else
			{
				overwriteChar(&pBuffer, &pBufferAllocated, &pos, unicode);
			}

			/* Update the printable chars */
			if (pos == utf32len(pBuffer))
			{
				fitStringEnd(pBuffer, psWidget->width, &printStart, &printChars, &printWidth);
			}
			else
			{
				fitStringStart(pBuffer + printStart, psWidget->width, &printChars, &printWidth);
				if (pos > (UDWORD)(printStart + printChars))
				{
					printStart += WEDB_CHARJUMP;
					if (printStart >= len)
					{
						printStart = (UWORD)(len - 1);
						fitStringStart(pBuffer + printStart, psWidget->width,
							&printChars, &printWidth);
					}
				}
			}
			break;
		}
	}

	/* Store the current widget state */
	psWidget->aText = pBuffer;
	psWidget->aTextAllocated = pBufferAllocated;
	psWidget->insPos = (UWORD)pos;
	psWidget->state = (psWidget->state & ~WEDBS_MASK) | editState;
	psWidget->printStart = printStart;
	psWidget->printWidth = printWidth;
	psWidget->printChars = printChars;

}


/* Set the current string for the edit box */
void editBoxSetString(W_EDITBOX *psWidget, const char *pText)
{
	ASSERT( psWidget != NULL,
		"editBoxSetString: Invalid edit box pointer" );

	free(psWidget->aText);
	psWidget->aText = UTF8toUTF32(pText, &psWidget->aTextAllocated);

	psWidget->state = WEDBS_FIXED;
	psWidget->printStart = 0;
	iV_SetFont(psWidget->FontID);
	fitStringStart(psWidget->aText, psWidget->width,
	               &psWidget->printChars, &psWidget->printWidth);
}


/* Respond to a mouse click */
void editBoxClicked(W_EDITBOX *psWidget, W_CONTEXT *psContext)
{
	UDWORD		len;

	if(!psWidget || (psWidget->state & WEDBS_DISABLE))	// disabled button.
	{
		return;
	}

	if ((psWidget->state & WEDBS_MASK) == WEDBS_FIXED)
	{
		if(!(psWidget->style & WEDB_DISABLED)) {
			if(psWidget->AudioCallback) {
				psWidget->AudioCallback(psWidget->ClickedAudioID);
			}

			/* Set up the widget state */
			psWidget->state = (psWidget->state & ~WEDBS_MASK) | WEDBS_INSERT;
			len = utf32len(psWidget->aText);
			psWidget->insPos = (UWORD)len;

			/* Calculate how much of the string can appear in the box */
			iV_SetFont(psWidget->FontID);
			fitStringEnd(psWidget->aText, psWidget->width,
				&psWidget->printStart, &psWidget->printChars, &psWidget->printWidth);


			/* Clear the input buffer */
			inputClearBuffer();

			/* Tell the form that the edit box has focus */
			screenSetFocus(psContext->psScreen, (WIDGET *)psWidget);

			// Cursor should be visible instantly.
			psWidget->blinkOffset = SDL_GetTicks();
		}
	}
}


/* Respond to loss of focus */
void editBoxFocusLost(W_SCREEN* psScreen, W_EDITBOX *psWidget)
{
	ASSERT( !(psWidget->state & WEDBS_DISABLE),
		"editBoxFocusLost: disabled edit box" );

	/* Stop editing the widget */
	psWidget->state = WEDBS_FIXED;
	psWidget->printStart = 0;
	fitStringStart(psWidget->aText,psWidget->width,
				   &psWidget->printChars, &psWidget->printWidth);

	widgSetReturn(psScreen, (WIDGET *)psWidget);

}


/* Respond to a mouse button up */
void editBoxReleased(W_EDITBOX *psWidget)
{
	(void)psWidget;
}


/* Respond to a mouse moving over an edit box */
void editBoxHiLite(W_EDITBOX *psWidget)
{
	if(psWidget->state & WEDBS_DISABLE)
	{
		return;
	}

	if(psWidget->AudioCallback) {
		psWidget->AudioCallback(psWidget->HilightAudioID);
	}

	psWidget->state |= WEDBS_HILITE;
}


/* Respond to the mouse moving off an edit box */
void editBoxHiLiteLost(W_EDITBOX *psWidget)
{
	if(psWidget->state & WEDBS_DISABLE)
	{
		return;
	}

	psWidget->state = psWidget->state & WEDBS_MASK;
}


/* The edit box display function */
void editBoxDisplay(WIDGET *psWidget, UDWORD xOffset, UDWORD yOffset, PIELIGHT *pColours)
{
	W_EDITBOX	*psEdBox;
	SDWORD		x0,y0,x1,y1, fx,fy, cx,cy;
	enum iV_fonts CurrFontID;
	utf_32_char	ch, *pInsPoint, *pPrint;
#if CURSOR_BLINK
	BOOL		blink;
#endif
	char *utf;

	psEdBox = (W_EDITBOX *)psWidget;
	CurrFontID = psEdBox->FontID;

	x0=psEdBox->x + xOffset;
	y0=psEdBox->y + yOffset;
	x1=x0 + psEdBox->width;
	y1=y0 + psEdBox->height;

	if(psEdBox->pBoxDisplay) {
		psEdBox->pBoxDisplay((WIDGET *)psEdBox, xOffset, yOffset, pColours);
	} else {
		pie_BoxFill(x0, y0, x1, y1, pColours[WCOL_BKGRND]);

		iV_Line(x0,y0, x1,y0, pColours[WCOL_DARK]);
		iV_Line(x0,y0, x0,y1, pColours[WCOL_DARK]);
		iV_Line(x0,y1, x1,y1, pColours[WCOL_LIGHT]);
		iV_Line(x1,y1, x1,y0, pColours[WCOL_LIGHT]);
	}

	fx = x0 + WEDB_XGAP;// + (psEdBox->width - fw) / 2;

	iV_SetFont(CurrFontID);
	iV_SetTextColour(pColours[WCOL_TEXT]);

  	fy = y0 + (psEdBox->height - iV_GetTextLineSize())/2 - iV_GetTextAboveBase();


	/* If there is more text than will fit into the box,
	   display the bit with the cursor in it */
	pPrint = psEdBox->aText + psEdBox->printStart;
	pInsPoint = pPrint + psEdBox->printChars;
	ch = *pInsPoint;

	*pInsPoint = '\0';
	utf = UTF32toUTF8(pPrint, NULL);
//	if(psEdBox->pFontDisplay) {
//		psEdBox->pFontDisplay(fx,fy, pPrint);
//	} else {
		iV_DrawText(utf, fx, fy);
//	}
	free(utf);
	*pInsPoint = ch;

	/* Display the cursor if editing */
#if CURSOR_BLINK
<<<<<<< HEAD
	blink = !(((SDL_GetTicks() - psEdBox->blinkOffset)/WEDB_BLINKRATE) % 2);
=======
	blink = (wzGetTicks() / WEDB_BLINKRATE) % 2;
>>>>>>> 90684f35
	if ((psEdBox->state & WEDBS_MASK) == WEDBS_INSERT && blink)
#else
	if ((psEdBox->state & WEDBS_MASK) == WEDBS_INSERT)
#endif
	{
		pInsPoint = psEdBox->aText + psEdBox->insPos;
		ch = *pInsPoint;
		*pInsPoint = '\0';
		utf = UTF32toUTF8(psEdBox->aText + psEdBox->printStart, NULL);
		cx = x0 + WEDB_XGAP + iV_GetTextWidth(utf);
		cx += iV_GetTextWidth("-");
		free(utf);
		*pInsPoint = ch;
		cy = fy;
		iV_Line(cx, cy + iV_GetTextAboveBase(), cx, cy - iV_GetTextBelowBase(), pColours[WCOL_CURSOR]);
	}
#if CURSOR_BLINK
	else if ((psEdBox->state & WEDBS_MASK) == WEDBS_OVER && blink)
#else
	else if ((psEdBox->state & WEDBS_MASK) == WEDBS_OVER)
#endif
	{
		pInsPoint = psEdBox->aText + psEdBox->insPos;
		ch = *pInsPoint;
		*pInsPoint = '\0';
		utf = UTF32toUTF8(psEdBox->aText + psEdBox->printStart, NULL);
		cx = x0 + WEDB_XGAP + iV_GetTextWidth(utf);
		free(utf);
		*pInsPoint = ch;
	  	cy = fy;
		iV_Line(cx, cy, cx + WEDB_CURSORSIZE, cy, pColours[WCOL_CURSOR]);
	}


	if(psEdBox->pBoxDisplay == NULL) {
		if (psEdBox->state & WEDBS_HILITE)
		{
			/* Display the button hilite */
			iV_Line(x0-2,y0-2, x1+2,y0-2, pColours[WCOL_HILITE]);
			iV_Line(x0-2,y0-2, x0-2,y1+2, pColours[WCOL_HILITE]);
			iV_Line(x0-2,y1+2, x1+2,y1+2, pColours[WCOL_HILITE]);
			iV_Line(x1+2,y1+2, x1+2,y0-2, pColours[WCOL_HILITE]);
		}
	}
}



/* Set an edit box'sstate */
void editBoxSetState(W_EDITBOX *psEditBox, UDWORD state)
{
	if (state & WEDBS_DISABLE)
	{
		psEditBox->state |= WEDBS_DISABLE;
	}
	else
	{
		psEditBox->state &= ~WEDBS_DISABLE;
	}

}<|MERGE_RESOLUTION|>--- conflicted
+++ resolved
@@ -24,11 +24,8 @@
 #include <string.h>
 
 #include "lib/framework/frame.h"
-<<<<<<< HEAD
 #include "lib/framework/utf.h"
-=======
 #include "lib/framework/wzapp_c.h"
->>>>>>> 90684f35
 #include "widget.h"
 #include "widgint.h"
 #include "editbox.h"
@@ -115,13 +112,8 @@
 
 	editBoxInitialise(psWidget);
 
-<<<<<<< HEAD
-	psWidget->blinkOffset = SDL_GetTicks();
-
-	init_scrap();
-
-=======
->>>>>>> 90684f35
+	psWidget->blinkOffset = wzGetTicks();
+
 	return psWidget;
 }
 
@@ -209,47 +201,6 @@
 
 	/* Update the insertion point */
 	*pPos += 1;
-}
-
-<<<<<<< HEAD
-/* Put a character into a text buffer overwriting any text under the cursor */
-static void putSelection(utf_32_char **pBuffer, size_t *pBufferAllocated, UDWORD *pPos)
-{
-	static char* scrap = NULL;
-	int scraplen;
-
-	get_scrap(T('T','E','X','T'), &scraplen, &scrap);
-	if (scraplen > 0 && scraplen < WIDG_MAXSTR-2)
-	{
-		free(*pBuffer);
-		*pBuffer = UTF8toUTF32(scrap, pBufferAllocated);
-		*pPos = *pBufferAllocated/sizeof(utf_32_char) - 1;
-=======
-/* Delete a character to the left of the position */
-static void delCharLeft(char *pBuffer, UDWORD *pPos)
-{
-	char	*pSrc, *pDest;
-	UDWORD	len, count;
-
-	ASSERT(*pPos <= strlen(pBuffer), "Invalid insertion point");
-
-	/* Can't delete if we are at the start of the string */
-	if (*pPos == 0)
-	{
-		return;
-	}
-
-	len = strlen(pBuffer);
-
-	/* Move the end of the string down by one */
-	count = len - *pPos + 1;
-	pSrc = pBuffer + *pPos;
-	pDest = pSrc - 1;
-	while (count--)
-	{
-		*pDest++ = *pSrc ++;
->>>>>>> 90684f35
-	}
 }
 
 
@@ -405,7 +356,7 @@
 	for (key = inputGetKey(&unicode); key != 0 && !done; key = inputGetKey(&unicode))
 	{
 		// Don't blink while typing.
-		psWidget->blinkOffset = SDL_GetTicks();
+		psWidget->blinkOffset = wzGetTicks();
 
 		/* Deal with all the control keys, assume anything else is a printable character */
 		switch (key)
@@ -535,19 +486,16 @@
 			debug(LOG_INPUT, "EditBox cursor backspace");
 			break;
 		case INPBUF_TAB :
-<<<<<<< HEAD
-			putSelection(&pBuffer, &pBufferAllocated, &pos);
-=======
-			sstrcat(psWidget->aText, wzGetClipboard());	// get clipboard contents
-			pos = strlen(pBuffer - 1);			// put cursor at end
->>>>>>> 90684f35
+			free(pBuffer);
+			pBuffer = UTF8toUTF32(wzGetClipboard(), &pBufferAllocated);  // get clipboard contents
+			pos = pBufferAllocated/sizeof(utf_32_char) - 1;              // put cursor at end
 
 			/* Update the printable text */
 			fitStringEnd(pBuffer, psWidget->width, &printStart, &printChars, &printWidth);
 			debug(LOG_INPUT, "EditBox cursor tab");
 			break;
 		case INPBUF_CR :
-		case SDLK_KP_ENTER:		// either normal return key || keypad enter
+		case KEY_KPENTER:                  // either normal return key || keypad enter
 			/* Finish editing */
 			editBoxFocusLost(psContext->psScreen, psWidget);
 			screenClearFocus(psContext->psScreen);
@@ -656,7 +604,7 @@
 			screenSetFocus(psContext->psScreen, (WIDGET *)psWidget);
 
 			// Cursor should be visible instantly.
-			psWidget->blinkOffset = SDL_GetTicks();
+			psWidget->blinkOffset = wzGetTicks();
 		}
 	}
 }
@@ -771,11 +719,7 @@
 
 	/* Display the cursor if editing */
 #if CURSOR_BLINK
-<<<<<<< HEAD
-	blink = !(((SDL_GetTicks() - psEdBox->blinkOffset)/WEDB_BLINKRATE) % 2);
-=======
-	blink = (wzGetTicks() / WEDB_BLINKRATE) % 2;
->>>>>>> 90684f35
+	blink = !(((wzGetTicks() - psEdBox->blinkOffset)/WEDB_BLINKRATE) % 2);
 	if ((psEdBox->state & WEDBS_MASK) == WEDBS_INSERT && blink)
 #else
 	if ((psEdBox->state & WEDBS_MASK) == WEDBS_INSERT)
