--- conflicted
+++ resolved
@@ -134,12 +134,7 @@
 /* Call this each loop to update the game timer */
 void gameTimeUpdate()
 {
-<<<<<<< HEAD
 	uint32_t currTime = wzGetTicks();
-	bool sane = logicalUpdates;
-=======
-	uint32_t currTime = SDL_GetTicks();
->>>>>>> d2739968
 
 	if (currTime < baseTime)
 	{
@@ -237,7 +232,7 @@
 
 void realTimeUpdate(void)
 {
-	uint32_t currTime = SDL_GetTicks();
+	uint32_t currTime = wzGetTicks();
 
 	// now update realTime which does not pause
 	// Store the real time
@@ -416,7 +411,7 @@
 
 	if (updateReadyTime == 0 && checkPlayerGameTime(NET_ALL_PLAYERS))
 	{
-		updateReadyTime = SDL_GetTicks();  // This is the time we were able to tick.
+		updateReadyTime = wzGetTicks();  // This is the time we were able to tick.
 	}
 }
 
