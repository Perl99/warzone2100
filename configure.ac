AC_PREREQ([2.56])
AC_INIT([Warzone 2100],[TRUNK],[http://wz2100.net/],[warzone2100])

AM_INIT_AUTOMAKE([1.10 tar-ustar])

AC_CONFIG_MACRO_DIR([m4])
AC_CONFIG_SRCDIR([lib/framework/frame.c])


# HACK
# Workaround stupid autoconf CFLAGS default
# (Bash considers set but empty variables different from null for the ${VAR:+alt} operator)
CFLAGS="${CFLAGS}"


# Make cross compilation options available in --help
AC_CANONICAL_HOST

# Checks for programs.
AC_PROG_CC_STDC
AC_PROG_RANLIB

# We need a C++ compiler for build_tools/autorevision
AC_PROG_CXX

AC_PROG_YACC
if test "x$YACC" != "xbison -y" ; then
	AC_MSG_ERROR([Bison is not installed])
fi
AC_PROG_VERSION_CHECK([bison], [1.31])

AC_PROG_LEX
<<<<<<< HEAD
=======
if test `basename "$LEX"` != "flex" ; then
	AC_MSG_ERROR([Flex is not installed])
fi
>>>>>>> 90684f35
AC_PROG_VERSION_CHECK([${LEX}], [2.5.33], [2.5.34])

AX_WITH_PROG([PERL], [perl])
AX_PROG_PERL_VERSION([5.10], [], [ PERL="" ])
AC_SUBST([PERL])
AM_CONDITIONAL([PERL_AVAILABLE], test -n "$PERL")

# Enable Compiler/LibC GNU extensions
AC_GNU_SOURCE

# Check for the strlcpy and strlcat functions
AX_CHECK_STRLCPY
AX_CHECK_STRLCAT

AC_CHECK_HEADERS(alloca.h)

# Check for gettext
AM_GNU_GETTEXT([external])
AC_PROG_VERSION_CHECK([msgfmt xgettext], [0.15])

# Check for pkg-config
PKG_PROG_PKG_CONFIG
AC_PROG_VERSION_CHECK([pkg-config], [0.9])

# Check for Qt
PKG_CHECK_MODULES(QT4, QtCore QtGui QtOpenGL QtNetwork,,[:])
if test "$pkg_failed" = "yes" ; then
	AC_MSG_ERROR([Qt not found - required!])
fi
QT4_INCLUDES=$QT4_FRONTEND_CFLAGS
QT4_LDFLAGS=$QT4_FRONTEND_LIBS
QT4_LIB=$QT4_FRONTEND_LIBS
QT4_VERSION=`$PKG_CONFIG --modversion QtCore`
AC_SUBST(QT4_VERSION)
AC_PATH_PROGS(MOC4, [moc-qt4 moc])
AC_PATH_PROGS(UIC4, [uic-qt4 uic])
AC_PATH_PROGS(RCC4, [rcc-qt4 rcc])

# Check for compiler
case ${CC} in
	icc)
		cc_icc=yes
		;;
esac


# Check for operating system
case ${host_os} in
	*mingw32*)
		host_os_mingw32=yes
		AC_CHECK_TOOL([WINDRES], [windres], AC_MSG_ERROR([windres not found]))
		WIN32_LIBS='-ldbghelp -lshfolder -lwinmm -lws2_32'
		AC_SUBST([WIN32_LIBS], [${WIN32_LIBS}])
		;;
	*openbsd*)
		AC_DEFINE([_XOPEN_SOURCE], 600, [Enable POSIX extensions if present])
		# Make sure that backtrace_symbols_fd (GNU raw back trace extension) has some symbols to work with
		LDFLAGS="-Wl,-export-dynamic ${LDFLAGS}"
		;;
	*)
		# Some platforms don't need _XOPEN_SOURCE
		case ${host_os} in
			*freebsd*) ;;
			*)
				AC_DEFINE([_XOPEN_SOURCE], 600, [Enable POSIX extensions if present])
				;;
		esac

		# Make sure that backtrace_symbols_fd (GNU raw back trace extension) has some symbols to work  with
		LDFLAGS="-rdynamic ${LDFLAGS}"
		;;
esac
AM_CONDITIONAL([MINGW32], test "x$host_os_mingw32" = "xyes")


# Set compilers to use when building for the build system in a cross compile build
# Fallback to the system compilers
AC_ARG_VAR([CXX_FOR_BUILD], [C++ compiler that produces binaries that will run
	    on the build system])
AS_IF([test -z "$CXX_FOR_BUILD"],[
    AC_SUBST([CXX_FOR_BUILD], [${CXX}])
])

AC_ARG_VAR([CC_FOR_BUILD], [C compiler that produces binaries that will run on
	    the build system])
AS_IF([test -z "$CC_FOR_BUILD"],[
    AC_SUBST([CC_FOR_BUILD], [${CC}])
])

AC_ARG_VAR([CFLAGS_FOR_BUILD], [Flags to use for the C
	    compiler that produces binaries for the build system])
AS_IF([test -z "$CFLAGS_FOR_BUILD"],[
    AC_SUBST([CFLAGS_FOR_BUILD], [${CFLAGS}])
])

AC_ARG_VAR([CXXFLAGS_FOR_BUILD], [Flags to use for the C++
	    compiler that produces binaries for the build system])
AS_IF([test -z "$CXXFLAGS_FOR_BUILD"],[
    AC_SUBST([CXXFLAGS_FOR_BUILD], [${CXXFLAGS}])
])

AC_ARG_VAR([CPPFLAGS_FOR_BUILD], [Preprocessor flags to use for the C and C++
	    compilers that produce binaries for the build system])
AS_IF([test -z "$CPPFLAGS_FOR_BUILD"],[
    AC_SUBST([CPPFLAGS_FOR_BUILD], [${CPPFLAGS}])
])


# pkg-config hooks:

AC_ARG_VAR([PKGCONFIG_PREFIX], [Prefix path to look in for pkg-config templates])
AS_IF([test -n "$PKGCONFIG_PREFIX"],[
	PKG_CONFIG="${PKG_CONFIG} --define-variable=prefix=${PKGCONFIG_PREFIX}"
])

AC_ARG_VAR([PKGCONFIG_DEFAULT_PREFIX], [Prefix path to look in for pkg-config templates])
AS_IF([test -n "$PKGCONFIG_DEFAULT_PREFIX"],[
	PKG_CONFIG="${PKG_CONFIG} --define-variable=__PREFIX__=${PKGCONFIG_DEFAULT_PREFIX}"
])

# Variable fixes for older autoconf versions:

AS_IF([test -z "$docdir"],[
	AC_SUBST([docdir], [${datarootdir}/doc/${AC_PACKAGE_TARNAME}])
])
AS_IF([test -z "$localedir"],[
	AC_SUBST([localedir], [${datadir}/locale])
])


# Installation directories

AC_ARG_WITH(icondir,
	AS_HELP_STRING([--with-icondir=DIR],[icon files [DATADIR/icons]]),
	[ with_icondir=${withval} ], [ with_icondir=${datadir}/icons ])
AC_SUBST([icondir], [${with_icondir}])

AC_ARG_WITH(applicationdir,
	AS_HELP_STRING([--with-applicationdir=DIR],[application files [DATADIR/applications]]),
	[ with_applicationdir=${withval} ], [ with_applicationdir=${datadir}/applications ])
AC_SUBST([applicationdir], [${with_applicationdir}])


# Commandline options - enable:

AC_ARG_ENABLE([installer],
	AS_HELP_STRING([--enable-installer], [Build NSIS installer [no]]),
	[ enable_installer=${enableval} ], [ enable_installer=no ])
AM_CONDITIONAL(INSTALLER, test "x$enable_installer" = "xyes")
AC_MSG_CHECKING([whether to build NSIS installer])
AC_MSG_RESULT([${enable_installer}])

AC_ARG_ENABLE([static],
	AS_HELP_STRING([--enable-static], [Link statically [no]]),
	[ enable_static=${enableval} ], [ enable_static=no ])
if test "x$enable_static" = "xyes" ; then
	# Add libs where even pkg-config cannot help statically linking them,
	# where one would otherwise have to provide them via commandline
	WIN32_LIBS="${WIN32_LIBS} -lz -lintl -liconv"
	# Tell pkg-config to link against static libraries, incl. all dependencies
	PKG_CONFIG="${PKG_CONFIG} --static"
fi

AC_ARG_ENABLE([sound],
	AS_HELP_STRING([--disable-sound], [Disable sound [no]]),
	[ enable_sound="${enableval}" ], [ enable_sound="yes" ])
AS_IF([test "x$enable_sound" != "xyes"],[
	AC_DEFINE([WZ_NOSOUND], [], [Causes sound to be disabled])
])

# -O0 turns off all optimizations; this is necessary for accurate debugging
# -Wno-unused-label is necessary because flex produces unused labels that we cannot fix
# Add later for stricter checking: -Wextra -Wmissing-declarations -Wstrict-prototypes
AC_ARG_ENABLE([debug],
	AS_HELP_STRING([--enable-debug[=yes/relaxed/profile/debugprofile/no]],[Compile debug version [yes]]),
	[ enable_debug=${enableval} ], [ enable_debug=yes ])
AC_MSG_CHECKING([whether to compile in debug mode])
AC_MSG_RESULT([${enable_debug}])

if test "x$enable_debug" = "xyes" ; then
	if test "x$cc_icc" = "xyes" ; then
		WZ_CFLAGS="${WZ_CFLAGS} -O0 -g -Wcheck -Werror"
		WZ_CPPFLAGS="${WZ_CPPFLAGS} -DDEBUG"
	else
		WZ_CFLAGS="${WZ_CFLAGS} -O0 -g -Wall -Werror -Wno-unused-label -Wno-pointer-to-int-cast -Wmissing-field-initializers -Wcast-align -Wwrite-strings"
		WZ_CFLAGS="${WZ_CFLAGS} -Wmissing-declarations -Wstrict-prototypes -Wpointer-arith -Wno-format-security -Wdeclaration-after-statement"
		WZ_C99FLAGS="${WZ_C99FLAGS} -Wno-declaration-after-statement"
		WZ_CPPFLAGS="${WZ_CPPFLAGS} -DDEBUG"
	fi
elif test "x$enable_debug" = "xrelaxed" ; then
	WZ_CFLAGS="${WZ_CFLAGS} -g -O0 -Wall -Wextra -Wwrite-strings"
	WZ_CPPFLAGS="${WZ_CPPFLAGS} -DDEBUG"
elif test "x$enable_debug" = "xdebugprofile" ; then
	WZ_CFLAGS="${WZ_CFLAGS} -g -O0 -pg -Wall -Wwrite-strings"
	WZ_CPPFLAGS="${WZ_CPPFLAGS} -DDEBUG"
	LDFLAGS="-pg ${LDFLAGS}"
elif test "x$enable_debug" = "xprofile" ; then
	WZ_CFLAGS="${WZ_CFLAGS} -g -Os -pg -Wall -Wwrite-strings"
	WZ_CPPFLAGS="${WZ_CPPFLAGS} -DNDEBUG"
	LDFLAGS="-pg ${LDFLAGS}"
elif test "x$enable_debug" = "xg++" ; then
	WZ_CFLAGS="${WZ_CFLAGS} -g -O2 -Wall -fpermissive"
	WZ_CPPFLAGS="${WZ_CPPFLAGS} -DDEBUG"
	CC="g++"
else
	WZ_CFLAGS="${WZ_CFLAGS} -g -Wall -Wwrite-strings"
	WZ_CPPFLAGS="${WZ_CPPFLAGS} -DNDEBUG"
fi


# Commandline options - with:

AC_ARG_WITH([distributor],
	AS_HELP_STRING([--with-distributor], [Name of distributor compiling this package]),
	[ with_distributor=${withval} ], [ with_distributor="UNKNOWN" ])
AC_DEFINE_UNQUOTED([PACKAGE_DISTRIBUTOR], ["${with_distributor}"], [Name of distributor compiling this package])

AC_ARG_WITH([makensis],
	AS_HELP_STRING([--with-makensis], [Path to makensis]))

AC_ARG_WITH([installer_compression],
	AS_HELP_STRING([--with-installer-compression], [Compression method to use when building NSIS [lzma]]),
	[ with_installer_compression=${withval} ], [ with_installer_compression="lzma" ])
AC_SUBST([INSTALLER_COMPRESSION], [${with_installer_compression}])

AC_ARG_WITH([installer_extdir],
	AS_HELP_STRING([--with-installer-extdir], [Path to external data for NSIS script]))

AC_ARG_WITH([installer_version],
	AS_HELP_STRING([--with-installer-version], [4-tuble version of the installer. i.e. 1.2.3.4]))

if test "x$enable_installer" = "xyes" ; then
	if test "x$with_makensis" = "x" ; then
		AC_CHECK_TOOL([MAKENSIS], [makensis], [no])
		if test "x$MAKENSIS" = "xno" ; then
			AC_MSG_ERROR([makensis not found])
		fi
	else
		AC_MSG_CHECKING([for makensis])
		AC_MSG_RESULT([${with_makensis}])
		AC_SUBST([MAKENSIS], [${with_makensis}])
	fi
	# Doing that check here, because without enable-installer it is not an error
	if test "x$with_installer_version" = "x" ; then
		AC_MSG_ERROR([installer version invalid])
	else
		AC_MSG_CHECKING([for installer version])
		AC_MSG_RESULT([${with_installer_version}])
		AC_SUBST([INSTALLER_VERSION], [${with_installer_version}])
	fi
	# Doing that check here, because without enable-installer it is not an error
	if test "x$with_installer_extdir" = "x" ; then
		AC_MSG_ERROR([installer external dir not found])
	else
		AC_MSG_CHECKING([for installer extdir])
		AC_MSG_RESULT([${with_installer_extdir}])
		AC_SUBST([INSTALLER_EXTDIR], [${with_installer_extdir}])
	fi
fi


# Checks for modules:

#PKG_CHECK_MODULES([SDL], [sdl >= 1.2])
PKG_CHECK_MODULES([PNG], [libpng >= 1.2])
PKG_CHECK_MODULES([THEORA], [theora >= 1.0])

AS_IF([test "x$enable_sound" = "xyes"],[
	PKG_CHECK_MODULES([OPENAL], [openal >= 0.0.8])
	PKG_CHECK_MODULES([OGGVORBIS], [vorbisfile >= 1.1])
])

<<<<<<< HEAD
if test "x$enable_static" = "xyes" ; then
	# If linking statically, make sure to include the direct dependencies of
	# QuesoGLC as well, because it does not have a pkg-config file.
	# FIXME Remove this whenever QuesoGLC has a pkg-config file
	PKG_CHECK_MODULES([FONTCONFIG], [fontconfig])
	PKG_CHECK_MODULES([FREETYPE], [freetype2])
fi

=======
>>>>>>> 90684f35

# Checks for libraries:

# check for nearbyint()
AC_CHECK_LIB(m, nearbyint, [MATH_LIB=""], AC_MSG_ERROR([nearbyint not found.]))

<<<<<<< HEAD
# When (cross-)compiling for Windows (MinGW) we need to link in iberty for Popt
# and the Dr. MinGW derived exception handler.
if test "x$host_os_mingw32" = "xyes" ; then
    AC_CHECK_LIB(iberty, main, AC_SUBST([IBERTY_LIBS], [-liberty]), AC_MSG_ERROR([libiberty not found.]))

    WIN32_LIBS="${WIN32_LIBS} ${IBERTY_LIBS}"
fi

=======
>>>>>>> 90684f35
# Look for Popt
AC_CHECK_HEADER(popt.h, , AC_MSG_ERROR([Popt header not found.]))
AC_CHECK_LIB(popt, poptGetContext, AC_SUBST([POPT_LIBS], [-lpopt]), AC_MSG_ERROR([Popt not found.]), [${WIN32_LIBS}])

# Look for PhysicsFS
AC_CHECK_HEADER(physfs.h, , AC_MSG_ERROR([PhysicsFS header not found.]))
AC_CHECK_LIB(physfs, PHYSFS_init, AC_SUBST([PHYSFS_LIBS], [-lphysfs]), AC_MSG_ERROR([PhysicsFS not found.]), [${WIN32_LIBS}])

# Look for OpenGL
#AC_CHECK_HEADER(SDL/SDL_opengl.h, ,
#	AC_MSG_ERROR([SDL OpenGL header not found. Please install SDL with OpenGL support.]))
AC_CHECK_LIB(GL, main,
	OPENGL_LIBS="-lGL",
	AC_CHECK_LIB(opengl32, main,
		OPENGL_LIBS="-lopengl32",
		AC_MSG_ERROR([OpenGL library not found.])))
AC_CHECK_LIB(GLU, main,
	OPENGL_LIBS="${OPENGL_LIBS} -lGLU",
	AC_CHECK_LIB(glu32, main,
		OPENGL_LIBS="${OPENGL_LIBS} -lglu32",
		AC_MSG_ERROR([GLU library not found.]),
		[${OPENGL_LIBS} -lm]), [${OPENGL_LIBS} -lm])
AC_SUBST([OPENGL_LIBS], [${OPENGL_LIBS}])

<<<<<<< HEAD
# Look for OpenGLC
AC_CHECK_HEADER(GL/glc.h, ,
	AC_MSG_ERROR([OpenGLC header not found. Please install QuesoGLC: http://quesoglc.sourceforge.net/]))
AC_CHECK_LIB(GLC, main,
	OPENGLC_LIBS="-lGLC",
	AC_CHECK_LIB(glc32, main,
		OPENGLC_LIBS="-lglc32",
		AC_MSG_ERROR([OpenGLC library not found. Please install QuesoGLC: http://quesoglc.sourceforge.net/])))
if test "x$enable_static" = "xyes" ; then
	# If linking statically, make sure to link against the direct dependencies, too.
	# FIXME Remove this whenever QuesoGLC has a pkg-config file
	OPENGLC_LIBS="${OPENGLC_LIBS} ${FONTCONFIG_LIBS} ${FREETYPE_LIBS}"
fi
AC_SUBST([OPENGLC_LIBS], [${OPENGLC_LIBS}])

# When (cross-)compiling for Windows (MinGW) we need to link in BFD for the Dr.
# MinGW derived exception handler.
=======
# When (cross-)compiling for Windows (MinGW) we need to link in BFD and iberty
# for the Dr. MinGW derived exception handler.
>>>>>>> 90684f35
if test "x$host_os_mingw32" = "xyes" ; then
    AC_CHECK_HEADER(bfd.h, , AC_MSG_ERROR([BFD header not found.]))
    AC_CHECK_LIB(bfd, bfd_openr, AC_SUBST([BFD_LIBS], [-lbfd]), AC_MSG_ERROR([BFD not found.]), [${IBERTY_LIBS}])

    WIN32_LIBS="${WIN32_LIBS} ${BFD_LIBS} ${IBERTY_LIBS} -lstdc++"
fi

WZ_CPPFLAGS="${WZ_CPPFLAGS} -DWZ_DATADIR=\"\\\"\${datadir}/\${PACKAGE}\\\"\""
WZ_CPPFLAGS="${WZ_CPPFLAGS} -DLOCALEDIR=\"\\\"\${localedir}\\\"\""
WZ_CPPFLAGS="${WZ_CPPFLAGS} -I\$(top_srcdir)"


AC_SUBST([WZ_CPPFLAGS], [${WZ_CPPFLAGS}])
AC_SUBST([WZ_CFLAGS], [${WZ_CFLAGS}])
AC_SUBST([WZ_C99FLAGS], [${WZ_C99FLAGS}])


AC_CONFIG_HEADER([config.h])
AC_CONFIG_FILES([Makefile
		po/Makefile.in
		doc/Makefile
		build_tools/Makefile
		build_tools/autorevision/Makefile
		icons/Makefile
		data/Makefile
		data/mods/Makefile
		data/mods/multiplay/Makefile
		data/music/Makefile
		pkg/Makefile
		pkg/nsis/Makefile
		win32/Makefile
		tests/Makefile
		lib/Makefile
		lib/framework/Makefile
		lib/exceptionhandler/Makefile
		lib/gamelib/Makefile
		lib/iniparser/Makefile
		lib/ivis_opengl/Makefile
		lib/ivis_common/Makefile
		lib/netplay/Makefile
		lib/netplay/miniupnpc/Makefile
		lib/script/Makefile
		lib/sequence/Makefile
		lib/sound/Makefile
		lib/widget/Makefile
		src/Makefile])
AC_OUTPUT

AS_IF([test "x$enable_debug" = "xyes"],[
	AC_MSG_NOTICE()
	AC_MSG_NOTICE([*** Running in debug mode! ***])
])

AS_IF([test "x$with_distributor" = "xUNKNOWN"],[
	AC_MSG_NOTICE()
	AC_MSG_WARN([Distributor unknown!])
	AC_MSG_NOTICE([Use --with-distributor when compiling package for distribution])
])

AS_IF([test -z "$PERL"],[
	AC_MSG_NOTICE()
	AC_MSG_WARN([Perl >= 5.10 isn't installed, autogeneration of some sources will not work.])
])<|MERGE_RESOLUTION|>--- conflicted
+++ resolved
@@ -30,12 +30,6 @@
 AC_PROG_VERSION_CHECK([bison], [1.31])
 
 AC_PROG_LEX
-<<<<<<< HEAD
-=======
-if test `basename "$LEX"` != "flex" ; then
-	AC_MSG_ERROR([Flex is not installed])
-fi
->>>>>>> 90684f35
 AC_PROG_VERSION_CHECK([${LEX}], [2.5.33], [2.5.34])
 
 AX_WITH_PROG([PERL], [perl])
@@ -308,24 +302,12 @@
 	PKG_CHECK_MODULES([OGGVORBIS], [vorbisfile >= 1.1])
 ])
 
-<<<<<<< HEAD
-if test "x$enable_static" = "xyes" ; then
-	# If linking statically, make sure to include the direct dependencies of
-	# QuesoGLC as well, because it does not have a pkg-config file.
-	# FIXME Remove this whenever QuesoGLC has a pkg-config file
-	PKG_CHECK_MODULES([FONTCONFIG], [fontconfig])
-	PKG_CHECK_MODULES([FREETYPE], [freetype2])
-fi
-
-=======
->>>>>>> 90684f35
 
 # Checks for libraries:
 
 # check for nearbyint()
 AC_CHECK_LIB(m, nearbyint, [MATH_LIB=""], AC_MSG_ERROR([nearbyint not found.]))
 
-<<<<<<< HEAD
 # When (cross-)compiling for Windows (MinGW) we need to link in iberty for Popt
 # and the Dr. MinGW derived exception handler.
 if test "x$host_os_mingw32" = "xyes" ; then
@@ -334,8 +316,6 @@
     WIN32_LIBS="${WIN32_LIBS} ${IBERTY_LIBS}"
 fi
 
-=======
->>>>>>> 90684f35
 # Look for Popt
 AC_CHECK_HEADER(popt.h, , AC_MSG_ERROR([Popt header not found.]))
 AC_CHECK_LIB(popt, poptGetContext, AC_SUBST([POPT_LIBS], [-lpopt]), AC_MSG_ERROR([Popt not found.]), [${WIN32_LIBS}])
@@ -360,28 +340,8 @@
 		[${OPENGL_LIBS} -lm]), [${OPENGL_LIBS} -lm])
 AC_SUBST([OPENGL_LIBS], [${OPENGL_LIBS}])
 
-<<<<<<< HEAD
-# Look for OpenGLC
-AC_CHECK_HEADER(GL/glc.h, ,
-	AC_MSG_ERROR([OpenGLC header not found. Please install QuesoGLC: http://quesoglc.sourceforge.net/]))
-AC_CHECK_LIB(GLC, main,
-	OPENGLC_LIBS="-lGLC",
-	AC_CHECK_LIB(glc32, main,
-		OPENGLC_LIBS="-lglc32",
-		AC_MSG_ERROR([OpenGLC library not found. Please install QuesoGLC: http://quesoglc.sourceforge.net/])))
-if test "x$enable_static" = "xyes" ; then
-	# If linking statically, make sure to link against the direct dependencies, too.
-	# FIXME Remove this whenever QuesoGLC has a pkg-config file
-	OPENGLC_LIBS="${OPENGLC_LIBS} ${FONTCONFIG_LIBS} ${FREETYPE_LIBS}"
-fi
-AC_SUBST([OPENGLC_LIBS], [${OPENGLC_LIBS}])
-
 # When (cross-)compiling for Windows (MinGW) we need to link in BFD for the Dr.
 # MinGW derived exception handler.
-=======
-# When (cross-)compiling for Windows (MinGW) we need to link in BFD and iberty
-# for the Dr. MinGW derived exception handler.
->>>>>>> 90684f35
 if test "x$host_os_mingw32" = "xyes" ; then
     AC_CHECK_HEADER(bfd.h, , AC_MSG_ERROR([BFD header not found.]))
     AC_CHECK_LIB(bfd, bfd_openr, AC_SUBST([BFD_LIBS], [-lbfd]), AC_MSG_ERROR([BFD not found.]), [${IBERTY_LIBS}])
